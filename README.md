## Overview

[![Build Status](https://travis-ci.org/jhellis3/Stockfish.svg?branch=crystal)](https://travis-ci.org/jhellis3/Stockfish)
[![Build status](https://ci.appveyor.com/api/projects/status/r6qwl1mnufng39e1/branch/crystal?svg=true)](https://ci.appveyor.com/project/jhellis3/stockfish/branch/crystal)

Crystal is a UCI chess engine derived from [Stockfish](https://stockfishchess.org).

Crystal seeks to address the following issues where chess engines often have trouble:

    1) Positional or tactical blindness due to over reductions or over pruning.
    2) Draw blindess due to the move horizon (50 move rule).
    3) Displayed PV reliability.

A few examples of what Crystal can do:

    1) (Ba4+) 3B4/1r2p3/r2p1p2/bkp1P1p1/1p1P1PPp/p1P4P/PP1K4/3B4 w - -
    2) (Draw) 4K1bn/5p2/5PpB/6P1/3k4/8/8/7q w - -
    3) (f6)   rk6/pP1p2p1/B7/3K1P2/8/8/7b/8 w - -
    4) (Rd3)  8/5K2/3p3p/3p3P/pp1P4/rkb1R3/p1p3P1/n1B2B2 w - -
    5) (Bf7)  4B2k/1p5p/bp5P/1p4p1/qp4P1/pp6/1r4P1/B1K5 w - -
    6) (b4)   3K4/1p1B4/bB1k4/rpR1p3/2ppppp1/8/RPPPPP2/r1n5 w - -
    7) (Draw) k7/P7/8/P7/2KB4/4B3/8/8 b - -

[Stockfish](https://stockfishchess.org) is a free, powerful UCI chess engine
derived from Glaurung 2.1. Stockfish is not a complete chess program and requires a
UCI-compatible graphical user interface (GUI) (e.g. XBoard with PolyGlot, Scid,
Cute Chess, eboard, Arena, Sigma Chess, Shredder, Chess Partner or Fritz) in order
to be used comfortably. Read the documentation for your GUI of choice for information
about how to use Stockfish with it.

The Stockfish engine features two evaluation functions for chess, the classical
evaluation based on handcrafted terms, and the NNUE evaluation based on efficiently
updatable neural networks. The classical evaluation runs efficiently on almost all
CPU architectures, while the NNUE evaluation benefits from the vector
intrinsics available on most CPUs (sse2, avx2, neon, or similar).


## Files

This distribution of Stockfish consists of the following files:

  * [Readme.md](https://github.com/official-stockfish/Stockfish/blob/master/README.md), the file you are currently reading.

<<<<<<< HEAD
  * Copying.txt, a text file containing the GNU General Public License version 3.

  * AUTHORS, a text file with the list of authors for the project
=======
  * [Copying.txt](https://github.com/official-stockfish/Stockfish/blob/master/Copying.txt), a text file containing the GNU General Public License version 3.
>>>>>>> 754fc8a8

  * [AUTHORS](https://github.com/official-stockfish/Stockfish/blob/master/AUTHORS), a text file with the list of authors for the project

  * [src](https://github.com/official-stockfish/Stockfish/tree/master/src), a subdirectory containing the full source code, including a Makefile
    that can be used to compile Stockfish on Unix-like systems.

  * a file with the .nnue extension, storing the neural network for the NNUE
    evaluation. Binary distributions will have this file embedded.


## The UCI protocol and available options

The Universal Chess Interface (UCI) is a standard protocol used to communicate with a chess engine,
and is the recommended way to do so for typical graphical user interfaces (GUI) or chess tools.

Stockfish implements most commands as described in [the UCI protocol](https://www.shredderchess.com/download/div/uci.zip)

For users, the following UCI options, which can typically be set via a GUI, are available in Stockfish:

  * #### Threads
    The number of CPU threads used for searching a position. For best performance, set
    this equal to the number of CPU cores available.

  * #### Hash
    The size of the hash table in MB. It is recommended to set Hash after setting Threads.

  * #### Clear Hash
    Clear the hash table.

  * #### Ponder
    Let Stockfish ponder its next move while the opponent is thinking.

  * #### MultiPV
    Output the N best lines (principal variations, PVs) when searching.
    Leave at 1 for best performance.

  * #### Use NNUE
    Toggle between the NNUE and classical evaluation functions. If set to "true",
    the network parameters must be available to load from file (see also EvalFile),
    if they are not embedded in the binary.

  * #### EvalFile
    The name of the file of the NNUE evaluation parameters. Depending on the GUI the
    filename might have to include the full path to the folder/directory that contains the file.
    Other locations, such as the directory that contains the binary and the working directory,
    are also searched.

  * #### UCI_AnalyseMode
    An option handled by your GUI.

  * #### UCI_Chess960
    An option handled by your GUI. If true, Stockfish will play Chess960.

  * #### UCI_ShowWDL
    If enabled, show approximate WDL statistics as part of the engine output.
    These WDL numbers model expected game outcomes for a given evaluation and
    game ply for engine self-play at fishtest LTC conditions (60+0.6s per game).

  * #### UCI_LimitStrength
    Enable weaker play aiming for an Elo rating as set by UCI_Elo. This option overrides Skill Level.

  * #### UCI_Elo
    If enabled by UCI_LimitStrength, aim for an engine strength of the given Elo.
    This Elo rating has been calibrated at a time control of 60s+0.6s and anchored to CCRL 40/4.

  * #### Skill Level
    Lower the Skill Level in order to make Stockfish play weaker (see also UCI_LimitStrength).
    Internally, MultiPV is enabled, and with a certain probability depending on the Skill Level a
    weaker move will be played.

  * #### SyzygyPath
    Path to the folders/directories storing the Syzygy tablebase files. Multiple
    directories are to be separated by ";" on Windows and by ":" on Unix-based
    operating systems. Do not use spaces around the ";" or ":".

    Example: `C:\tablebases\wdl345;C:\tablebases\wdl6;D:\tablebases\dtz345;D:\tablebases\dtz6`

    It is recommended to store .rtbw files on an SSD. There is no loss in storing
    the .rtbz files on a regular HD. It is recommended to verify all md5 checksums
    of the downloaded tablebase files (`md5sum -c checksum.md5`) as corruption will
    lead to engine crashes.

  * #### SyzygyProbeDepth
    Minimum remaining search depth for which a position is probed. Set this option
    to a higher value to probe less aggressively if you experience too much slowdown
    (in terms of nps) due to tablebase probing.

  * #### Syzygy50MoveRule
    Disable to let fifty-move rule draws detected by Syzygy tablebase probes count
    as wins or losses. This is useful for ICCF correspondence games.

  * #### SyzygyProbeLimit
    Limit Syzygy tablebase probing to positions with at most this many pieces left
    (including kings and pawns).

  * #### Contempt
    A positive value for contempt favors middle game positions and avoids draws,
    effective for the classical evaluation only.

  * #### Analysis Contempt
    By default, contempt is set to prefer the side to move. Set this option to "White"
    or "Black" to analyse with contempt for that side, or "Off" to disable contempt.

  * #### Move Overhead
    Assume a time delay of x ms due to network and GUI overheads. This is useful to
    avoid losses on time in those cases.

  * #### Slow Mover
    Lower values will make Stockfish take less time in games, higher values will
    make it think longer.

  * #### nodestime
    Tells the engine to use nodes searched instead of wall time to account for
    elapsed time. Useful for engine testing.

  * #### Debug Log File
    Write all communication to and from the engine into a text file.

For developers the following non-standard commands might be of interest, mainly useful for debugging:

  * #### bench ttSize threads limit fenFile limitType evalType
    Performs a standard benchmark using various options. The signature or standard node
    count is obtained using all defaults. `bench` is currently `bench 16 1 13 default depth mixed`.

  * #### compiler
    Give information about the compiler and environment used for building a binary.

  * #### d
    Display the current position, with ascii art and fen.

  * #### eval
    Return the evaluation of the current position.

  * #### export_net [filename]
    Exports the currently loaded network to a file.
    If the currently loaded network is the embedded network and the filename
    is not specified then the network is saved to the file matching the name
    of the embedded network, as defined in evaluate.h.
    If the currently loaded network is not the embedded network (some net set
    through the UCI setoption) then the filename parameter is required and the
    network is saved into that file.

  * #### flip
    Flips the side to move.


## A note on classical evaluation versus NNUE evaluation

Both approaches assign a value to a position that is used in alpha-beta (PVS) search
to find the best move. The classical evaluation computes this value as a function
of various chess concepts, handcrafted by experts, tested and tuned using fishtest.
The NNUE evaluation computes this value with a neural network based on basic
inputs (e.g. piece positions only). The network is optimized and trained
on the evaluations of millions of positions at moderate search depth.

The NNUE evaluation was first introduced in shogi, and ported to Stockfish afterward.
It can be evaluated efficiently on CPUs, and exploits the fact that only parts
of the neural network need to be updated after a typical chess move.
[The nodchip repository](https://github.com/nodchip/Stockfish) provides additional
tools to train and develop the NNUE networks. On CPUs supporting modern vector instructions
(avx2 and similar), the NNUE evaluation results in much stronger playing strength, even
if the nodes per second computed by the engine is somewhat lower (roughly 80% of nps
is typical).

Notes:

1) the NNUE evaluation depends on the Stockfish binary and the network parameter
file (see the EvalFile UCI option). Not every parameter file is compatible with a given
Stockfish binary, but the default value of the EvalFile UCI option is the name of a network
that is guaranteed to be compatible with that binary.

2) to use the NNUE evaluation, the additional data file with neural network parameters
needs to be available. Normally, this file is already embedded in the binary or it
can be downloaded. The filename for the default (recommended) net can be found as the default
value of the `EvalFile` UCI option, with the format `nn-[SHA256 first 12 digits].nnue`
(for instance, `nn-c157e0a5755b.nnue`). This file can be downloaded from
```
https://tests.stockfishchess.org/api/nn/[filename]
```
replacing `[filename]` as needed.

## What to expect from the Syzygy tablebases?

If the engine is searching a position that is not in the tablebases (e.g.
a position with 8 pieces), it will access the tablebases during the search.
<<<<<<< HEAD
If the engine reports a very large score (95.xx to 99.xx), this means
=======
If the engine reports a very large score (typically 153.xx), this means
>>>>>>> 754fc8a8
it has found a winning line into a tablebase position.

If the engine is given a position to search that is in the tablebases, it
will use the tablebases at the beginning of the search to preselect all
good moves, i.e. all moves that preserve the win or preserve the draw while
taking into account the 50-move rule.
It will then perform a search only on those moves. **The engine will not move
immediately**, unless there is only a single good move. **The engine likely
will not report a mate score, even if the position is known to be won.**

It is therefore clear that this behaviour is not identical to what one might
be used to with Nalimov tablebases. There are technical reasons for this
difference, the main technical reason being that Nalimov tablebases use the
DTM metric (distance-to-mate), while the Syzygy tablebases use a variation of the
DTZ metric (distance-to-zero, zero meaning any move that resets the 50-move
counter). This special metric is one of the reasons that the Syzygy tablebases are
more compact than Nalimov tablebases, while still storing all information
needed for optimal play and in addition being able to take into account
the 50-move rule.

## Large Pages

Stockfish supports large pages on Linux and Windows. Large pages make
the hash access more efficient, improving the engine speed, especially
on large hash sizes. Typical increases are 5..10% in terms of nodes per
second, but speed increases up to 30% have been measured. The support is
automatic. Stockfish attempts to use large pages when available and
will fall back to regular memory allocation when this is not the case.

### Support on Linux

Large page support on Linux is obtained by the Linux kernel
transparent huge pages functionality. Typically, transparent huge pages
are already enabled, and no configuration is needed.

### Support on Windows

The use of large pages requires "Lock Pages in Memory" privilege. See
[Enable the Lock Pages in Memory Option (Windows)](https://docs.microsoft.com/en-us/sql/database-engine/configure-windows/enable-the-lock-pages-in-memory-option-windows)
on how to enable this privilege, then run [RAMMap](https://docs.microsoft.com/en-us/sysinternals/downloads/rammap)
to double-check that large pages are used. We suggest that you reboot
your computer after you have enabled large pages, because long Windows
sessions suffer from memory fragmentation, which may prevent Stockfish
from getting large pages: a fresh session is better in this regard.

## Compiling Stockfish yourself from the sources

Stockfish has support for 32 or 64-bit CPUs, certain hardware
instructions, big-endian machines such as Power PC, and other platforms.

On Unix-like systems, it should be easy to compile Stockfish
directly from the source code with the included Makefile in the folder
`src`. In general it is recommended to run `make help` to see a list of make
targets with corresponding descriptions.

```
    cd src
    make help
    make net
    make build ARCH=x86-64-modern
```

When not using the Makefile to compile (for instance, with Microsoft MSVC) you
need to manually set/unset some switches in the compiler command line; see
file *types.h* for a quick reference.

When reporting an issue or a bug, please tell us which Stockfish version
and which compiler you used to create your executable. This information
can be found by typing the following command in a console:

```
    ./stockfish compiler
```

## Understanding the code base and participating in the project

Stockfish's improvement over the last decade has been a great community
effort. There are a few ways to help contribute to its growth.

### Donating hardware

Improving Stockfish requires a massive amount of testing. You can donate
your hardware resources by installing the [Fishtest Worker](https://github.com/glinscott/fishtest/wiki/Running-the-worker:-overview)
and view the current tests on [Fishtest](https://tests.stockfishchess.org/tests).

### Improving the code

If you want to help improve the code, there are several valuable resources:

* [In this wiki,](https://www.chessprogramming.org) many techniques used in
Stockfish are explained with a lot of background information.

* [The section on Stockfish](https://www.chessprogramming.org/Stockfish)
describes many features and techniques used by Stockfish. However, it is
generic rather than being focused on Stockfish's precise implementation.
Nevertheless, a helpful resource.

* The latest source can always be found on [GitHub](https://github.com/official-stockfish/Stockfish).
Discussions about Stockfish take place these days mainly in the [FishCooking](https://groups.google.com/forum/#!forum/fishcooking)
group and on the [Stockfish Discord channel](https://discord.gg/nv8gDtt).
The engine testing is done on [Fishtest](https://tests.stockfishchess.org/tests).
If you want to help improve Stockfish, please read this [guideline](https://github.com/glinscott/fishtest/wiki/Creating-my-first-test)
first, where the basics of Stockfish development are explained.


## Terms of use

Stockfish is free, and distributed under the **GNU General Public License version 3**
(GPL v3). Essentially, this means you are free to do almost exactly
what you want with the program, including distributing it among your
friends, making it available for download from your website, selling
it (either by itself or as part of some bigger software package), or
using it as the starting point for a software project of your own.

The only real limitation is that whenever you distribute Stockfish in
some way, you MUST always include the full source code, or a pointer
to where the source code can be found, to generate the exact binary
you are distributing. If you make any changes to the source code,
these changes must also be made available under the GPL.

For full details, read the copy of the GPL v3 found in the file named
[*Copying.txt*](https://github.com/official-stockfish/Stockfish/blob/master/Copying.txt).<|MERGE_RESOLUTION|>--- conflicted
+++ resolved
@@ -41,13 +41,7 @@
 
   * [Readme.md](https://github.com/official-stockfish/Stockfish/blob/master/README.md), the file you are currently reading.
 
-<<<<<<< HEAD
-  * Copying.txt, a text file containing the GNU General Public License version 3.
-
-  * AUTHORS, a text file with the list of authors for the project
-=======
   * [Copying.txt](https://github.com/official-stockfish/Stockfish/blob/master/Copying.txt), a text file containing the GNU General Public License version 3.
->>>>>>> 754fc8a8
 
   * [AUTHORS](https://github.com/official-stockfish/Stockfish/blob/master/AUTHORS), a text file with the list of authors for the project
 
@@ -233,11 +227,8 @@
 
 If the engine is searching a position that is not in the tablebases (e.g.
 a position with 8 pieces), it will access the tablebases during the search.
-<<<<<<< HEAD
+
 If the engine reports a very large score (95.xx to 99.xx), this means
-=======
-If the engine reports a very large score (typically 153.xx), this means
->>>>>>> 754fc8a8
 it has found a winning line into a tablebase position.
 
 If the engine is given a position to search that is in the tablebases, it
