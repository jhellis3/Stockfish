## Overview

[![Build Status](https://github.com/official-stockfish/Stockfish/actions/workflows/stockfish.yml/badge.svg)](https://github.com/official-stockfish/Stockfish/actions)

Crystal is a UCI chess engine derived from [Stockfish](https://stockfishchess.org).

Crystal seeks to address the following issues where chess engines often have trouble:

    1) Positional or tactical blindness due to over reductions or over pruning.
    2) Draw blindess due to the move horizon (50 move rule).
    3) Displayed PV reliability.

A few examples of what Crystal can do:

    1) (Ba4+) 3B4/1r2p3/r2p1p2/bkp1P1p1/1p1P1PPp/p1P4P/PP1K4/3B4 w - -
    2) (Draw) 4K1bn/5p2/5PpB/6P1/3k4/8/8/7q w - -
    3) (f6)   rk6/pP1p2p1/B7/3K1P2/8/8/7b/8 w - -
    4) (Rd3)  8/5K2/3p3p/3p3P/pp1P4/rkb1R3/p1p3P1/n1B2B2 w - -
    5) (Nd7)  1N1K1b1r/P3pPp1/4k1P1/rp1pB1RN/q4RP1/8/p2pB1p1/1b6 w - -
    6) (b4)   3K4/1p1B4/bB1k4/rpR1p3/2ppppp1/8/RPPPPP2/r1n5 w - -
    7) (Draw - disable NNUE) k7/P7/8/P7/2KB4/2B1B3/1B1B1B2/B1B1B1B1 b - -
    8) (Nc8)  8/1p1pNpbk/1q1P4/pP2p2K/P3N3/4P1P1/3P4/8 w - -

[Stockfish][website-link] is a free, powerful UCI chess engine
derived from Glaurung 2.1. Stockfish is not a complete chess program and requires a
UCI-compatible graphical user interface (GUI) (e.g. XBoard with PolyGlot, Scid,
Cute Chess, eboard, Arena, Sigma Chess, Shredder, Chess Partner or Fritz) in order
to be used comfortably. Read the documentation for your GUI of choice for information
about how to use Stockfish with it.

The Stockfish engine features two evaluation functions for chess. The efficiently
updatable neural network (NNUE) based evaluation is the default and by far the strongest.
The classical evaluation based on handcrafted terms remains available. The strongest
network is integrated in the binary and downloaded automatically during the build process.
The NNUE evaluation benefits from the vector intrinsics available on most CPUs (sse2,
avx2, neon, or similar).

## Files

This distribution of Stockfish consists of the following files:

  * [README.md][readme-link], the file you are currently reading.

  * [Copying.txt][license-link], a text file containing the GNU General Public License
    version 3.

  * [AUTHORS][authors-link], a text file with the list of authors for the project

  * [src][src-link], a subdirectory containing the full source code, including a Makefile
    that can be used to compile Stockfish on Unix-like systems.

  * a file with the .nnue extension, storing the neural network for the NNUE evaluation.
    Binary distributions will have this file embedded.


## The UCI protocol and available options

The Universal Chess Interface (UCI) is a standard protocol used to communicate with
a chess engine, and is the recommended way to do so for typical graphical user interfaces
(GUI) or chess tools. Stockfish implements the majority of its options as described
in [the UCI protocol][uci-link].

Developers can see the default values for UCI options available in Stockfish by typing
`./stockfish uci` in a terminal, but the majority of users will typically see them and
change them via a chess GUI. This is a list of available UCI options in Stockfish:

  * #### Threads
    The number of CPU threads used for searching a position. For best performance, set
    this equal to the number of CPU cores available.

  * #### Hash
    The size of the hash table in MB. It is recommended to set Hash after setting Threads.

  * #### Clear Hash
    Clear the hash table.

  * #### Ponder
    Let Stockfish ponder its next move while the opponent is thinking.

  * #### MultiPV
    Output the N best lines (principal variations, PVs) when searching.
    Leave at 1 for best performance.

  * #### Use NNUE
    Toggle between the NNUE and classical evaluation functions. If set to "true",
    the network parameters must be available to load from file (see also EvalFile),
    if they are not embedded in the binary.

  * #### EvalFile
    The name of the file of the NNUE evaluation parameters. Depending on the GUI the
    filename might have to include the full path to the folder/directory that contains
    the file. Other locations, such as the directory that contains the binary and the
    working directory, are also searched.

  * #### UCI_AnalyseMode
    An option handled by your GUI.

  * #### UCI_Chess960
    An option handled by your GUI. If true, Stockfish will play Chess960.

  * #### UCI_ShowWDL
    If enabled, show approximate WDL statistics as part of the engine output.
    These WDL numbers model expected game outcomes for a given evaluation and
    game ply for engine self-play at fishtest LTC conditions (60+0.6s per game).

<<<<<<< HEAD
=======
  * #### UCI_LimitStrength
    Enable weaker play aiming for an Elo rating as set by UCI_Elo. This option overrides Skill Level.

  * #### UCI_Elo
    If enabled by UCI_LimitStrength, aim for an engine strength of the given Elo.
    This Elo rating has been calibrated at a time control of 120s+1.0s and anchored to +- 100 Elo to CCRL Blitz.

  * #### Skill Level
    Lower the Skill Level in order to make Stockfish play weaker (see also UCI_LimitStrength).
    Internally, MultiPV is enabled, and with a certain probability depending on the Skill Level a
    weaker move will be played.

>>>>>>> d3860f8d
  * #### SyzygyPath
    Path to the folders/directories storing the Syzygy tablebase files. Multiple
    directories are to be separated by ";" on Windows and by ":" on Unix-based
    operating systems. Do not use spaces around the ";" or ":".

    Example: `C:\tablebases\wdl345;C:\tablebases\wdl6;D:\tablebases\dtz345;D:\tablebases\dtz6`

    It is recommended to store .rtbw files on an SSD. There is no loss in storing
    the .rtbz files on a regular HDD. It is recommended to verify all md5 checksums
    of the downloaded tablebase files (`md5sum -c checksum.md5`) as corruption will
    lead to engine crashes.

  * #### SyzygyProbeDepth
    Minimum remaining search depth for which a position is probed. Set this option
    to a higher value to probe less aggressively if you experience too much slowdown
    (in terms of nps) due to tablebase probing.

  * #### Syzygy50MoveRule
    Disable to let fifty-move rule draws detected by Syzygy tablebase probes count
    as wins or losses. This is useful for ICCF correspondence games.

  * #### SyzygyProbeLimit
    Limit Syzygy tablebase probing to positions with at most this many pieces left
    (including kings and pawns).

  * #### Move Overhead
    Assume a time delay of x ms due to network and GUI overheads. This is useful to
    avoid losses on time in those cases.

  * #### nodestime
    Tells the engine to use nodes searched instead of wall time to account for
    elapsed time. Useful for engine testing.

  * #### Debug Log File
    Write all communication to and from the engine into a text file.

For developers the following non-standard commands might be of interest, mainly useful for debugging:

  * #### bench *ttSize threads limit fenFile limitType evalType*
    Performs a standard benchmark using various options. The signature of a version
    (standard node count) is obtained using all defaults. `bench` is currently
    `bench 16 1 13 default depth mixed`.

  * #### compiler
    Give information about the compiler and environment used for building a binary.

  * #### d
    Display the current position, with ascii art and fen.

  * #### eval
    Return the evaluation of the current position.

  * #### export_net [filename]
    Exports the currently loaded network to a file.
    If the currently loaded network is the embedded network and the filename
    is not specified then the network is saved to the file matching the name
    of the embedded network, as defined in evaluate.h.
    If the currently loaded network is not the embedded network (some net set
    through the UCI setoption) then the filename parameter is required and the
    network is saved into that file.

  * #### flip
    Flips the side to move.


## A note on classical evaluation versus NNUE evaluation

Both approaches assign a value to a position that is used in alpha-beta (PVS) search
to find the best move. The classical evaluation computes this value as a function
of various chess concepts, handcrafted by experts, tested and tuned using fishtest.
The NNUE evaluation computes this value with a neural network based on basic
inputs (e.g. piece positions only). The network is optimized and trained
on the evaluations of millions of positions at moderate search depth.

The NNUE evaluation was first introduced in shogi, and ported to Stockfish afterward.
It can be evaluated efficiently on CPUs, and exploits the fact that only parts
of the neural network need to be updated after a typical chess move.
[The nodchip repository][nodchip-link] provided the first version of the needed tools
to train and develop the NNUE networks. Today, more advanced training tools are
available in [the nnue-pytorch repository][pytorch-link], while data generation tools
are available in [a dedicated branch][tools-link].

On CPUs supporting modern vector instructions (avx2 and similar), the NNUE evaluation
results in much stronger playing strength, even if the nodes per second computed by
the engine is somewhat lower (roughly 80% of nps is typical).

Notes:

1) the NNUE evaluation depends on the Stockfish binary and the network parameter file
(see the EvalFile UCI option). Not every parameter file is compatible with a given
Stockfish binary, but the default value of the EvalFile UCI option is the name of a
network that is guaranteed to be compatible with that binary.

2) to use the NNUE evaluation, the additional data file with neural network parameters
needs to be available. Normally, this file is already embedded in the binary or it can
be downloaded. The filename for the default (recommended) net can be found as the default
value of the `EvalFile` UCI option, with the format `nn-[SHA256 first 12 digits].nnue`
(for instance, `nn-c157e0a5755b.nnue`). This file can be downloaded from
```
https://tests.stockfishchess.org/api/nn/[filename]
```
replacing `[filename]` as needed.

## What to expect from the Syzygy tablebases?

If the engine is searching a position that is not in the tablebases (e.g.
a position with 8 pieces), it will access the tablebases during the search.

If the engine reports a very large score (95.xx to 99.xx), this means
it has found a winning line into a tablebase position.

If the engine is given a position to search that is in the tablebases, it
will use the tablebases at the beginning of the search to preselect all
good moves, i.e. all moves that preserve the win or preserve the draw while
taking into account the 50-move rule.
It will then perform a search only on those moves. **The engine will not move
immediately**, unless there is only a single good move. **The engine likely
will not report a mate score, even if the position is known to be won.**

It is therefore clear that this behaviour is not identical to what one might
be used to with Nalimov tablebases. There are technical reasons for this
difference, the main technical reason being that Nalimov tablebases use the
DTM metric (distance-to-mate), while the Syzygy tablebases use a variation of the
DTZ metric (distance-to-zero, zero meaning any move that resets the 50-move
counter). This special metric is one of the reasons that the Syzygy tablebases are
more compact than Nalimov tablebases, while still storing all information
needed for optimal play and in addition being able to take into account
the 50-move rule.

## Large Pages

Stockfish supports large pages on Linux and Windows. Large pages make
the hash access more efficient, improving the engine speed, especially
on large hash sizes. Typical increases are 5..10% in terms of nodes per
second, but speed increases up to 30% have been measured. The support is
automatic. Stockfish attempts to use large pages when available and
will fall back to regular memory allocation when this is not the case.

### Support on Linux

Large page support on Linux is obtained by the Linux kernel
transparent huge pages functionality. Typically, transparent huge pages
are already enabled, and no configuration is needed.

### Support on Windows

The use of large pages requires "Lock Pages in Memory" privilege. See
[Enable the Lock Pages in Memory Option (Windows)][lockpages-link]
on how to enable this privilege, then run [RAMMap][rammap-link]
to double-check that large pages are used. We suggest that you reboot
your computer after you have enabled large pages, because long Windows
sessions suffer from memory fragmentation, which may prevent Stockfish
from getting large pages: a fresh session is better in this regard.

## Compiling Stockfish yourself from the sources

Stockfish has support for 32 or 64-bit CPUs, certain hardware
instructions, big-endian machines such as Power PC, and other platforms.

On Unix-like systems, it should be easy to compile Stockfish
directly from the source code with the included Makefile in the folder
`src`. In general it is recommended to run `make help` to see a list of make
targets with corresponding descriptions.

```
    cd src
    make help
    make net
    make build ARCH=x86-64-modern
```

When not using the Makefile to compile (for instance, with Microsoft MSVC) you
need to manually set/unset some switches in the compiler command line; see
file *types.h* for a quick reference.

When reporting an issue or a bug, please tell us which Stockfish version
and which compiler you used to create your executable. This information
can be found by typing the following command in a console:

```
    ./stockfish compiler
```

## Understanding the code base and participating in the project

Stockfish's improvement over the last decade has been a great community
effort. There are a few ways to help contribute to its growth.

### Donating hardware

Improving Stockfish requires a massive amount of testing. You can donate
your hardware resources by installing the [Fishtest Worker][worker-link]
and view the current tests on [Fishtest][fishtest-link].

### Improving the code

If you want to help improve the code, there are several valuable resources:

* [In this wiki,][programming-link] many techniques used in
Stockfish are explained with a lot of background information.

* [The section on Stockfish][programmingsf-link]
describes many features and techniques used by Stockfish. However, it is
generic rather than being focused on Stockfish's precise implementation.
Nevertheless, a helpful resource.

* The latest source can always be found on [GitHub][github-link].
Discussions about Stockfish take place these days mainly in the [FishCooking][fishcooking-link]
group and on the [Stockfish Discord channel][discord-link].
The engine testing is done on [Fishtest][fishtest-link].
If you want to help improve Stockfish, please read this [guideline][guideline-link]
first, where the basics of Stockfish development are explained.


## Terms of use

Stockfish is free, and distributed under the **GNU General Public License version 3**
(GPL v3). Essentially, this means you are free to do almost exactly
what you want with the program, including distributing it among your
friends, making it available for download from your website, selling
it (either by itself or as part of some bigger software package), or
using it as the starting point for a software project of your own.

The only real limitation is that whenever you distribute Stockfish in
some way, you MUST always include the license and the full source code
(or a pointer to where the source code can be found) to generate the
exact binary you are distributing. If you make any changes to the
source code, these changes must also be made available under the GPL v3.

For full details, read the copy of the GPL v3 found in the file named
[*Copying.txt*][license-link].


[authors-link]:       https://github.com/official-stockfish/Stockfish/blob/master/AUTHORS
[build-link]:         https://github.com/official-stockfish/Stockfish/actions/workflows/stockfish.yml
[commits-link]:       https://github.com/official-stockfish/Stockfish/commits/master
[discord-link]:       https://discord.gg/GWDRS3kU6R
[fishcooking-link]:   https://groups.google.com/g/fishcooking
[fishtest-link]:      https://tests.stockfishchess.org/tests
[github-link]:        https://github.com/official-stockfish/Stockfish
[guideline-link]:     https://github.com/glinscott/fishtest/wiki/Creating-my-first-test
[license-link]:       https://github.com/official-stockfish/Stockfish/blob/master/Copying.txt
[lockpages-link]:     https://docs.microsoft.com/en-us/sql/database-engine/configure-windows/enable-the-lock-pages-in-memory-option-windows
[nodchip-link]:       https://github.com/nodchip/Stockfish
[programming-link]:   https://www.chessprogramming.org/Main_Page
[programmingsf-link]: https://www.chessprogramming.org/Stockfish
[pytorch-link]:       https://github.com/glinscott/nnue-pytorch
[rammap-link]:        https://docs.microsoft.com/en-us/sysinternals/downloads/rammap
[readme-link]:        https://github.com/official-stockfish/Stockfish/blob/master/README.md
[release-link]:       https://github.com/official-stockfish/Stockfish/releases/latest
[src-link]:           https://github.com/official-stockfish/Stockfish/tree/master/src
[stockfish128-logo]:  https://stockfishchess.org/images/logo/icon_128x128.png
[tools-link]:         https://github.com/official-stockfish/Stockfish/tree/tools
[uci-link]:           https://www.shredderchess.com/download/div/uci.zip
[website-link]:       https://stockfishchess.org
[worker-link]:        https://github.com/glinscott/fishtest/wiki/Running-the-worker:-overview

[build-badge]:        https://img.shields.io/github/actions/workflow/status/official-stockfish/Stockfish/stockfish.yml?branch=master&style=for-the-badge&label=stockfish&logo=github
[commits-badge]:      https://img.shields.io/github/commits-since/official-stockfish/Stockfish/latest?style=for-the-badge
[discord-badge]:      https://img.shields.io/discord/435943710472011776?style=for-the-badge&label=discord&logo=Discord
[fishtest-badge]:     https://img.shields.io/website?style=for-the-badge&down_color=red&down_message=Offline&label=Fishtest&up_color=success&up_message=Online&url=https%3A%2F%2Ftests.stockfishchess.org%2Ftests%2Ffinished
[license-badge]:      https://img.shields.io/github/license/official-stockfish/Stockfish?style=for-the-badge&label=license&color=success
[release-badge]:      https://img.shields.io/github/v/release/official-stockfish/Stockfish?style=for-the-badge&label=official%20release
[website-badge]:      https://img.shields.io/website?style=for-the-badge&down_color=red&down_message=Offline&label=website&up_color=success&up_message=Online&url=https%3A%2F%2Fstockfishchess.org<|MERGE_RESOLUTION|>--- conflicted
+++ resolved
@@ -103,21 +103,6 @@
     These WDL numbers model expected game outcomes for a given evaluation and
     game ply for engine self-play at fishtest LTC conditions (60+0.6s per game).
 
-<<<<<<< HEAD
-=======
-  * #### UCI_LimitStrength
-    Enable weaker play aiming for an Elo rating as set by UCI_Elo. This option overrides Skill Level.
-
-  * #### UCI_Elo
-    If enabled by UCI_LimitStrength, aim for an engine strength of the given Elo.
-    This Elo rating has been calibrated at a time control of 120s+1.0s and anchored to +- 100 Elo to CCRL Blitz.
-
-  * #### Skill Level
-    Lower the Skill Level in order to make Stockfish play weaker (see also UCI_LimitStrength).
-    Internally, MultiPV is enabled, and with a certain probability depending on the Skill Level a
-    weaker move will be played.
-
->>>>>>> d3860f8d
   * #### SyzygyPath
     Path to the folders/directories storing the Syzygy tablebase files. Multiple
     directories are to be separated by ";" on Windows and by ":" on Unix-based
