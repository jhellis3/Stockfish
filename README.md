--- conflicted
+++ resolved
@@ -1,4 +1,3 @@
-<<<<<<< HEAD
 ## Overview
 
 [![Build Status](https://github.com/official-stockfish/Stockfish/actions/workflows/stockfish.yml/badge.svg)](https://github.com/official-stockfish/Stockfish/actions)
@@ -28,32 +27,6 @@
 Cute Chess, eboard, Arena, Sigma Chess, Shredder, Chess Partner or Fritz) in order
 to be used comfortably. Read the documentation for your GUI of choice for information
 about how to use Stockfish with it.
-=======
-<div align="center">
-
-  [![Stockfish][stockfish128-logo]][website-link]
-
-  [![Build][build-badge]][build-link]
-  [![License][license-badge]][license-link]
-  <br>
-  [![Release][release-badge]][release-link]
-  [![Commits][commits-badge]][commits-link]
-  <br>
-  [![Website][website-badge]][website-link]
-  [![Fishtest][fishtest-badge]][fishtest-link]
-  [![Discord][discord-badge]][discord-link]
-
-</div>
-
-## Overview
-
-[Stockfish][website-link] is a free, powerful UCI chess engine derived from
-Glaurung 2.1. Stockfish is not a complete chess program and requires a UCI-compatible
-graphical user interface (GUI) (e.g. XBoard with PolyGlot, Scid, Cute Chess, eboard,
-Arena, Sigma Chess, Shredder, Chess Partner or Fritz) in order to be used comfortably.
-Read the documentation for your GUI of choice for information about how to use
-Stockfish with it.
->>>>>>> d09653df
 
 The Stockfish engine features two evaluation functions for chess. The efficiently
 updatable neural network (NNUE) based evaluation is the default and by far the strongest.
