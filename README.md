## Overview

[![Build Status](https://github.com/official-stockfish/Stockfish/actions/workflows/stockfish.yml/badge.svg)](https://github.com/official-stockfish/Stockfish/actions)
<<<<<<< HEAD

Crystal is a UCI chess engine derived from [Stockfish](https://stockfishchess.org).

Crystal seeks to address the following issues where chess engines often have trouble:

    1) Positional or tactical blindness due to over reductions or over pruning.
    2) Draw blindess due to the move horizon (50 move rule).
    3) Displayed PV reliability.

A few examples of what Crystal can do:

    1) (Ba4+) 3B4/1r2p3/r2p1p2/bkp1P1p1/1p1P1PPp/p1P4P/PP1K4/3B4 w - -
    2) (Draw) 4K1bn/5p2/5PpB/6P1/3k4/8/8/7q w - -
    3) (f6)   rk6/pP1p2p1/B7/3K1P2/8/8/7b/8 w - -
    4) (Rd3)  8/5K2/3p3p/3p3P/pp1P4/rkb1R3/p1p3P1/n1B2B2 w - -
    5) (Nd7)  1N1K1b1r/P3pPp1/4k1P1/rp1pB1RN/q4RP1/8/p2pB1p1/1b6 w - -
    6) (b4)   3K4/1p1B4/bB1k4/rpR1p3/2ppppp1/8/RPPPPP2/r1n5 w - -
    7) (Draw - disable NNUE) k7/P7/8/P7/2KB4/2B1B3/1B1B1B2/B1B1B1B1 b - -
    8) (Nc8)  8/1p1pNpbk/1q1P4/pP2p2K/P3N3/4P1P1/3P4/8 w - -
=======
>>>>>>> 4c7de9e8

[Stockfish](https://stockfishchess.org) is a free, powerful UCI chess engine
derived from Glaurung 2.1. Stockfish is not a complete chess program and requires a
UCI-compatible graphical user interface (GUI) (e.g. XBoard with PolyGlot, Scid,
Cute Chess, eboard, Arena, Sigma Chess, Shredder, Chess Partner or Fritz) in order
to be used comfortably. Read the documentation for your GUI of choice for information
about how to use Stockfish with it.

The Stockfish engine features two evaluation functions for chess. The efficiently 
updatable neural network (NNUE) based evaluation is the default and by far the strongest.
The classical evaluation based on handcrafted terms remains available. The strongest 
network is integrated in the binary and downloaded automatically during the build process.
The NNUE evaluation benefits from the vector intrinsics available on most CPUs (sse2, 
avx2, neon, or similar).

## Files

This distribution of Stockfish consists of the following files:

  * [README.md](https://github.com/official-stockfish/Stockfish/blob/master/README.md),
    the file you are currently reading.

  * [Copying.txt](https://github.com/official-stockfish/Stockfish/blob/master/Copying.txt),
    a text file containing the GNU General Public License version 3.

  * [AUTHORS](https://github.com/official-stockfish/Stockfish/blob/master/AUTHORS), 
    a text file with the list of authors for the project

  * [src](https://github.com/official-stockfish/Stockfish/tree/master/src),
    a subdirectory containing the full source code, including a Makefile
    that can be used to compile Stockfish on Unix-like systems.

  * a file with the .nnue extension, storing the neural network for the NNUE
    evaluation. Binary distributions will have this file embedded.


## The UCI protocol and available options

The Universal Chess Interface (UCI) is a standard protocol used to communicate with
a chess engine, and is the recommended way to do so for typical graphical user interfaces
(GUI) or chess tools. Stockfish implements the majority of its options as described
in [the UCI protocol](https://www.shredderchess.com/download/div/uci.zip).

Developers can see the default values for UCI options available in Stockfish by typing
`./stockfish uci` in a terminal, but the majority of users will typically see them and
change them via a chess GUI. This is a list of available UCI options in Stockfish:

  * #### Threads
    The number of CPU threads used for searching a position. For best performance, set
    this equal to the number of CPU cores available.

  * #### Hash
    The size of the hash table in MB. It is recommended to set Hash after setting Threads.

  * #### Clear Hash
    Clear the hash table.

  * #### Ponder
    Let Stockfish ponder its next move while the opponent is thinking.

  * #### MultiPV
    Output the N best lines (principal variations, PVs) when searching.
    Leave at 1 for best performance.

  * #### Use NNUE
    Toggle between the NNUE and classical evaluation functions. If set to "true",
    the network parameters must be available to load from file (see also EvalFile),
    if they are not embedded in the binary.

  * #### EvalFile
    The name of the file of the NNUE evaluation parameters. Depending on the GUI the
    filename might have to include the full path to the folder/directory that contains
    the file. Other locations, such as the directory that contains the binary and the
    working directory, are also searched.

  * #### UCI_AnalyseMode
    An option handled by your GUI.

  * #### UCI_Chess960
    An option handled by your GUI. If true, Stockfish will play Chess960.

  * #### UCI_ShowWDL
    If enabled, show approximate WDL statistics as part of the engine output.
    These WDL numbers model expected game outcomes for a given evaluation and
    game ply for engine self-play at fishtest LTC conditions (60+0.6s per game).

  * #### SyzygyPath
    Path to the folders/directories storing the Syzygy tablebase files. Multiple
    directories are to be separated by ";" on Windows and by ":" on Unix-based
    operating systems. Do not use spaces around the ";" or ":".

    Example: `C:\tablebases\wdl345;C:\tablebases\wdl6;D:\tablebases\dtz345;D:\tablebases\dtz6`

    It is recommended to store .rtbw files on an SSD. There is no loss in storing
    the .rtbz files on a regular HDD. It is recommended to verify all md5 checksums
    of the downloaded tablebase files (`md5sum -c checksum.md5`) as corruption will
    lead to engine crashes.

  * #### SyzygyProbeDepth
    Minimum remaining search depth for which a position is probed. Set this option
    to a higher value to probe less aggressively if you experience too much slowdown
    (in terms of nps) due to tablebase probing.

  * #### Syzygy50MoveRule
    Disable to let fifty-move rule draws detected by Syzygy tablebase probes count
    as wins or losses. This is useful for ICCF correspondence games.

  * #### SyzygyProbeLimit
    Limit Syzygy tablebase probing to positions with at most this many pieces left
    (including kings and pawns).

  * #### Move Overhead
    Assume a time delay of x ms due to network and GUI overheads. This is useful to
    avoid losses on time in those cases.

  * #### nodestime
    Tells the engine to use nodes searched instead of wall time to account for
    elapsed time. Useful for engine testing.

  * #### Debug Log File
    Write all communication to and from the engine into a text file.

For developers the following non-standard commands might be of interest, mainly useful for debugging:

  * #### bench *ttSize threads limit fenFile limitType evalType*
    Performs a standard benchmark using various options. The signature of a version 
    (standard node count) is obtained using all defaults. `bench` is currently 
    `bench 16 1 13 default depth mixed`.

  * #### compiler
    Give information about the compiler and environment used for building a binary.

  * #### d
    Display the current position, with ascii art and fen.

  * #### eval
    Return the evaluation of the current position.

  * #### export_net [filename]
    Exports the currently loaded network to a file.
    If the currently loaded network is the embedded network and the filename
    is not specified then the network is saved to the file matching the name
    of the embedded network, as defined in evaluate.h.
    If the currently loaded network is not the embedded network (some net set
    through the UCI setoption) then the filename parameter is required and the
    network is saved into that file.

  * #### flip
    Flips the side to move.


## A note on classical evaluation versus NNUE evaluation

Both approaches assign a value to a position that is used in alpha-beta (PVS) search
to find the best move. The classical evaluation computes this value as a function
of various chess concepts, handcrafted by experts, tested and tuned using fishtest.
The NNUE evaluation computes this value with a neural network based on basic
inputs (e.g. piece positions only). The network is optimized and trained
on the evaluations of millions of positions at moderate search depth.

The NNUE evaluation was first introduced in shogi, and ported to Stockfish afterward.
It can be evaluated efficiently on CPUs, and exploits the fact that only parts
of the neural network need to be updated after a typical chess move.
[The nodchip repository](https://github.com/nodchip/Stockfish) provided the first 
version of the needed tools to train and develop the NNUE networks. Today, more 
advanced training tools are available in 
[the nnue-pytorch repository](https://github.com/glinscott/nnue-pytorch/), 
while data generation tools are available in 
[a dedicated branch](https://github.com/official-stockfish/Stockfish/tree/tools).

On CPUs supporting modern vector instructions (avx2 and similar), the NNUE evaluation
results in much stronger playing strength, even if the nodes per second computed by
the engine is somewhat lower (roughly 80% of nps is typical).

Notes:

1) the NNUE evaluation depends on the Stockfish binary and the network parameter file 
(see the EvalFile UCI option). Not every parameter file is compatible with a given
Stockfish binary, but the default value of the EvalFile UCI option is the name of a 
network that is guaranteed to be compatible with that binary.

2) to use the NNUE evaluation, the additional data file with neural network parameters
needs to be available. Normally, this file is already embedded in the binary or it can
be downloaded. The filename for the default (recommended) net can be found as the default
value of the `EvalFile` UCI option, with the format `nn-[SHA256 first 12 digits].nnue`
(for instance, `nn-c157e0a5755b.nnue`). This file can be downloaded from
```
https://tests.stockfishchess.org/api/nn/[filename]
```
replacing `[filename]` as needed.

## What to expect from the Syzygy tablebases?

If the engine is searching a position that is not in the tablebases (e.g.
a position with 8 pieces), it will access the tablebases during the search.

If the engine reports a very large score (95.xx to 99.xx), this means
it has found a winning line into a tablebase position.

If the engine is given a position to search that is in the tablebases, it
will use the tablebases at the beginning of the search to preselect all
good moves, i.e. all moves that preserve the win or preserve the draw while
taking into account the 50-move rule.
It will then perform a search only on those moves. **The engine will not move
immediately**, unless there is only a single good move. **The engine likely
will not report a mate score, even if the position is known to be won.**

It is therefore clear that this behaviour is not identical to what one might
be used to with Nalimov tablebases. There are technical reasons for this
difference, the main technical reason being that Nalimov tablebases use the
DTM metric (distance-to-mate), while the Syzygy tablebases use a variation of the
DTZ metric (distance-to-zero, zero meaning any move that resets the 50-move
counter). This special metric is one of the reasons that the Syzygy tablebases are
more compact than Nalimov tablebases, while still storing all information
needed for optimal play and in addition being able to take into account
the 50-move rule.

## Large Pages

Stockfish supports large pages on Linux and Windows. Large pages make
the hash access more efficient, improving the engine speed, especially
on large hash sizes. Typical increases are 5..10% in terms of nodes per
second, but speed increases up to 30% have been measured. The support is
automatic. Stockfish attempts to use large pages when available and
will fall back to regular memory allocation when this is not the case.

### Support on Linux

Large page support on Linux is obtained by the Linux kernel
transparent huge pages functionality. Typically, transparent huge pages
are already enabled, and no configuration is needed.

### Support on Windows

The use of large pages requires "Lock Pages in Memory" privilege. See
[Enable the Lock Pages in Memory Option (Windows)](https://docs.microsoft.com/en-us/sql/database-engine/configure-windows/enable-the-lock-pages-in-memory-option-windows)
on how to enable this privilege, then run [RAMMap](https://docs.microsoft.com/en-us/sysinternals/downloads/rammap)
to double-check that large pages are used. We suggest that you reboot
your computer after you have enabled large pages, because long Windows
sessions suffer from memory fragmentation, which may prevent Stockfish
from getting large pages: a fresh session is better in this regard.

## Compiling Stockfish yourself from the sources

Stockfish has support for 32 or 64-bit CPUs, certain hardware
instructions, big-endian machines such as Power PC, and other platforms.

On Unix-like systems, it should be easy to compile Stockfish
directly from the source code with the included Makefile in the folder
`src`. In general it is recommended to run `make help` to see a list of make
targets with corresponding descriptions.

```
    cd src
    make help
    make net
    make build ARCH=x86-64-modern
```

When not using the Makefile to compile (for instance, with Microsoft MSVC) you
need to manually set/unset some switches in the compiler command line; see
file *types.h* for a quick reference.

When reporting an issue or a bug, please tell us which Stockfish version
and which compiler you used to create your executable. This information
can be found by typing the following command in a console:

```
    ./stockfish compiler
```

## Understanding the code base and participating in the project

Stockfish's improvement over the last decade has been a great community
effort. There are a few ways to help contribute to its growth.

### Donating hardware

Improving Stockfish requires a massive amount of testing. You can donate
your hardware resources by installing the [Fishtest Worker](https://github.com/glinscott/fishtest/wiki/Running-the-worker:-overview)
and view the current tests on [Fishtest](https://tests.stockfishchess.org/tests).

### Improving the code

If you want to help improve the code, there are several valuable resources:

* [In this wiki,](https://www.chessprogramming.org) many techniques used in
Stockfish are explained with a lot of background information.

* [The section on Stockfish](https://www.chessprogramming.org/Stockfish)
describes many features and techniques used by Stockfish. However, it is
generic rather than being focused on Stockfish's precise implementation.
Nevertheless, a helpful resource.

* The latest source can always be found on [GitHub](https://github.com/official-stockfish/Stockfish).
Discussions about Stockfish take place these days mainly in the [FishCooking](https://groups.google.com/forum/#!forum/fishcooking)
group and on the [Stockfish Discord channel](https://discord.gg/nv8gDtt).
The engine testing is done on [Fishtest](https://tests.stockfishchess.org/tests).
If you want to help improve Stockfish, please read this [guideline](https://github.com/glinscott/fishtest/wiki/Creating-my-first-test)
first, where the basics of Stockfish development are explained.


## Terms of use

Stockfish is free, and distributed under the **GNU General Public License version 3**
(GPL v3). Essentially, this means you are free to do almost exactly
what you want with the program, including distributing it among your
friends, making it available for download from your website, selling
it (either by itself or as part of some bigger software package), or
using it as the starting point for a software project of your own.

The only real limitation is that whenever you distribute Stockfish in
some way, you MUST always include the license and the full source code
(or a pointer to where the source code can be found) to generate the 
exact binary you are distributing. If you make any changes to the
source code, these changes must also be made available under the GPL v3.

For full details, read the copy of the GPL v3 found in the file named
[*Copying.txt*](https://github.com/official-stockfish/Stockfish/blob/master/Copying.txt).<|MERGE_RESOLUTION|>--- conflicted
+++ resolved
@@ -1,7 +1,6 @@
 ## Overview
 
 [![Build Status](https://github.com/official-stockfish/Stockfish/actions/workflows/stockfish.yml/badge.svg)](https://github.com/official-stockfish/Stockfish/actions)
-<<<<<<< HEAD
 
 Crystal is a UCI chess engine derived from [Stockfish](https://stockfishchess.org).
 
@@ -21,8 +20,6 @@
     6) (b4)   3K4/1p1B4/bB1k4/rpR1p3/2ppppp1/8/RPPPPP2/r1n5 w - -
     7) (Draw - disable NNUE) k7/P7/8/P7/2KB4/2B1B3/1B1B1B2/B1B1B1B1 b - -
     8) (Nc8)  8/1p1pNpbk/1q1P4/pP2p2K/P3N3/4P1P1/3P4/8 w - -
-=======
->>>>>>> 4c7de9e8
 
 [Stockfish](https://stockfishchess.org) is a free, powerful UCI chess engine
 derived from Glaurung 2.1. Stockfish is not a complete chess program and requires a
@@ -31,11 +28,11 @@
 to be used comfortably. Read the documentation for your GUI of choice for information
 about how to use Stockfish with it.
 
-The Stockfish engine features two evaluation functions for chess. The efficiently 
+The Stockfish engine features two evaluation functions for chess. The efficiently
 updatable neural network (NNUE) based evaluation is the default and by far the strongest.
-The classical evaluation based on handcrafted terms remains available. The strongest 
+The classical evaluation based on handcrafted terms remains available. The strongest
 network is integrated in the binary and downloaded automatically during the build process.
-The NNUE evaluation benefits from the vector intrinsics available on most CPUs (sse2, 
+The NNUE evaluation benefits from the vector intrinsics available on most CPUs (sse2,
 avx2, neon, or similar).
 
 ## Files
@@ -48,7 +45,7 @@
   * [Copying.txt](https://github.com/official-stockfish/Stockfish/blob/master/Copying.txt),
     a text file containing the GNU General Public License version 3.
 
-  * [AUTHORS](https://github.com/official-stockfish/Stockfish/blob/master/AUTHORS), 
+  * [AUTHORS](https://github.com/official-stockfish/Stockfish/blob/master/AUTHORS),
     a text file with the list of authors for the project
 
   * [src](https://github.com/official-stockfish/Stockfish/tree/master/src),
@@ -148,8 +145,8 @@
 For developers the following non-standard commands might be of interest, mainly useful for debugging:
 
   * #### bench *ttSize threads limit fenFile limitType evalType*
-    Performs a standard benchmark using various options. The signature of a version 
-    (standard node count) is obtained using all defaults. `bench` is currently 
+    Performs a standard benchmark using various options. The signature of a version
+    (standard node count) is obtained using all defaults. `bench` is currently
     `bench 16 1 13 default depth mixed`.
 
   * #### compiler
@@ -186,11 +183,11 @@
 The NNUE evaluation was first introduced in shogi, and ported to Stockfish afterward.
 It can be evaluated efficiently on CPUs, and exploits the fact that only parts
 of the neural network need to be updated after a typical chess move.
-[The nodchip repository](https://github.com/nodchip/Stockfish) provided the first 
-version of the needed tools to train and develop the NNUE networks. Today, more 
-advanced training tools are available in 
-[the nnue-pytorch repository](https://github.com/glinscott/nnue-pytorch/), 
-while data generation tools are available in 
+[The nodchip repository](https://github.com/nodchip/Stockfish) provided the first
+version of the needed tools to train and develop the NNUE networks. Today, more
+advanced training tools are available in
+[the nnue-pytorch repository](https://github.com/glinscott/nnue-pytorch/),
+while data generation tools are available in
 [a dedicated branch](https://github.com/official-stockfish/Stockfish/tree/tools).
 
 On CPUs supporting modern vector instructions (avx2 and similar), the NNUE evaluation
@@ -199,9 +196,9 @@
 
 Notes:
 
-1) the NNUE evaluation depends on the Stockfish binary and the network parameter file 
+1) the NNUE evaluation depends on the Stockfish binary and the network parameter file
 (see the EvalFile UCI option). Not every parameter file is compatible with a given
-Stockfish binary, but the default value of the EvalFile UCI option is the name of a 
+Stockfish binary, but the default value of the EvalFile UCI option is the name of a
 network that is guaranteed to be compatible with that binary.
 
 2) to use the NNUE evaluation, the additional data file with neural network parameters
@@ -336,7 +333,7 @@
 
 The only real limitation is that whenever you distribute Stockfish in
 some way, you MUST always include the license and the full source code
-(or a pointer to where the source code can be found) to generate the 
+(or a pointer to where the source code can be found) to generate the
 exact binary you are distributing. If you make any changes to the
 source code, these changes must also be made available under the GPL v3.
 
