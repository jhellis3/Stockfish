--- conflicted
+++ resolved
@@ -17,8 +17,6 @@
     postfix=''
     threads="1"
   ;;
-<<<<<<< HEAD
-=======
   --valgrind-thread)
     echo "valgrind-thread testing started"
     prefix=''
@@ -26,7 +24,6 @@
     postfix=''
     threads="2"
   ;;
->>>>>>> 0fe64286
   --sanitizer-undefined)
     echo "sanitizer-undefined testing started"
     prefix='!'
@@ -101,16 +98,12 @@
 # more general testing, following an uci protocol exchange
 cat << EOF > game.exp
  set timeout 240
-<<<<<<< HEAD
- spawn $exeprefix ./crystal
-=======
  # to correctly catch eof we need the following line
  # expect_before timeout { exit 2 } eof { exit 3 }
  expect_before timeout { exit 2 }
 
- spawn $exeprefix ./stockfish
- expect "Stockfish"
->>>>>>> 0fe64286
+ spawn $exeprefix ./crystal
+ expect "Crystal"
 
  send "uci\n"
  expect "uciok"
@@ -205,13 +198,13 @@
  send "go depth 18\n"
  expect "score mate 1 * pv f7f5"
  expect "bestmove f7f5"
- 
+
  send "ucinewgame\n"
  send "position fen 8/5R2/2K1P3/4k3/8/b1PPpp1B/5p2/8 w - -\n"
  send "go depth 18 searchmoves c6d7\n"
  expect "score mate 2 * pv c6d7 * f7f5"
  expect "bestmove c6d7"
- 
+
  send "ucinewgame\n"
  send "position fen 8/5R2/2K1P3/4k3/8/b1PPpp1B/5p2/8 w - - moves c6d7\n"
  send "go depth 18 searchmoves e3e2\n"
@@ -249,17 +242,12 @@
 fi
 
 cat << EOF > syzygy.exp
-<<<<<<< HEAD
- set timeout 660
- spawn $exeprefix ./crystal
-=======
  set timeout 240
  # to correctly catch eof we need the following line
  # expect_before timeout { exit 2 } eof { exit 3 }
  expect_before timeout { exit 2 }
- spawn $exeprefix ./stockfish
- expect "Stockfish"
->>>>>>> 0fe64286
+ spawn $exeprefix ./crystal
+ expect "Crystal"
  send "uci\n"
  send "setoption name SyzygyPath value ../tests/syzygy/\n"
  expect "info string Found 35 tablebases"
