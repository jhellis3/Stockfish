name: "CodeQL"

on:
  push:
<<<<<<< HEAD
    branches: [ 'crystal' ]
  pull_request:
    # The branches below must be a subset of the branches above
    branches: [ 'crystal' ]
=======
    branches: ["master"]
  pull_request:
    # The branches below must be a subset of the branches above
    branches: ["master"]
>>>>>>> fc41f64d
  schedule:
    - cron: "17 18 * * 1"

jobs:
  analyze:
    name: Analyze
    runs-on: ubuntu-latest
    permissions:
      actions: read
      contents: read
      security-events: write

    strategy:
      fail-fast: false
      matrix:
        language: ["cpp"]
        # CodeQL supports [ 'cpp', 'csharp', 'go', 'java', 'javascript', 'python', 'ruby' ]
        # Use only 'java' to analyze code written in Java, Kotlin, or both
        # Use only 'javascript' to analyze code written in JavaScript, TypeScript or both
        # Learn more about CodeQL language support at https://aka.ms/codeql-docs/language-support

    steps:
<<<<<<< HEAD
    - name: Checkout repository
      uses: actions/checkout@v3

    # Initializes the CodeQL tools for scanning.
    - name: Initialize CodeQL
      uses: github/codeql-action/init@v2
      with:
        languages: ${{ matrix.language }}
        # If you wish to specify custom queries, you can do so here or in a config file.
        # By default, queries listed here will override any specified in a config file.
        # Prefix the list here with "+" to use these queries and those in the config file.

        # For more details on CodeQL's query packs, refer to: https://docs.github.com/en/code-security/code-scanning/automatically-scanning-your-code-for-vulnerabilities-and-errors/configuring-code-scanning#using-queries-in-ql-packs
        # queries: security-extended,security-and-quality

    - name: Build
      working-directory: src
      run: make -j build ARCH=x86-64-sse41-popcnt

    - name: Perform CodeQL Analysis
      uses: github/codeql-action/analyze@v2
      with:
        category: "/language:${{matrix.language}}"
=======
      - name: Checkout repository
        uses: actions/checkout@v4

      # Initializes the CodeQL tools for scanning.
      - name: Initialize CodeQL
        uses: github/codeql-action/init@v3
        with:
          languages: ${{ matrix.language }}
          # If you wish to specify custom queries, you can do so here or in a config file.
          # By default, queries listed here will override any specified in a config file.
          # Prefix the list here with "+" to use these queries and those in the config file.

          # For more details on CodeQL's query packs, refer to: https://docs.github.com/en/code-security/code-scanning/automatically-scanning-your-code-for-vulnerabilities-and-errors/configuring-code-scanning#using-queries-in-ql-packs
          # queries: security-extended,security-and-quality

      - name: Build
        working-directory: src
        run: make -j build ARCH=x86-64-modern

      - name: Perform CodeQL Analysis
        uses: github/codeql-action/analyze@v3
        with:
          category: "/language:${{matrix.language}}"
>>>>>>> fc41f64d
<|MERGE_RESOLUTION|>--- conflicted
+++ resolved
@@ -2,17 +2,10 @@
 
 on:
   push:
-<<<<<<< HEAD
-    branches: [ 'crystal' ]
+    branches: ["crystal"]
   pull_request:
     # The branches below must be a subset of the branches above
-    branches: [ 'crystal' ]
-=======
-    branches: ["master"]
-  pull_request:
-    # The branches below must be a subset of the branches above
-    branches: ["master"]
->>>>>>> fc41f64d
+    branches: ["crystal"]
   schedule:
     - cron: "17 18 * * 1"
 
@@ -35,31 +28,6 @@
         # Learn more about CodeQL language support at https://aka.ms/codeql-docs/language-support
 
     steps:
-<<<<<<< HEAD
-    - name: Checkout repository
-      uses: actions/checkout@v3
-
-    # Initializes the CodeQL tools for scanning.
-    - name: Initialize CodeQL
-      uses: github/codeql-action/init@v2
-      with:
-        languages: ${{ matrix.language }}
-        # If you wish to specify custom queries, you can do so here or in a config file.
-        # By default, queries listed here will override any specified in a config file.
-        # Prefix the list here with "+" to use these queries and those in the config file.
-
-        # For more details on CodeQL's query packs, refer to: https://docs.github.com/en/code-security/code-scanning/automatically-scanning-your-code-for-vulnerabilities-and-errors/configuring-code-scanning#using-queries-in-ql-packs
-        # queries: security-extended,security-and-quality
-
-    - name: Build
-      working-directory: src
-      run: make -j build ARCH=x86-64-sse41-popcnt
-
-    - name: Perform CodeQL Analysis
-      uses: github/codeql-action/analyze@v2
-      with:
-        category: "/language:${{matrix.language}}"
-=======
       - name: Checkout repository
         uses: actions/checkout@v4
 
@@ -77,10 +45,9 @@
 
       - name: Build
         working-directory: src
-        run: make -j build ARCH=x86-64-modern
+        run: make -j build ARCH=x86-64-sse41-popcnt
 
       - name: Perform CodeQL Analysis
         uses: github/codeql-action/analyze@v3
         with:
-          category: "/language:${{matrix.language}}"
->>>>>>> fc41f64d
+          category: "/language:${{matrix.language}}"