name: Tests
on:
  workflow_call:
jobs:
  Test-Targets:
    name: ${{ matrix.config.name }}
    runs-on: ${{ matrix.config.os }}
    env:
      COMPCXX: ${{ matrix.config.compiler }}
      COMP: ${{ matrix.config.comp }}
      CXXFLAGS: "-Werror"
    strategy:
      fail-fast: false
      matrix:
        config:
          - name: Ubuntu 20.04 GCC
            os: ubuntu-20.04
            compiler: g++
            comp: gcc
            run_64bit_tests: true
            shell: bash
          - name: Ubuntu 20.04 Clang
            os: ubuntu-20.04
            compiler: clang++
            comp: clang
            run_64bit_tests: true
            shell: bash
          - name: Android NDK aarch64
            os: ubuntu-22.04
            compiler: aarch64-linux-android21-clang++
            comp: ndk
            run_armv8_tests: true
            shell: bash
          - name: MacOS 13 Apple Clang
            os: macos-13
            compiler: clang++
            comp: clang
            run_64bit_tests: true
            shell: bash
          - name: MacOS 14 Apple Clang M1
            os: macos-14
            compiler: clang++
            comp: clang
            run_64bit_tests: false
            run_m1_tests: true
            shell: bash
          - name: MacOS 13 GCC 11
            os: macos-13
            compiler: g++-11
            comp: gcc
            run_64bit_tests: true
            shell: bash
          - name: Windows 2022 Mingw-w64 GCC x86_64
            os: windows-2022
            compiler: g++
            comp: mingw
            run_64bit_tests: true
            msys_sys: mingw64
            msys_env: x86_64-gcc
            shell: msys2 {0}
          - name: Windows 2022 Mingw-w64 Clang x86_64
            os: windows-2022
            compiler: clang++
            comp: clang
            run_64bit_tests: true
            msys_sys: clang64
            msys_env: clang-x86_64-clang
            shell: msys2 {0}
    defaults:
      run:
        working-directory: src
        shell: ${{ matrix.config.shell }}
    steps:
      - uses: actions/checkout@v4
        with:
          fetch-depth: 0
          persist-credentials: false

      - name: Download required linux packages
        if: runner.os == 'Linux'
        run: |
          sudo apt update
          sudo apt install expect valgrind g++-multilib qemu-user-static

      - name: Install NDK
        if: runner.os == 'Linux'
        run: |
          if [ $COMP == ndk ]; then
            NDKV="21.4.7075529"
            ANDROID_ROOT=/usr/local/lib/android
            ANDROID_SDK_ROOT=$ANDROID_ROOT/sdk
            SDKMANAGER=$ANDROID_SDK_ROOT/cmdline-tools/latest/bin/sdkmanager
            echo "y" | $SDKMANAGER "ndk;$NDKV"
            ANDROID_NDK_ROOT=$ANDROID_SDK_ROOT/ndk/$NDKV
            ANDROID_NDK_BIN=$ANDROID_NDK_ROOT/toolchains/llvm/prebuilt/linux-x86_64/bin
            echo "ANDROID_NDK_BIN=$ANDROID_NDK_BIN" >> $GITHUB_ENV
          fi

      - name: Set up QEMU
        if: matrix.config.base_image
        uses: docker/setup-qemu-action@v3

      - name: Set up Docker Buildx
        if: matrix.config.base_image
        uses: docker/setup-buildx-action@v3

      - name: Build Docker container
        if: matrix.config.base_image
        run: |
          docker buildx build --load -t sf_builder - << EOF
          FROM ${{ matrix.config.base_image }}
          WORKDIR /app
          RUN apk update && apk add make g++
          CMD ["sh", "src/script.sh"]
          EOF

      - name: Download required macOS packages
        if: runner.os == 'macOS'
        run: brew install coreutils gcc@11

      - name: Setup msys and install required packages
        if: runner.os == 'Windows'
        uses: msys2/setup-msys2@v2
        with:
          msystem: ${{ matrix.config.msys_sys }}
          install: mingw-w64-${{ matrix.config.msys_env }} make git expect

      - name: Download the used network from the fishtest framework
        run: make net

      - name: Extract the bench number from the commit history
        run: |
          for hash in $(git rev-list -100 HEAD); do
            benchref=$(git show -s $hash | tac | grep -m 1 -o -x '[[:space:]]*\b[Bb]ench[ :]\+[1-9][0-9]\{5,7\}\b[[:space:]]*' | sed 's/[^0-9]//g') && break || true
          done
          [[ -n "$benchref" ]] && echo "benchref=$benchref" >> $GITHUB_ENV && echo "From commit: $hash" && echo "Reference bench: $benchref" || echo "No bench found"

      - name: Check compiler
        run: |
          if [ -z "${{ matrix.config.base_image }}" ]; then
            if [ $COMP == ndk ]; then
              export PATH=${{ env.ANDROID_NDK_BIN }}:$PATH
            fi
            $COMPCXX -v
          else
            echo "$COMPCXX -v" > script.sh
            docker run --rm --platform ${{ matrix.config.platform }} -v ${{ github.workspace }}:/app sf_builder
          fi

      - name: Test help target
        run: make help

      - name: Check git
        run: git --version

      # x86-64 tests

      - name: Test debug x86-64-avx2 build
        if: matrix.config.run_64bit_tests
        run: |
          export CXXFLAGS="-Werror -D_GLIBCXX_DEBUG"
          make clean
          make -j4 ARCH=x86-64-avx2 optimize=no debug=yes build
          ../tests/signature.sh $benchref

      - name: Test x86-64-bmi2 build
        if: matrix.config.run_64bit_tests
        run: |
          make clean
          make -j4 ARCH=x86-64-bmi2 build
          ../tests/signature.sh $benchref

      - name: Test x86-64-avx2 build
        if: matrix.config.run_64bit_tests
        run: |
          make clean
          make -j4 ARCH=x86-64-avx2 build
          ../tests/signature.sh $benchref

      - name: Test x86-64-sse41-popcnt build
        if: matrix.config.run_64bit_tests
        run: |
          make clean
          make -j4 ARCH=x86-64-sse41-popcnt build
          ../tests/signature.sh $benchref

      - name: Test x86-64 build
        if: matrix.config.run_64bit_tests
        run: |
          make clean
          make -j4 ARCH=x86-64 build
          ../tests/signature.sh $benchref

      # armv8 tests

      - name: Test armv8 build
        if: matrix.config.run_armv8_tests
        run: |
          export PATH=${{ env.ANDROID_NDK_BIN }}:$PATH
          export LDFLAGS="-static -Wno-unused-command-line-argument"
          make clean
          make -j4 ARCH=armv8 build
          ../tests/signature.sh $benchref

      - name: Test armv8-dotprod build
        if: matrix.config.run_armv8_tests
        run: |
          export PATH=${{ env.ANDROID_NDK_BIN }}:$PATH
          export LDFLAGS="-static -Wno-unused-command-line-argument"
          make clean
          make -j4 ARCH=armv8-dotprod build
          ../tests/signature.sh $benchref

<<<<<<< HEAD
=======
      # armv7 tests

      - name: Test armv7 build
        if: matrix.config.run_armv7_tests
        run: |
          export PATH=${{ env.ANDROID_NDK_BIN }}:$PATH
          export LDFLAGS="-static -Wno-unused-command-line-argument"
          make clean
          make -j4 ARCH=armv7 build
          ../tests/signature.sh $benchref

      - name: Test armv7-neon build
        if: matrix.config.run_armv7_tests
        run: |
          export PATH=${{ env.ANDROID_NDK_BIN }}:$PATH
          export LDFLAGS="-static -Wno-unused-command-line-argument"
          make clean
          make -j4 ARCH=armv7-neon build
          ../tests/signature.sh $benchref

      # riscv64 tests

      - name: Test riscv64 build
        if: matrix.config.run_riscv64_tests
        run: |
          echo "cd src && export LDFLAGS='-static' && make clean && make -j4 ARCH=riscv64 build" > script.sh
          docker run --rm --platform ${{ matrix.config.platform }} -v ${{ github.workspace }}:/app sf_builder
          ../tests/signature.sh $benchref

      # ppc64 tests

      - name: Test ppc64 build
        if: matrix.config.run_ppc64_tests
        run: |
          echo "cd src && export LDFLAGS='-static' && make clean && make -j4 ARCH=ppc-64 build" > script.sh
          docker run --rm --platform ${{ matrix.config.platform }} -v ${{ github.workspace }}:/app sf_builder
          ../tests/signature.sh $benchref

>>>>>>> 81c1d310
      # Other tests

      - name: Check perft and search reproducibility
        if: matrix.config.run_64bit_tests
        run: |
          make clean
          make -j4 ARCH=x86-64-avx2 build
          ../tests/perft.sh
          ../tests/reprosearch.sh<|MERGE_RESOLUTION|>--- conflicted
+++ resolved
@@ -211,47 +211,6 @@
           make -j4 ARCH=armv8-dotprod build
           ../tests/signature.sh $benchref
 
-<<<<<<< HEAD
-=======
-      # armv7 tests
-
-      - name: Test armv7 build
-        if: matrix.config.run_armv7_tests
-        run: |
-          export PATH=${{ env.ANDROID_NDK_BIN }}:$PATH
-          export LDFLAGS="-static -Wno-unused-command-line-argument"
-          make clean
-          make -j4 ARCH=armv7 build
-          ../tests/signature.sh $benchref
-
-      - name: Test armv7-neon build
-        if: matrix.config.run_armv7_tests
-        run: |
-          export PATH=${{ env.ANDROID_NDK_BIN }}:$PATH
-          export LDFLAGS="-static -Wno-unused-command-line-argument"
-          make clean
-          make -j4 ARCH=armv7-neon build
-          ../tests/signature.sh $benchref
-
-      # riscv64 tests
-
-      - name: Test riscv64 build
-        if: matrix.config.run_riscv64_tests
-        run: |
-          echo "cd src && export LDFLAGS='-static' && make clean && make -j4 ARCH=riscv64 build" > script.sh
-          docker run --rm --platform ${{ matrix.config.platform }} -v ${{ github.workspace }}:/app sf_builder
-          ../tests/signature.sh $benchref
-
-      # ppc64 tests
-
-      - name: Test ppc64 build
-        if: matrix.config.run_ppc64_tests
-        run: |
-          echo "cd src && export LDFLAGS='-static' && make clean && make -j4 ARCH=ppc-64 build" > script.sh
-          docker run --rm --platform ${{ matrix.config.platform }} -v ${{ github.workspace }}:/app sf_builder
-          ../tests/signature.sh $benchref
-
->>>>>>> 81c1d310
       # Other tests
 
       - name: Check perft and search reproducibility
