--- conflicted
+++ resolved
@@ -50,11 +50,7 @@
       - name: Run matetrack
         working-directory: matetrack
         run: |
-<<<<<<< HEAD
-          python matecheck.py  --syzygyPath 3-4-5-wdl/:3-4-5-dtz/ --engine /home/runner/work/Stockfish/Stockfish/Stockfish/src/crystal --epdFile mates2000.epd --nodes 100000 | tee matecheckout.out
-          ! grep "issues were detected" matecheckout.out > /dev/null
-=======
-          python matecheck.py --syzygyPath 3-4-5-wdl/:3-4-5-dtz/ --engine /home/runner/work/Stockfish/Stockfish/Stockfish/src/stockfish --epdFile mates2000.epd --nodes 100000 | tee matecheckout.out
+          python matecheck.py --syzygyPath 3-4-5-wdl/:3-4-5-dtz/ --engine /home/runner/work/Stockfish/Stockfish/Stockfish/src/crystal --epdFile mates2000.epd --nodes 100000 | tee matecheckout.out
           ! grep "issues were detected" matecheckout.out > /dev/null
 
       - name: Run matetrack with --syzygy50MoveRule false
@@ -72,5 +68,4 @@
           if [ $(($mates + $tbwins)) -ne 32 ]; then
             echo "Sum of mates and TB wins is not 32 in matecheckcursed.out" >&2
             exit 1
-          fi
->>>>>>> d7c04a94
+          fi