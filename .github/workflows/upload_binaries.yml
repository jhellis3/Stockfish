--- conflicted
+++ resolved
@@ -56,10 +56,10 @@
 
       - name: Copy files
         run: |
-<<<<<<< HEAD
           mv "${{ matrix.config.simple_name }} ${{ matrix.binaries }}" crystal-workflow
           cd crystal-workflow
           cp -r src ../crystal/
+          cp -r scripts ../crystal/
           cp stockfish-$NAME-$BINARY$EXT ../crystal/
           cp "Top CPU Contributors.txt" ../crystal/
           cp Copying.txt ../crystal/
@@ -67,19 +67,6 @@
           cp CITATION.cff ../crystal/
           cp README.md ../crystal/
           cp CONTRIBUTING.md ../crystal/
-=======
-          mv "${{ matrix.config.simple_name }} ${{ matrix.binaries }}" stockfish-workflow
-          cd stockfish-workflow
-          cp -r src ../stockfish/
-          cp -r scripts ../stockfish/
-          cp stockfish-$NAME-$BINARY$EXT ../stockfish/
-          cp "Top CPU Contributors.txt" ../stockfish/
-          cp Copying.txt ../stockfish/
-          cp AUTHORS ../stockfish/
-          cp CITATION.cff ../stockfish/
-          cp README.md ../stockfish/
-          cp CONTRIBUTING.md ../stockfish/
->>>>>>> 81c1d310
 
       - name: Create tar
         if: runner.os != 'Windows'
@@ -96,12 +83,8 @@
         if: startsWith(github.ref_name, 'v') && github.ref_type == 'tag'
         uses: softprops/action-gh-release@4634c16e79c963813287e889244c50009e7f0981
         with:
-<<<<<<< HEAD
           files: crystal-${{ matrix.config.simple_name }}-${{ matrix.binaries }}.${{ matrix.config.archive_ext }}
-=======
-          files: stockfish-${{ matrix.config.simple_name }}-${{ matrix.binaries }}.${{ matrix.config.archive_ext }}
           token: ${{ secrets.token }}
->>>>>>> 81c1d310
 
       - name: Get last commit sha
         id: last_commit
@@ -127,9 +110,5 @@
           name: Crystal dev-${{ env.COMMIT_DATE }}-${{ env.COMMIT_SHA }}
           tag_name: crystal-dev-${{ env.COMMIT_DATE }}-${{ env.COMMIT_SHA }}
           prerelease: true
-<<<<<<< HEAD
           files: crystal-${{ matrix.config.simple_name }}-${{ matrix.binaries }}.${{ matrix.config.archive_ext }}
-=======
-          files: stockfish-${{ matrix.config.simple_name }}-${{ matrix.binaries }}.${{ matrix.config.archive_ext }}
-          token: ${{ secrets.token }}
->>>>>>> 81c1d310
+          token: ${{ secrets.token }}