--- conflicted
+++ resolved
@@ -103,8 +103,7 @@
 
 // Comparison function to sort leading pawns in ascending MapPawns[] order
 bool pawns_comp(Square i, Square j) { return MapPawns[i] < MapPawns[j]; }
-<<<<<<< HEAD
-int off_A1H8(Square sq) { return int(rank_of(sq)) - file_of(sq); }
+int  off_A1H8(Square sq) { return int(rank_of(sq)) - file_of(sq); }
 
 constexpr Value WDL_to_value[] = {
    -VALUE_TB_WIN + 7 * TraditionalPawnValue,
@@ -113,12 +112,6 @@
     VALUE_DRAW + 2,
     VALUE_TB_WIN - 7 * TraditionalPawnValue
 };
-=======
-int  off_A1H8(Square sq) { return int(rank_of(sq)) - file_of(sq); }
-
-constexpr Value WDL_to_value[] = {-VALUE_MATE + MAX_PLY + 1, VALUE_DRAW - 2, VALUE_DRAW,
-                                  VALUE_DRAW + 2, VALUE_MATE - MAX_PLY - 1};
->>>>>>> 49ece9f7
 
 template<typename T, int Half = sizeof(T) / 2, int End = sizeof(T) - 1>
 inline void swap_endian(T& x) {
@@ -1644,19 +1637,11 @@
         // Determine the score to be displayed for this move. Assign at least
         // 1 cp to cursed wins and let it grow to 49 cp as the positions gets
         // closer to a real win.
-<<<<<<< HEAD
-        m.tbScore =  r >= bound ? VALUE_TB_WIN - (10 * TraditionalPawnValue * (dtz >=  101)) - TraditionalPawnValue * (1 + popcount(pos.pieces(~pos.side_to_move())))
-                   : r >  0     ? Value((std::max( 3, r - (MAX_DTZ - 200)) * int(TraditionalPawnValue)) / 200)
-                   : r == 0     ? VALUE_DRAW
-                   : r > -bound ? Value((std::min(-3, r + (MAX_DTZ - 200)) * int(TraditionalPawnValue)) / 200)
-                   :             -VALUE_TB_WIN + (10 * TraditionalPawnValue * (dtz <= -101)) + TraditionalPawnValue * (1 + popcount(pos.pieces( pos.side_to_move())));
-=======
-        m.tbScore = r >= bound ? VALUE_MATE - MAX_PLY - 1
-                  : r > 0      ? Value((std::max(3, r - (MAX_DTZ - 200)) * int(PawnValue)) / 200)
+        m.tbScore = r >= bound ? VALUE_TB_WIN - (10 * TraditionalPawnValue * (dtz >=  101)) - TraditionalPawnValue * (1 + popcount(pos.pieces(~pos.side_to_move())))
+                  : r >  0     ? Value((std::max( 3, r - (MAX_DTZ - 200)) * int(TraditionalPawnValue)) / 200)
                   : r == 0     ? VALUE_DRAW
-                  : r > -bound ? Value((std::min(-3, r + (MAX_DTZ - 200)) * int(PawnValue)) / 200)
-                               : -VALUE_MATE + MAX_PLY + 1;
->>>>>>> 49ece9f7
+                  : r > -bound ? Value((std::min(-3, r + (MAX_DTZ - 200)) * int(TraditionalPawnValue)) / 200)
+                  :             -VALUE_TB_WIN + (10 * TraditionalPawnValue * (dtz <= -101)) + TraditionalPawnValue * (1 + popcount(pos.pieces( pos.side_to_move())));
     }
 
     return true;
