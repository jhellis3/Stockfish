/*
  Stockfish, a UCI chess playing engine derived from Glaurung 2.1
  Copyright (C) 2004-2022 The Stockfish developers (see AUTHORS file)

  Stockfish is free software: you can redistribute it and/or modify
  it under the terms of the GNU General Public License as published by
  the Free Software Foundation, either version 3 of the License, or
  (at your option) any later version.

  Stockfish is distributed in the hope that it will be useful,
  but WITHOUT ANY WARRANTY; without even the implied warranty of
  MERCHANTABILITY or FITNESS FOR A PARTICULAR PURPOSE.  See the
  GNU General Public License for more details.

  You should have received a copy of the GNU General Public License
  along with this program.  If not, see <http://www.gnu.org/licenses/>.
*/

#include <algorithm>
#include <atomic>
#include <cstdint>
#include <cstring>   // For std::memset and std::memcpy
#include <deque>
#include <fstream>
#include <iostream>
#include <list>
#include <sstream>
#include <type_traits>
#include <mutex>

#include "../bitboard.h"
#include "../movegen.h"
#include "../position.h"
#include "../search.h"
#include "../types.h"
#include "../uci.h"

#include "tbprobe.h"

#ifndef _WIN32
#include <fcntl.h>
#include <unistd.h>
#include <sys/mman.h>
#include <sys/stat.h>
#else
#define WIN32_LEAN_AND_MEAN
#ifndef NOMINMAX
#  define NOMINMAX // Disable macros min() and max()
#endif
#include <windows.h>
#endif

using namespace Stockfish::Tablebases;

int Stockfish::Tablebases::MaxCardinality;

namespace Stockfish {

namespace {

constexpr int TBPIECES = 7; // Max number of supported pieces
constexpr int MAX_DTZ = 1 << 18; // Max DTZ supported, large enough to deal with the syzygy TB limit.

enum { BigEndian, LittleEndian };
enum TBType { WDL, DTZ }; // Used as template parameter

// Each table has a set of flags: all of them refer to DTZ tables, the last one to WDL tables
enum TBFlag { STM = 1, Mapped = 2, WinPlies = 4, LossPlies = 8, Wide = 16, SingleValue = 128 };

inline WDLScore operator-(WDLScore d) { return WDLScore(-int(d)); }
inline Square operator^(Square s, int i) { return Square(int(s) ^ i); }

const std::string PieceToChar = " PNBRQK  pnbrqk";

int MapPawns[SQUARE_NB];
int MapB1H1H7[SQUARE_NB];
int MapA1D1D4[SQUARE_NB];
int MapKK[10][SQUARE_NB]; // [MapA1D1D4][SQUARE_NB]

int Binomial[6][SQUARE_NB];    // [k][n] k elements from a set of n elements
int LeadPawnIdx[6][SQUARE_NB]; // [leadPawnsCnt][SQUARE_NB]
int LeadPawnsSize[6][4];       // [leadPawnsCnt][FILE_A..FILE_D]

// Comparison function to sort leading pawns in ascending MapPawns[] order
bool pawns_comp(Square i, Square j) { return MapPawns[i] < MapPawns[j]; }
int off_A1H8(Square sq) { return int(rank_of(sq)) - file_of(sq); }

constexpr Value WDL_to_value[] = {
   -VALUE_TB_WIN + 6 * PawnValueEg,
    VALUE_DRAW - 2,
    VALUE_DRAW,
    VALUE_DRAW + 2,
    VALUE_TB_WIN - 6 * PawnValueEg
};

template<typename T, int Half = sizeof(T) / 2, int End = sizeof(T) - 1>
inline void swap_endian(T& x)
{
    static_assert(std::is_unsigned<T>::value, "Argument of swap_endian not unsigned");

    uint8_t tmp, *c = (uint8_t*)&x;
    for (int i = 0; i < Half; ++i)
        tmp = c[i], c[i] = c[End - i], c[End - i] = tmp;
}
template<> inline void swap_endian<uint8_t>(uint8_t&) {}

template<typename T, int LE> T number(void* addr)
{
    T v;

    if ((uintptr_t)addr & (alignof(T) - 1)) // Unaligned pointer (very rare)
        std::memcpy(&v, addr, sizeof(T));
    else
        v = *((T*)addr);

    if (LE != IsLittleEndian)
        swap_endian(v);
    return v;
}

// DTZ tables don't store valid scores for moves that reset the rule50 counter
// like captures and pawn moves but we can easily recover the correct dtz of the
// previous move if we know the position's WDL score.
int dtz_before_zeroing(WDLScore wdl) {
    return wdl == WDLWin         ?  1   :
           wdl == WDLCursedWin   ?  101 :
           wdl == WDLBlessedLoss ? -101 :
           wdl == WDLLoss        ? -1   : 0;
}

// Return the sign of a number (-1, 0, 1)
template <typename T> int sign_of(T val) {
    return (T(0) < val) - (val < T(0));
}

// Numbers in little endian used by sparseIndex[] to point into blockLength[]
struct SparseEntry {
    char block[4];   // Number of block
    char offset[2];  // Offset within the block
};

static_assert(sizeof(SparseEntry) == 6, "SparseEntry must be 6 bytes");

typedef uint16_t Sym; // Huffman symbol

struct LR {
    enum Side { Left, Right };

    uint8_t lr[3]; // The first 12 bits is the left-hand symbol, the second 12
                   // bits is the right-hand symbol. If symbol has length 1,
                   // then the left-hand symbol is the stored value.
    template<Side S>
    Sym get() {
        return S == Left  ? ((lr[1] & 0xF) << 8) | lr[0] :
               S == Right ?  (lr[2] << 4) | (lr[1] >> 4) : (assert(false), Sym(-1));
    }
};

static_assert(sizeof(LR) == 3, "LR tree entry must be 3 bytes");

// Tablebases data layout is structured as following:
//
//  TBFile:   memory maps/unmaps the physical .rtbw and .rtbz files
//  TBTable:  one object for each file with corresponding indexing information
//  TBTables: has ownership of TBTable objects, keeping a list and a hash

// class TBFile memory maps/unmaps the single .rtbw and .rtbz files. Files are
// memory mapped for best performance. Files are mapped at first access: at init
// time only existence of the file is checked.
class TBFile : public std::ifstream {

    std::string fname;

public:
    // Look for and open the file among the Paths directories where the .rtbw
    // and .rtbz files can be found. Multiple directories are separated by ";"
    // on Windows and by ":" on Unix-based operating systems.
    //
    // Example:
    // C:\tb\wdl345;C:\tb\wdl6;D:\tb\dtz345;D:\tb\dtz6
    static std::string Paths;

    TBFile(const std::string& f) {

#ifndef _WIN32
        constexpr char SepChar = ':';
#else
        constexpr char SepChar = ';';
#endif
        std::stringstream ss(Paths);
        std::string path;

        while (std::getline(ss, path, SepChar))
        {
            fname = path + "/" + f;
            std::ifstream::open(fname);
            if (is_open())
                return;
        }
    }

    // Memory map the file and check it. File should be already open and will be
    // closed after mapping.
    uint8_t* map(void** baseAddress, uint64_t* mapping, TBType type) {

        assert(is_open());

        close(); // Need to re-open to get native file descriptor

#ifndef _WIN32
        struct stat statbuf;
        int fd = ::open(fname.c_str(), O_RDONLY);

        if (fd == -1)
            return *baseAddress = nullptr, nullptr;

        fstat(fd, &statbuf);

        if (statbuf.st_size % 64 != 16)
        {
            std::cerr << "Corrupt tablebase file " << fname << std::endl;
            exit(EXIT_FAILURE);
        }

        *mapping = statbuf.st_size;
        *baseAddress = mmap(nullptr, statbuf.st_size, PROT_READ, MAP_SHARED, fd, 0);
#if defined(MADV_RANDOM)
        madvise(*baseAddress, statbuf.st_size, MADV_RANDOM);
#endif
        ::close(fd);

        if (*baseAddress == MAP_FAILED)
        {
            std::cerr << "Could not mmap() " << fname << std::endl;
            exit(EXIT_FAILURE);
        }
#else
        // Note FILE_FLAG_RANDOM_ACCESS is only a hint to Windows and as such may get ignored.
        HANDLE fd = CreateFile(fname.c_str(), GENERIC_READ, FILE_SHARE_READ, nullptr,
                               OPEN_EXISTING, FILE_FLAG_RANDOM_ACCESS, nullptr);

        if (fd == INVALID_HANDLE_VALUE)
            return *baseAddress = nullptr, nullptr;

        DWORD size_high;
        DWORD size_low = GetFileSize(fd, &size_high);

        if (size_low % 64 != 16)
        {
            std::cerr << "Corrupt tablebase file " << fname << std::endl;
            exit(EXIT_FAILURE);
        }

        HANDLE mmap = CreateFileMapping(fd, nullptr, PAGE_READONLY, size_high, size_low, nullptr);
        CloseHandle(fd);

        if (!mmap)
        {
            std::cerr << "CreateFileMapping() failed" << std::endl;
            exit(EXIT_FAILURE);
        }

        *mapping = (uint64_t)mmap;
        *baseAddress = MapViewOfFile(mmap, FILE_MAP_READ, 0, 0, 0);

        if (!*baseAddress)
        {
            std::cerr << "MapViewOfFile() failed, name = " << fname
                      << ", error = " << GetLastError() << std::endl;
            exit(EXIT_FAILURE);
        }
#endif
        uint8_t* data = (uint8_t*)*baseAddress;

        constexpr uint8_t Magics[][4] = { { 0xD7, 0x66, 0x0C, 0xA5 },
                                          { 0x71, 0xE8, 0x23, 0x5D } };

        if (memcmp(data, Magics[type == WDL], 4))
        {
            std::cerr << "Corrupted table in file " << fname << std::endl;
            unmap(*baseAddress, *mapping);
            return *baseAddress = nullptr, nullptr;
        }

        return data + 4; // Skip Magics's header
    }

    static void unmap(void* baseAddress, uint64_t mapping) {

#ifndef _WIN32
        munmap(baseAddress, mapping);
#else
        UnmapViewOfFile(baseAddress);
        CloseHandle((HANDLE)mapping);
#endif
    }
};

std::string TBFile::Paths;

// struct PairsData contains low level indexing information to access TB data.
// There are 8, 4 or 2 PairsData records for each TBTable, according to type of
// table and if positions have pawns or not. It is populated at first access.
struct PairsData {
    uint8_t flags;                 // Table flags, see enum TBFlag
    uint8_t maxSymLen;             // Maximum length in bits of the Huffman symbols
    uint8_t minSymLen;             // Minimum length in bits of the Huffman symbols
    uint32_t blocksNum;            // Number of blocks in the TB file
    size_t sizeofBlock;            // Block size in bytes
    size_t span;                   // About every span values there is a SparseIndex[] entry
    Sym* lowestSym;                // lowestSym[l] is the symbol of length l with the lowest value
    LR* btree;                     // btree[sym] stores the left and right symbols that expand sym
    uint16_t* blockLength;         // Number of stored positions (minus one) for each block: 1..65536
    uint32_t blockLengthSize;      // Size of blockLength[] table: padded so it's bigger than blocksNum
    SparseEntry* sparseIndex;      // Partial indices into blockLength[]
    size_t sparseIndexSize;        // Size of SparseIndex[] table
    uint8_t* data;                 // Start of Huffman compressed data
    std::vector<uint64_t> base64;  // base64[l - min_sym_len] is the 64bit-padded lowest symbol of length l
    std::vector<uint8_t> symlen;   // Number of values (-1) represented by a given Huffman symbol: 1..256
    Piece pieces[TBPIECES];        // Position pieces: the order of pieces defines the groups
    uint64_t groupIdx[TBPIECES+1]; // Start index used for the encoding of the group's pieces
    int groupLen[TBPIECES+1];      // Number of pieces in a given group: KRKN -> (3, 1)
    uint16_t map_idx[4];           // WDLWin, WDLLoss, WDLCursedWin, WDLBlessedLoss (used in DTZ)
};

// struct TBTable contains indexing information to access the corresponding TBFile.
// There are 2 types of TBTable, corresponding to a WDL or a DTZ file. TBTable
// is populated at init time but the nested PairsData records are populated at
// first access, when the corresponding file is memory mapped.
template<TBType Type>
struct TBTable {
    typedef typename std::conditional<Type == WDL, WDLScore, int>::type Ret;

    static constexpr int Sides = Type == WDL ? 2 : 1;

    std::atomic_bool ready;
    void* baseAddress;
    uint8_t* map;
    uint64_t mapping;
    Key key;
    Key key2;
    int pieceCount;
    bool hasPawns;
    bool hasUniquePieces;
    uint8_t pawnCount[2]; // [Lead color / other color]
    PairsData items[Sides][4]; // [wtm / btm][FILE_A..FILE_D or 0]

    PairsData* get(int stm, int f) {
        return &items[stm % Sides][hasPawns ? f : 0];
    }

    TBTable() : ready(false), baseAddress(nullptr) {}
    explicit TBTable(const std::string& code);
    explicit TBTable(const TBTable<WDL>& wdl);

    ~TBTable() {
        if (baseAddress)
            TBFile::unmap(baseAddress, mapping);
    }
};

template<>
TBTable<WDL>::TBTable(const std::string& code) : TBTable() {

    StateInfo st;
    Position pos;

    key = pos.set(code, WHITE, &st).material_key();
    pieceCount = pos.count<ALL_PIECES>();
    hasPawns = pos.pieces(PAWN);

    hasUniquePieces = false;
    for (Color c : { WHITE, BLACK })
        for (PieceType pt = PAWN; pt < KING; ++pt)
            if (popcount(pos.pieces(c, pt)) == 1)
                hasUniquePieces = true;

    // Set the leading color. In case both sides have pawns the leading color
    // is the side with less pawns because this leads to better compression.
    bool c =   !pos.count<PAWN>(BLACK)
            || (   pos.count<PAWN>(WHITE)
                && pos.count<PAWN>(BLACK) >= pos.count<PAWN>(WHITE));

    pawnCount[0] = pos.count<PAWN>(c ? WHITE : BLACK);
    pawnCount[1] = pos.count<PAWN>(c ? BLACK : WHITE);

    key2 = pos.set(code, BLACK, &st).material_key();
}

template<>
TBTable<DTZ>::TBTable(const TBTable<WDL>& wdl) : TBTable() {

    // Use the corresponding WDL table to avoid recalculating all from scratch
    key = wdl.key;
    key2 = wdl.key2;
    pieceCount = wdl.pieceCount;
    hasPawns = wdl.hasPawns;
    hasUniquePieces = wdl.hasUniquePieces;
    pawnCount[0] = wdl.pawnCount[0];
    pawnCount[1] = wdl.pawnCount[1];
}

// class TBTables creates and keeps ownership of the TBTable objects, one for
// each TB file found. It supports a fast, hash based, table lookup. Populated
// at init time, accessed at probe time.
class TBTables {

    struct Entry
    {
        Key key;
        TBTable<WDL>* wdl;
        TBTable<DTZ>* dtz;

        template <TBType Type>
        TBTable<Type>* get() const {
            return (TBTable<Type>*)(Type == WDL ? (void*)wdl : (void*)dtz);
        }
    };

    static constexpr int Size = 1 << 12; // 4K table, indexed by key's 12 lsb
    static constexpr int Overflow = 1;  // Number of elements allowed to map to the last bucket

    Entry hashTable[Size + Overflow];

    std::deque<TBTable<WDL>> wdlTable;
    std::deque<TBTable<DTZ>> dtzTable;

    void insert(Key key, TBTable<WDL>* wdl, TBTable<DTZ>* dtz) {
        uint32_t homeBucket = (uint32_t)key & (Size - 1);
        Entry entry{ key, wdl, dtz };

        // Ensure last element is empty to avoid overflow when looking up
        for (uint32_t bucket = homeBucket; bucket < Size + Overflow - 1; ++bucket) {
            Key otherKey = hashTable[bucket].key;
            if (otherKey == key || !hashTable[bucket].get<WDL>()) {
                hashTable[bucket] = entry;
                return;
            }

            // Robin Hood hashing: If we've probed for longer than this element,
            // insert here and search for a new spot for the other element instead.
            uint32_t otherHomeBucket = (uint32_t)otherKey & (Size - 1);
            if (otherHomeBucket > homeBucket) {
                std::swap(entry, hashTable[bucket]);
                key = otherKey;
                homeBucket = otherHomeBucket;
            }
        }
        std::cerr << "TB hash table size too low!" << std::endl;
        exit(EXIT_FAILURE);
    }

public:
    template<TBType Type>
    TBTable<Type>* get(Key key) {
        for (const Entry* entry = &hashTable[(uint32_t)key & (Size - 1)]; ; ++entry) {
            if (entry->key == key || !entry->get<Type>())
                return entry->get<Type>();
        }
    }

    void clear() {
        memset(hashTable, 0, sizeof(hashTable));
        wdlTable.clear();
        dtzTable.clear();
    }
    size_t size() const { return wdlTable.size(); }
    void add(const std::vector<PieceType>& pieces);
};

TBTables TBTables;

// If the corresponding file exists two new objects TBTable<WDL> and TBTable<DTZ>
// are created and added to the lists and hash table. Called at init time.
void TBTables::add(const std::vector<PieceType>& pieces) {

    std::string code;

    for (PieceType pt : pieces)
        code += PieceToChar[pt];

    TBFile file(code.insert(code.find('K', 1), "v") + ".rtbw"); // KRK -> KRvK

    if (!file.is_open()) // Only WDL file is checked
        return;

    file.close();

    MaxCardinality = std::max((int)pieces.size(), MaxCardinality);

    wdlTable.emplace_back(code);
    dtzTable.emplace_back(wdlTable.back());

    // Insert into the hash keys for both colors: KRvK with KR white and black
    insert(wdlTable.back().key , &wdlTable.back(), &dtzTable.back());
    insert(wdlTable.back().key2, &wdlTable.back(), &dtzTable.back());
}

// TB tables are compressed with canonical Huffman code. The compressed data is divided into
// blocks of size d->sizeofBlock, and each block stores a variable number of symbols.
// Each symbol represents either a WDL or a (remapped) DTZ value, or a pair of other symbols
// (recursively). If you keep expanding the symbols in a block, you end up with up to 65536
// WDL or DTZ values. Each symbol represents up to 256 values and will correspond after
// Huffman coding to at least 1 bit. So a block of 32 bytes corresponds to at most
// 32 x 8 x 256 = 65536 values. This maximum is only reached for tables that consist mostly
// of draws or mostly of wins, but such tables are actually quite common. In principle, the
// blocks in WDL tables are 64 bytes long (and will be aligned on cache lines). But for
// mostly-draw or mostly-win tables this can leave many 64-byte blocks only half-filled, so
// in such cases blocks are 32 bytes long. The blocks of DTZ tables are up to 1024 bytes long.
// The generator picks the size that leads to the smallest table. The "book" of symbols and
// Huffman codes is the same for all blocks in the table. A non-symmetric pawnless TB file
// will have one table for wtm and one for btm, a TB file with pawns will have tables per
// file a,b,c,d also in this case one set for wtm and one for btm.
int decompress_pairs(PairsData* d, uint64_t idx) {

    // Special case where all table positions store the same value
    if (d->flags & TBFlag::SingleValue)
        return d->minSymLen;

    // First we need to locate the right block that stores the value at index "idx".
    // Because each block n stores blockLength[n] + 1 values, the index i of the block
    // that contains the value at position idx is:
    //
    //                    for (i = -1, sum = 0; sum <= idx; i++)
    //                        sum += blockLength[i + 1] + 1;
    //
    // This can be slow, so we use SparseIndex[] populated with a set of SparseEntry that
    // point to known indices into blockLength[]. Namely SparseIndex[k] is a SparseEntry
    // that stores the blockLength[] index and the offset within that block of the value
    // with index I(k), where:
    //
    //       I(k) = k * d->span + d->span / 2      (1)

    // First step is to get the 'k' of the I(k) nearest to our idx, using definition (1)
    uint32_t k = uint32_t(idx / d->span);

    // Then we read the corresponding SparseIndex[] entry
    uint32_t block = number<uint32_t, LittleEndian>(&d->sparseIndex[k].block);
    int offset     = number<uint16_t, LittleEndian>(&d->sparseIndex[k].offset);

    // Now compute the difference idx - I(k). From definition of k we know that
    //
    //       idx = k * d->span + idx % d->span    (2)
    //
    // So from (1) and (2) we can compute idx - I(K):
    int diff = idx % d->span - d->span / 2;

    // Sum the above to offset to find the offset corresponding to our idx
    offset += diff;

    // Move to previous/next block, until we reach the correct block that contains idx,
    // that is when 0 <= offset <= d->blockLength[block]
    while (offset < 0)
        offset += d->blockLength[--block] + 1;

    while (offset > d->blockLength[block])
        offset -= d->blockLength[block++] + 1;

    // Finally, we find the start address of our block of canonical Huffman symbols
    uint32_t* ptr = (uint32_t*)(d->data + ((uint64_t)block * d->sizeofBlock));

    // Read the first 64 bits in our block, this is a (truncated) sequence of
    // unknown number of symbols of unknown length but we know the first one
    // is at the beginning of this 64 bits sequence.
    uint64_t buf64 = number<uint64_t, BigEndian>(ptr); ptr += 2;
    int buf64Size = 64;
    Sym sym;

    while (true)
    {
        int len = 0; // This is the symbol length - d->min_sym_len

        // Now get the symbol length. For any symbol s64 of length l right-padded
        // to 64 bits we know that d->base64[l-1] >= s64 >= d->base64[l] so we
        // can find the symbol length iterating through base64[].
        while (buf64 < d->base64[len])
            ++len;

        // All the symbols of a given length are consecutive integers (numerical
        // sequence property), so we can compute the offset of our symbol of
        // length len, stored at the beginning of buf64.
        sym = Sym((buf64 - d->base64[len]) >> (64 - len - d->minSymLen));

        // Now add the value of the lowest symbol of length len to get our symbol
        sym += number<Sym, LittleEndian>(&d->lowestSym[len]);

        // If our offset is within the number of values represented by symbol sym
        // we are done...
        if (offset < d->symlen[sym] + 1)
            break;

        // ...otherwise update the offset and continue to iterate
        offset -= d->symlen[sym] + 1;
        len += d->minSymLen; // Get the real length
        buf64 <<= len;       // Consume the just processed symbol
        buf64Size -= len;

        if (buf64Size <= 32) { // Refill the buffer
            buf64Size += 32;
            buf64 |= (uint64_t)number<uint32_t, BigEndian>(ptr++) << (64 - buf64Size);
        }
    }

    // Ok, now we have our symbol that expands into d->symlen[sym] + 1 symbols.
    // We binary-search for our value recursively expanding into the left and
    // right child symbols until we reach a leaf node where symlen[sym] + 1 == 1
    // that will store the value we need.
    while (d->symlen[sym])
    {
        Sym left = d->btree[sym].get<LR::Left>();

        // If a symbol contains 36 sub-symbols (d->symlen[sym] + 1 = 36) and
        // expands in a pair (d->symlen[left] = 23, d->symlen[right] = 11), then
        // we know that, for instance the ten-th value (offset = 10) will be on
        // the left side because in Recursive Pairing child symbols are adjacent.
        if (offset < d->symlen[left] + 1)
            sym = left;
        else {
            offset -= d->symlen[left] + 1;
            sym = d->btree[sym].get<LR::Right>();
        }
    }

    return d->btree[sym].get<LR::Left>();
}

bool check_dtz_stm(TBTable<WDL>*, int, File) { return true; }

bool check_dtz_stm(TBTable<DTZ>* entry, int stm, File f) {

    auto flags = entry->get(stm, f)->flags;
    return   (flags & TBFlag::STM) == stm
          || ((entry->key == entry->key2) && !entry->hasPawns);
}

// DTZ scores are sorted by frequency of occurrence and then assigned the
// values 0, 1, 2, ... in order of decreasing frequency. This is done for each
// of the four WDLScore values. The mapping information necessary to reconstruct
// the original values is stored in the TB file and read during map[] init.
WDLScore map_score(TBTable<WDL>*, File, int value, WDLScore) { return WDLScore(value - 2); }

int map_score(TBTable<DTZ>* entry, File f, int value, WDLScore wdl) {

    constexpr int WDLMap[] = { 1, 3, 0, 2, 0 };

    auto flags = entry->get(0, f)->flags;

    uint8_t* map = entry->map;
    uint16_t* idx = entry->get(0, f)->map_idx;
    if (flags & TBFlag::Mapped) {
        if (flags & TBFlag::Wide)
            value = ((uint16_t *)map)[idx[WDLMap[wdl + 2]] + value];
        else
            value = map[idx[WDLMap[wdl + 2]] + value];
    }

    // DTZ tables store distance to zero in number of moves or plies. We
    // want to return plies, so we have convert to plies when needed.
    if (   (wdl == WDLWin  && !(flags & TBFlag::WinPlies))
        || (wdl == WDLLoss && !(flags & TBFlag::LossPlies))
        ||  wdl == WDLCursedWin
        ||  wdl == WDLBlessedLoss)
        value *= 2;

    return value + 1;
}

// Compute a unique index out of a position and use it to probe the TB file. To
// encode k pieces of same type and color, first sort the pieces by square in
// ascending order s1 <= s2 <= ... <= sk then compute the unique index as:
//
//      idx = Binomial[1][s1] + Binomial[2][s2] + ... + Binomial[k][sk]
//
template<typename T, typename Ret = typename T::Ret>
Ret do_probe_table(const Position& pos, T* entry, WDLScore wdl, ProbeState* result) {

    Square squares[TBPIECES];
    Piece pieces[TBPIECES];
    uint64_t idx;
    int next = 0, size = 0, leadPawnsCnt = 0;
    PairsData* d;
    Bitboard b, leadPawns = 0;
    File tbFile = FILE_A;

    // A given TB entry like KRK has associated two material keys: KRvk and Kvkr.
    // If both sides have the same pieces keys are equal. In this case TB tables
    // only store the 'white to move' case, so if the position to lookup has black
    // to move, we need to switch the color and flip the squares before to lookup.
    bool symmetricBlackToMove = (entry->key == entry->key2 && pos.side_to_move());

    // TB files are calculated for white as stronger side. For instance we have
    // KRvK, not KvKR. A position where stronger side is white will have its
    // material key == entry->key, otherwise we have to switch the color and
    // flip the squares before to lookup.
    bool blackStronger = (pos.material_key() != entry->key);

    int flipColor   = (symmetricBlackToMove || blackStronger) * 8;
    int flipSquares = (symmetricBlackToMove || blackStronger) * 56;
    int stm         = (symmetricBlackToMove || blackStronger) ^ pos.side_to_move();

    // For pawns, TB files store 4 separate tables according if leading pawn is on
    // file a, b, c or d after reordering. The leading pawn is the one with maximum
    // MapPawns[] value, that is the one most toward the edges and with lowest rank.
    if (entry->hasPawns) {

        // In all the 4 tables, pawns are at the beginning of the piece sequence and
        // their color is the reference one. So we just pick the first one.
        Piece pc = Piece(entry->get(0, 0)->pieces[0] ^ flipColor);

        assert(type_of(pc) == PAWN);

        leadPawns = b = pos.pieces(color_of(pc), PAWN);
        do
            squares[size++] = pop_lsb(b) ^ flipSquares;
        while (b);

        leadPawnsCnt = size;

        std::swap(squares[0], *std::max_element(squares, squares + leadPawnsCnt, pawns_comp));

        tbFile = File(edge_distance(file_of(squares[0])));
    }

    // DTZ tables are one-sided, i.e. they store positions only for white to
    // move or only for black to move, so check for side to move to be stm,
    // early exit otherwise.
    if (!check_dtz_stm(entry, stm, tbFile))
        return *result = CHANGE_STM, Ret();

    // Now we are ready to get all the position pieces (but the lead pawns) and
    // directly map them to the correct color and square.
    b = pos.pieces() ^ leadPawns;
    do {
        Square s = pop_lsb(b);
        squares[size] = s ^ flipSquares;
        pieces[size++] = Piece(pos.piece_on(s) ^ flipColor);
    } while (b);

    assert(size >= 2);

    d = entry->get(stm, tbFile);

    // Then we reorder the pieces to have the same sequence as the one stored
    // in pieces[i]: the sequence that ensures the best compression.
    for (int i = leadPawnsCnt; i < size - 1; ++i)
        for (int j = i + 1; j < size; ++j)
            if (d->pieces[i] == pieces[j])
            {
                std::swap(pieces[i], pieces[j]);
                std::swap(squares[i], squares[j]);
                break;
            }

    // Now we map again the squares so that the square of the lead piece is in
    // the triangle A1-D1-D4.
    if (file_of(squares[0]) > FILE_D)
        for (int i = 0; i < size; ++i)
            squares[i] = flip_file(squares[i]);

    // Encode leading pawns starting with the one with minimum MapPawns[] and
    // proceeding in ascending order.
    if (entry->hasPawns) {
        idx = LeadPawnIdx[leadPawnsCnt][squares[0]];

        std::stable_sort(squares + 1, squares + leadPawnsCnt, pawns_comp);

        for (int i = 1; i < leadPawnsCnt; ++i)
            idx += Binomial[i][MapPawns[squares[i]]];

        goto encode_remaining; // With pawns we have finished special treatments
    }

    // In positions without pawns, we further flip the squares to ensure leading
    // piece is below RANK_5.
    if (rank_of(squares[0]) > RANK_4)
        for (int i = 0; i < size; ++i)
            squares[i] = flip_rank(squares[i]);

    // Look for the first piece of the leading group not on the A1-D4 diagonal
    // and ensure it is mapped below the diagonal.
    for (int i = 0; i < d->groupLen[0]; ++i) {
        if (!off_A1H8(squares[i]))
            continue;

        if (off_A1H8(squares[i]) > 0) // A1-H8 diagonal flip: SQ_A3 -> SQ_C1
            for (int j = i; j < size; ++j)
                squares[j] = Square(((squares[j] >> 3) | (squares[j] << 3)) & 63);
        break;
    }

    // Encode the leading group.
    //
    // Suppose we have KRvK. Let's say the pieces are on square numbers wK, wR
    // and bK (each 0...63). The simplest way to map this position to an index
    // is like this:
    //
    //   index = wK * 64 * 64 + wR * 64 + bK;
    //
    // But this way the TB is going to have 64*64*64 = 262144 positions, with
    // lots of positions being equivalent (because they are mirrors of each
    // other) and lots of positions being invalid (two pieces on one square,
    // adjacent kings, etc.).
    // Usually the first step is to take the wK and bK together. There are just
    // 462 ways legal and not-mirrored ways to place the wK and bK on the board.
    // Once we have placed the wK and bK, there are 62 squares left for the wR
    // Mapping its square from 0..63 to available squares 0..61 can be done like:
    //
    //   wR -= (wR > wK) + (wR > bK);
    //
    // In words: if wR "comes later" than wK, we deduct 1, and the same if wR
    // "comes later" than bK. In case of two same pieces like KRRvK we want to
    // place the two Rs "together". If we have 62 squares left, we can place two
    // Rs "together" in 62 * 61 / 2 ways (we divide by 2 because rooks can be
    // swapped and still get the same position.)
    //
    // In case we have at least 3 unique pieces (included kings) we encode them
    // together.
    if (entry->hasUniquePieces) {

        int adjust1 =  squares[1] > squares[0];
        int adjust2 = (squares[2] > squares[0]) + (squares[2] > squares[1]);

        // First piece is below a1-h8 diagonal. MapA1D1D4[] maps the b1-d1-d3
        // triangle to 0...5. There are 63 squares for second piece and and 62
        // (mapped to 0...61) for the third.
        if (off_A1H8(squares[0]))
            idx = (   MapA1D1D4[squares[0]]  * 63
                   + (squares[1] - adjust1)) * 62
                   +  squares[2] - adjust2;

        // First piece is on a1-h8 diagonal, second below: map this occurrence to
        // 6 to differentiate from the above case, rank_of() maps a1-d4 diagonal
        // to 0...3 and finally MapB1H1H7[] maps the b1-h1-h7 triangle to 0..27.
        else if (off_A1H8(squares[1]))
            idx = (  6 * 63 + rank_of(squares[0]) * 28
                   + MapB1H1H7[squares[1]])       * 62
                   + squares[2] - adjust2;

        // First two pieces are on a1-h8 diagonal, third below
        else if (off_A1H8(squares[2]))
            idx =  6 * 63 * 62 + 4 * 28 * 62
                 +  rank_of(squares[0])        * 7 * 28
                 + (rank_of(squares[1]) - adjust1) * 28
                 +  MapB1H1H7[squares[2]];

        // All 3 pieces on the diagonal a1-h8
        else
            idx = 6 * 63 * 62 + 4 * 28 * 62 + 4 * 7 * 28
                 +  rank_of(squares[0])         * 7 * 6
                 + (rank_of(squares[1]) - adjust1)  * 6
                 + (rank_of(squares[2]) - adjust2);
    } else
        // We don't have at least 3 unique pieces, like in KRRvKBB, just map
        // the kings.
        idx = MapKK[MapA1D1D4[squares[0]]][squares[1]];

encode_remaining:
    idx *= d->groupIdx[0];
    Square* groupSq = squares + d->groupLen[0];

    // Encode remaining pawns then pieces according to square, in ascending order
    bool remainingPawns = entry->hasPawns && entry->pawnCount[1];

    while (d->groupLen[++next])
    {
        std::stable_sort(groupSq, groupSq + d->groupLen[next]);
        uint64_t n = 0;

        // Map down a square if "comes later" than a square in the previous
        // groups (similar to what done earlier for leading group pieces).
        for (int i = 0; i < d->groupLen[next]; ++i)
        {
            auto f = [&](Square s) { return groupSq[i] > s; };
            auto adjust = std::count_if(squares, groupSq, f);
            n += Binomial[i + 1][groupSq[i] - adjust - 8 * remainingPawns];
        }

        remainingPawns = false;
        idx += n * d->groupIdx[next];
        groupSq += d->groupLen[next];
    }

    // Now that we have the index, decompress the pair and get the score
    return map_score(entry, tbFile, decompress_pairs(d, idx), wdl);
}

// Group together pieces that will be encoded together. The general rule is that
// a group contains pieces of same type and color. The exception is the leading
// group that, in case of positions without pawns, can be formed by 3 different
// pieces (default) or by the king pair when there is not a unique piece apart
// from the kings. When there are pawns, pawns are always first in pieces[].
//
// As example KRKN -> KRK + N, KNNK -> KK + NN, KPPKP -> P + PP + K + K
//
// The actual grouping depends on the TB generator and can be inferred from the
// sequence of pieces in piece[] array.
template<typename T>
void set_groups(T& e, PairsData* d, int order[], File f) {

    int n = 0, firstLen = e.hasPawns ? 0 : e.hasUniquePieces ? 3 : 2;
    d->groupLen[n] = 1;

    // Number of pieces per group is stored in groupLen[], for instance in KRKN
    // the encoder will default on '111', so groupLen[] will be (3, 1).
    for (int i = 1; i < e.pieceCount; ++i)
        if (--firstLen > 0 || d->pieces[i] == d->pieces[i - 1])
            d->groupLen[n]++;
        else
            d->groupLen[++n] = 1;

    d->groupLen[++n] = 0; // Zero-terminated

    // The sequence in pieces[] defines the groups, but not the order in which
    // they are encoded. If the pieces in a group g can be combined on the board
    // in N(g) different ways, then the position encoding will be of the form:
    //
    //           g1 * N(g2) * N(g3) + g2 * N(g3) + g3
    //
    // This ensures unique encoding for the whole position. The order of the
    // groups is a per-table parameter and could not follow the canonical leading
    // pawns/pieces -> remaining pawns -> remaining pieces. In particular the
    // first group is at order[0] position and the remaining pawns, when present,
    // are at order[1] position.
    bool pp = e.hasPawns && e.pawnCount[1]; // Pawns on both sides
    int next = pp ? 2 : 1;
    int freeSquares = 64 - d->groupLen[0] - (pp ? d->groupLen[1] : 0);
    uint64_t idx = 1;

    for (int k = 0; next < n || k == order[0] || k == order[1]; ++k)
        if (k == order[0]) // Leading pawns or pieces
        {
            d->groupIdx[0] = idx;
            idx *=         e.hasPawns ? LeadPawnsSize[d->groupLen[0]][f]
                  : e.hasUniquePieces ? 31332 : 462;
        }
        else if (k == order[1]) // Remaining pawns
        {
            d->groupIdx[1] = idx;
            idx *= Binomial[d->groupLen[1]][48 - d->groupLen[0]];
        }
        else // Remaining pieces
        {
            d->groupIdx[next] = idx;
            idx *= Binomial[d->groupLen[next]][freeSquares];
            freeSquares -= d->groupLen[next++];
        }

    d->groupIdx[n] = idx;
}

// In Recursive Pairing each symbol represents a pair of children symbols. So
// read d->btree[] symbols data and expand each one in his left and right child
// symbol until reaching the leafs that represent the symbol value.
uint8_t set_symlen(PairsData* d, Sym s, std::vector<bool>& visited) {

    visited[s] = true; // We can set it now because tree is acyclic
    Sym sr = d->btree[s].get<LR::Right>();

    if (sr == 0xFFF)
        return 0;

    Sym sl = d->btree[s].get<LR::Left>();

    if (!visited[sl])
        d->symlen[sl] = set_symlen(d, sl, visited);

    if (!visited[sr])
        d->symlen[sr] = set_symlen(d, sr, visited);

    return d->symlen[sl] + d->symlen[sr] + 1;
}

uint8_t* set_sizes(PairsData* d, uint8_t* data) {

    d->flags = *data++;

    if (d->flags & TBFlag::SingleValue) {
        d->blocksNum = d->blockLengthSize = 0;
        d->span = d->sparseIndexSize = 0; // Broken MSVC zero-init
        d->minSymLen = *data++; // Here we store the single value
        return data;
    }

    // groupLen[] is a zero-terminated list of group lengths, the last groupIdx[]
    // element stores the biggest index that is the tb size.
    uint64_t tbSize = d->groupIdx[std::find(d->groupLen, d->groupLen + 7, 0) - d->groupLen];

    d->sizeofBlock = 1ULL << *data++;
    d->span = 1ULL << *data++;
    d->sparseIndexSize = size_t((tbSize + d->span - 1) / d->span); // Round up
    auto padding = number<uint8_t, LittleEndian>(data++);
    d->blocksNum = number<uint32_t, LittleEndian>(data); data += sizeof(uint32_t);
    d->blockLengthSize = d->blocksNum + padding; // Padded to ensure SparseIndex[]
                                                 // does not point out of range.
    d->maxSymLen = *data++;
    d->minSymLen = *data++;
    d->lowestSym = (Sym*)data;
    d->base64.resize(d->maxSymLen - d->minSymLen + 1);

    // The canonical code is ordered such that longer symbols (in terms of
    // the number of bits of their Huffman code) have lower numeric value,
    // so that d->lowestSym[i] >= d->lowestSym[i+1] (when read as LittleEndian).
    // Starting from this we compute a base64[] table indexed by symbol length
    // and containing 64 bit values so that d->base64[i] >= d->base64[i+1].
    // See https://en.wikipedia.org/wiki/Huffman_coding
    for (int i = d->base64.size() - 2; i >= 0; --i) {
        d->base64[i] = (d->base64[i + 1] + number<Sym, LittleEndian>(&d->lowestSym[i])
                                         - number<Sym, LittleEndian>(&d->lowestSym[i + 1])) / 2;

        assert(d->base64[i] * 2 >= d->base64[i+1]);
    }

    // Now left-shift by an amount so that d->base64[i] gets shifted 1 bit more
    // than d->base64[i+1] and given the above assert condition, we ensure that
    // d->base64[i] >= d->base64[i+1]. Moreover for any symbol s64 of length i
    // and right-padded to 64 bits holds d->base64[i-1] >= s64 >= d->base64[i].
    for (size_t i = 0; i < d->base64.size(); ++i)
        d->base64[i] <<= 64 - i - d->minSymLen; // Right-padding to 64 bits

    data += d->base64.size() * sizeof(Sym);
    d->symlen.resize(number<uint16_t, LittleEndian>(data)); data += sizeof(uint16_t);
    d->btree = (LR*)data;

    // The compression scheme used is "Recursive Pairing", that replaces the most
    // frequent adjacent pair of symbols in the source message by a new symbol,
    // reevaluating the frequencies of all of the symbol pairs with respect to
    // the extended alphabet, and then repeating the process.
    // See http://www.larsson.dogma.net/dcc99.pdf
    std::vector<bool> visited(d->symlen.size());

    for (Sym sym = 0; sym < d->symlen.size(); ++sym)
        if (!visited[sym])
            d->symlen[sym] = set_symlen(d, sym, visited);

    return data + d->symlen.size() * sizeof(LR) + (d->symlen.size() & 1);
}

uint8_t* set_dtz_map(TBTable<WDL>&, uint8_t* data, File) { return data; }

uint8_t* set_dtz_map(TBTable<DTZ>& e, uint8_t* data, File maxFile) {

    e.map = data;

    for (File f = FILE_A; f <= maxFile; ++f) {
        auto flags = e.get(0, f)->flags;
        if (flags & TBFlag::Mapped) {
            if (flags & TBFlag::Wide) {
                data += (uintptr_t)data & 1;  // Word alignment, we may have a mixed table
                for (int i = 0; i < 4; ++i) { // Sequence like 3,x,x,x,1,x,0,2,x,x
                    e.get(0, f)->map_idx[i] = (uint16_t)((uint16_t *)data - (uint16_t *)e.map + 1);
                    data += 2 * number<uint16_t, LittleEndian>(data) + 2;
                }
            }
            else {
                for (int i = 0; i < 4; ++i) {
                    e.get(0, f)->map_idx[i] = (uint16_t)(data - e.map + 1);
                    data += *data + 1;
                }
            }
        }
    }

    return data += (uintptr_t)data & 1; // Word alignment
}

// Populate entry's PairsData records with data from the just memory mapped file.
// Called at first access.
template<typename T>
void set(T& e, uint8_t* data) {

    PairsData* d;

    enum { Split = 1, HasPawns = 2 };

    assert(e.hasPawns        == bool(*data & HasPawns));
    assert((e.key != e.key2) == bool(*data & Split));

    data++; // First byte stores flags

    const int sides = T::Sides == 2 && (e.key != e.key2) ? 2 : 1;
    const File maxFile = e.hasPawns ? FILE_D : FILE_A;

    bool pp = e.hasPawns && e.pawnCount[1]; // Pawns on both sides

    assert(!pp || e.pawnCount[0]);

    for (File f = FILE_A; f <= maxFile; ++f) {

        for (int i = 0; i < sides; i++)
            *e.get(i, f) = PairsData();

        int order[][2] = { { *data & 0xF, pp ? *(data + 1) & 0xF : 0xF },
                           { *data >>  4, pp ? *(data + 1) >>  4 : 0xF } };
        data += 1 + pp;

        for (int k = 0; k < e.pieceCount; ++k, ++data)
            for (int i = 0; i < sides; i++)
                e.get(i, f)->pieces[k] = Piece(i ? *data >>  4 : *data & 0xF);

        for (int i = 0; i < sides; ++i)
            set_groups(e, e.get(i, f), order[i], f);
    }

    data += (uintptr_t)data & 1; // Word alignment

    for (File f = FILE_A; f <= maxFile; ++f)
        for (int i = 0; i < sides; i++)
            data = set_sizes(e.get(i, f), data);

    data = set_dtz_map(e, data, maxFile);

    for (File f = FILE_A; f <= maxFile; ++f)
        for (int i = 0; i < sides; i++) {
            (d = e.get(i, f))->sparseIndex = (SparseEntry*)data;
            data += d->sparseIndexSize * sizeof(SparseEntry);
        }

    for (File f = FILE_A; f <= maxFile; ++f)
        for (int i = 0; i < sides; i++) {
            (d = e.get(i, f))->blockLength = (uint16_t*)data;
            data += d->blockLengthSize * sizeof(uint16_t);
        }

    for (File f = FILE_A; f <= maxFile; ++f)
        for (int i = 0; i < sides; i++) {
            data = (uint8_t*)(((uintptr_t)data + 0x3F) & ~0x3F); // 64 byte alignment
            (d = e.get(i, f))->data = data;
            data += d->blocksNum * d->sizeofBlock;
        }
}

// If the TB file corresponding to the given position is already memory mapped
// then return its base address, otherwise try to memory map and init it. Called
// at every probe, memory map and init only at first access. Function is thread
// safe and can be called concurrently.
template<TBType Type>
void* mapped(TBTable<Type>& e, const Position& pos) {

    static std::mutex mutex;

    // Use 'acquire' to avoid a thread reading 'ready' == true while
    // another is still working. (compiler reordering may cause this).
    if (e.ready.load(std::memory_order_acquire))
        return e.baseAddress; // Could be nullptr if file does not exist

    std::scoped_lock<std::mutex> lk(mutex);

    if (e.ready.load(std::memory_order_relaxed)) // Recheck under lock
        return e.baseAddress;

    // Pieces strings in decreasing order for each color, like ("KPP","KR")
    std::string fname, w, b;
    for (PieceType pt = KING; pt >= PAWN; --pt) {
        w += std::string(popcount(pos.pieces(WHITE, pt)), PieceToChar[pt]);
        b += std::string(popcount(pos.pieces(BLACK, pt)), PieceToChar[pt]);
    }

    fname =  (e.key == pos.material_key() ? w + 'v' + b : b + 'v' + w)
           + (Type == WDL ? ".rtbw" : ".rtbz");

    uint8_t* data = TBFile(fname).map(&e.baseAddress, &e.mapping, Type);

    if (data)
        set(e, data);

    e.ready.store(true, std::memory_order_release);
    return e.baseAddress;
}

template<TBType Type, typename Ret = typename TBTable<Type>::Ret>
Ret probe_table(const Position& pos, ProbeState* result, WDLScore wdl = WDLDraw) {

    if (pos.count<ALL_PIECES>() == 2) // KvK
        return Ret(WDLDraw);

    TBTable<Type>* entry = TBTables.get<Type>(pos.material_key());

    if (!entry || !mapped(*entry, pos))
        return *result = FAIL, Ret();

    return do_probe_table(pos, entry, wdl, result);
}

// For a position where the side to move has a winning capture it is not necessary
// to store a winning value so the generator treats such positions as "don't cares"
// and tries to assign to it a value that improves the compression ratio. Similarly,
// if the side to move has a drawing capture, then the position is at least drawn.
// If the position is won, then the TB needs to store a win value. But if the
// position is drawn, the TB may store a loss value if that is better for compression.
// All of this means that during probing, the engine must look at captures and probe
// their results and must probe the position itself. The "best" result of these
// probes is the correct result for the position.
// DTZ tables do not store values when a following move is a zeroing winning move
// (winning capture or winning pawn move). Also DTZ store wrong values for positions
// where the best move is an ep-move (even if losing). So in all these cases set
// the state to ZEROING_BEST_MOVE.
template<bool CheckZeroingMoves>
WDLScore search(Position& pos, ProbeState* result) {

    WDLScore value, bestValue = WDLLoss;
    StateInfo st;

    auto moveList = MoveList<LEGAL>(pos);
    size_t totalCount = moveList.size(), moveCount = 0;

    for (const Move move : moveList)
    {
        if (   !pos.capture(move)
            && (!CheckZeroingMoves || type_of(pos.moved_piece(move)) != PAWN))
            continue;

        moveCount++;

        pos.do_move(move, st);
        value = -search<false>(pos, result);
        pos.undo_move(move);

        if (*result == FAIL)
            return WDLDraw;

        if (value > bestValue)
        {
            bestValue = value;

            if (value >= WDLWin)
            {
                *result = ZEROING_BEST_MOVE; // Winning DTZ-zeroing move
                return value;
            }
        }
    }

    // In case we have already searched all the legal moves we don't have to probe
    // the TB because the stored score could be wrong. For instance TB tables
    // do not contain information on position with ep rights, so in this case
    // the result of probe_wdl_table is wrong. Also in case of only capture
    // moves, for instance here 4K3/4q3/6p1/2k5/6p1/8/8/8 w - - 0 7, we have to
    // return with ZEROING_BEST_MOVE set.
    bool noMoreMoves = (moveCount && moveCount == totalCount);

    if (noMoreMoves)
        value = bestValue;
    else
    {
        value = probe_table<WDL>(pos, result);

        if (*result == FAIL)
            return WDLDraw;
    }

    // DTZ stores a "don't care" value if bestValue is a win
    if (bestValue >= value)
        return *result = (   bestValue > WDLDraw
                          || noMoreMoves ? ZEROING_BEST_MOVE : OK), bestValue;

    return *result = OK, value;
}

} // namespace


/// Tablebases::init() is called at startup and after every change to
/// "SyzygyPath" UCI option to (re)create the various tables. It is not thread
/// safe, nor it needs to be.
void Tablebases::init(const std::string& paths) {

    TBTables.clear();
    MaxCardinality = 0;
    TBFile::Paths = paths;

    if (paths.empty() || paths == "<empty>")
        return;

    // MapB1H1H7[] encodes a square below a1-h8 diagonal to 0..27
    int code = 0;
    for (Square s = SQ_A1; s <= SQ_H8; ++s)
        if (off_A1H8(s) < 0)
            MapB1H1H7[s] = code++;

    // MapA1D1D4[] encodes a square in the a1-d1-d4 triangle to 0..9
    std::vector<Square> diagonal;
    code = 0;
    for (Square s = SQ_A1; s <= SQ_D4; ++s)
        if (off_A1H8(s) < 0 && file_of(s) <= FILE_D)
            MapA1D1D4[s] = code++;

        else if (!off_A1H8(s) && file_of(s) <= FILE_D)
            diagonal.push_back(s);

    // Diagonal squares are encoded as last ones
    for (auto s : diagonal)
        MapA1D1D4[s] = code++;

    // MapKK[] encodes all the 462 possible legal positions of two kings where
    // the first is in the a1-d1-d4 triangle. If the first king is on the a1-d4
    // diagonal, the other one shall not to be above the a1-h8 diagonal.
    std::vector<std::pair<int, Square>> bothOnDiagonal;
    code = 0;
    for (int idx = 0; idx < 10; idx++)
        for (Square s1 = SQ_A1; s1 <= SQ_D4; ++s1)
            if (MapA1D1D4[s1] == idx && (idx || s1 == SQ_B1)) // SQ_B1 is mapped to 0
            {
                for (Square s2 = SQ_A1; s2 <= SQ_H8; ++s2)
                    if ((PseudoAttacks[KING][s1] | s1) & s2)
                        continue; // Illegal position

                    else if (!off_A1H8(s1) && off_A1H8(s2) > 0)
                        continue; // First on diagonal, second above

                    else if (!off_A1H8(s1) && !off_A1H8(s2))
                        bothOnDiagonal.emplace_back(idx, s2);

                    else
                        MapKK[idx][s2] = code++;
            }

    // Legal positions with both kings on diagonal are encoded as last ones
    for (auto p : bothOnDiagonal)
        MapKK[p.first][p.second] = code++;

    // Binomial[] stores the Binomial Coefficients using Pascal rule. There
    // are Binomial[k][n] ways to choose k elements from a set of n elements.
    Binomial[0][0] = 1;

    for (int n = 1; n < 64; n++) // Squares
        for (int k = 0; k < 6 && k <= n; ++k) // Pieces
            Binomial[k][n] =  (k > 0 ? Binomial[k - 1][n - 1] : 0)
                            + (k < n ? Binomial[k    ][n - 1] : 0);

    // MapPawns[s] encodes squares a2-h7 to 0..47. This is the number of possible
    // available squares when the leading one is in 's'. Moreover the pawn with
    // highest MapPawns[] is the leading pawn, the one nearest the edge and,
    // among pawns with same file, the one with lowest rank.
    int availableSquares = 47; // Available squares when lead pawn is in a2

    // Init the tables for the encoding of leading pawns group: with 7-men TB we
    // can have up to 5 leading pawns (KPPPPPK).
    for (int leadPawnsCnt = 1; leadPawnsCnt <= 5; ++leadPawnsCnt)
        for (File f = FILE_A; f <= FILE_D; ++f)
        {
            // Restart the index at every file because TB table is split
            // by file, so we can reuse the same index for different files.
            int idx = 0;

            // Sum all possible combinations for a given file, starting with
            // the leading pawn on rank 2 and increasing the rank.
            for (Rank r = RANK_2; r <= RANK_7; ++r)
            {
                Square sq = make_square(f, r);

                // Compute MapPawns[] at first pass.
                // If sq is the leading pawn square, any other pawn cannot be
                // below or more toward the edge of sq. There are 47 available
                // squares when sq = a2 and reduced by 2 for any rank increase
                // due to mirroring: sq == a3 -> no a2, h2, so MapPawns[a3] = 45
                if (leadPawnsCnt == 1)
                {
                    MapPawns[sq] = availableSquares--;
                    MapPawns[flip_file(sq)] = availableSquares--;
                }
                LeadPawnIdx[leadPawnsCnt][sq] = idx;
                idx += Binomial[leadPawnsCnt - 1][MapPawns[sq]];
            }
            // After a file is traversed, store the cumulated per-file index
            LeadPawnsSize[leadPawnsCnt][f] = idx;
        }

    // Add entries in TB tables if the corresponding ".rtbw" file exists
    for (PieceType p1 = PAWN; p1 < KING; ++p1) {
        TBTables.add({KING, p1, KING});

        for (PieceType p2 = PAWN; p2 <= p1; ++p2) {
            TBTables.add({KING, p1, p2, KING});
            TBTables.add({KING, p1, KING, p2});

            for (PieceType p3 = PAWN; p3 < KING; ++p3)
                TBTables.add({KING, p1, p2, KING, p3});

            for (PieceType p3 = PAWN; p3 <= p2; ++p3) {
                TBTables.add({KING, p1, p2, p3, KING});

                for (PieceType p4 = PAWN; p4 <= p3; ++p4) {
                    TBTables.add({KING, p1, p2, p3, p4, KING});

                    for (PieceType p5 = PAWN; p5 <= p4; ++p5)
                        TBTables.add({KING, p1, p2, p3, p4, p5, KING});

                    for (PieceType p5 = PAWN; p5 < KING; ++p5)
                        TBTables.add({KING, p1, p2, p3, p4, KING, p5});
                }

                for (PieceType p4 = PAWN; p4 < KING; ++p4) {
                    TBTables.add({KING, p1, p2, p3, KING, p4});

                    for (PieceType p5 = PAWN; p5 <= p4; ++p5)
                        TBTables.add({KING, p1, p2, p3, KING, p4, p5});
                }
            }

            for (PieceType p3 = PAWN; p3 <= p1; ++p3)
                for (PieceType p4 = PAWN; p4 <= (p1 == p3 ? p2 : p3); ++p4)
                    TBTables.add({KING, p1, p2, KING, p3, p4});
        }
    }

    sync_cout << "info string Found " << TBTables.size() << " tablebases" << sync_endl;
}

// Probe the WDL table for a particular position.
// If *result != FAIL, the probe was successful.
// The return value is from the point of view of the side to move:
// -2 : loss
// -1 : loss, but draw under 50-move rule
//  0 : draw
//  1 : win, but draw under 50-move rule
//  2 : win
WDLScore Tablebases::probe_wdl(Position& pos, ProbeState* result) {

    *result = OK;
    return search<false>(pos, result);
}

// Probe the DTZ table for a particular position.
// If *result != FAIL, the probe was successful.
// The return value is from the point of view of the side to move:
//         n < -100 : loss, but draw under 50-move rule
// -100 <= n < -1   : loss in n ply (assuming 50-move counter == 0)
//        -1        : loss, the side to move is mated
//         0        : draw
//     1 < n <= 100 : win in n ply (assuming 50-move counter == 0)
//   100 < n        : win, but draw under 50-move rule
//
// The return value n can be off by 1: a return value -n can mean a loss
// in n+1 ply and a return value +n can mean a win in n+1 ply. This
// cannot happen for tables with positions exactly on the "edge" of
// the 50-move rule.
//
// This implies that if dtz > 0 is returned, the position is certainly
// a win if dtz + 50-move-counter <= 99. Care must be taken that the engine
// picks moves that preserve dtz + 50-move-counter <= 99.
//
// If n = 100 immediately after a capture or pawn move, then the position
// is also certainly a win, and during the whole phase until the next
// capture or pawn move, the inequality to be preserved is
// dtz + 50-move-counter <= 100.
//
// In short, if a move is available resulting in dtz + 50-move-counter <= 99,
// then do not accept moves leading to dtz + 50-move-counter == 100.
int Tablebases::probe_dtz(Position& pos, ProbeState* result) {

    *result = OK;
    WDLScore wdl = search<true>(pos, result);

    if (*result == FAIL || wdl == WDLDraw) // DTZ tables don't store draws
        return 0;

    // DTZ stores a 'don't care' value in this case, or even a plain wrong
    // one as in case the best move is a losing ep, so it cannot be probed.
    if (*result == ZEROING_BEST_MOVE)
        return dtz_before_zeroing(wdl);

    int dtz = probe_table<DTZ>(pos, result, wdl);

    if (*result == FAIL)
        return 0;

    if (*result != CHANGE_STM)
        return (dtz + 100 * (wdl == WDLBlessedLoss || wdl == WDLCursedWin)) * sign_of(wdl);

    // DTZ stores results for the other side, so we need to do a 1-ply search and
    // find the winning move that minimizes DTZ.
    StateInfo st;
    int minDTZ = 0xFFFF;

    for (const Move move : MoveList<LEGAL>(pos))
    {
        bool zeroing = pos.capture(move) || type_of(pos.moved_piece(move)) == PAWN;

        pos.do_move(move, st);

        // For zeroing moves we want the dtz of the move _before_ doing it,
        // otherwise we will get the dtz of the next move sequence. Search the
        // position after the move to get the score sign (because even in a
        // winning position we could make a losing capture or going for a draw).
        dtz = zeroing ? -dtz_before_zeroing(search<false>(pos, result))
                      : -probe_dtz(pos, result);

        // If the move mates, force minDTZ to 1
        if (dtz == 1 && pos.checkers() && MoveList<LEGAL>(pos).size() == 0)
            minDTZ = 1;

        // Convert result from 1-ply search. Zeroing moves are already accounted
        // by dtz_before_zeroing() that returns the DTZ of the previous move.
        if (!zeroing)
            dtz += sign_of(dtz);

        // Skip the draws and if we are winning only pick positive dtz
        if (dtz < minDTZ && sign_of(dtz) == sign_of(wdl))
            minDTZ = dtz;

        pos.undo_move(move);

        if (*result == FAIL)
            return 0;
    }

    // When there are no legal moves, the position is mate: we return -1
    return minDTZ == 0xFFFF ? -1 : minDTZ;
}


// Use the DTZ tables to rank root moves.
//
// A return value false indicates that not all probes were successful.
bool Tablebases::root_probe(Position& pos, Search::RootMoves& rootMoves) {

    ProbeState result;
    StateInfo st;

    // Obtain 50-move counter for the root position
    int cnt50 = pos.rule50_count();

    // Check whether a position was repeated since the last zeroing move.
    bool rep = pos.has_repeated();

    int dtz, bound = Options["Syzygy50MoveRule"] ? (MAX_DTZ - 100) : 1;

    // Probe and rank each move
    for (auto& m : rootMoves)
    {
        pos.do_move(m.pv[0], st);

        // Calculate dtz for the current move counting from the root position
        if (pos.rule50_count() == 0)
        {
            // In case of a zeroing move, dtz is one of -101/-1/0/1/101
            WDLScore wdl = -probe_wdl(pos, &result);
            dtz = dtz_before_zeroing(wdl);
        }
        else if (pos.is_draw(1))
        {
            // In case a root move leads to a draw by repetition or
            // 50-move rule, we set dtz to zero. Note: since we are
            // only 1 ply from the root, this must be a true 3-fold
            // repetition inside the game history.
            dtz = 0;
        }
        else
        {
            // Otherwise, take dtz for the new position and correct by 1 ply
            dtz = -probe_dtz(pos, &result);
            dtz =  dtz > 0 ? dtz + 1
                 : dtz < 0 ? dtz - 1 : dtz;
        }

        // Make sure that a mating move is assigned a dtz value of 1
        if (   pos.checkers()
            && dtz == 2
            && MoveList<LEGAL>(pos).size() == 0)
            dtz = 1;

        pos.undo_move(m.pv[0]);

        if (result == FAIL)
            return false;

        // Better moves are ranked higher. Certain wins are ranked equally.
        // Losing moves are ranked equally unless a 50-move draw is in sight.
        int r =  dtz > 0 ? (dtz + cnt50 <= 99 && !rep ? MAX_DTZ : MAX_DTZ - (dtz + cnt50))
               : dtz < 0 ? (-dtz * 2 + cnt50 < 100 ? -MAX_DTZ : -MAX_DTZ + (-dtz + cnt50))
               : 0;
        m.tbRank = r;

        // Determine the score to be displayed for this move. Assign at least
        // 1 cp to cursed wins and let it grow to 49 cp as the positions gets
        // closer to a real win.
<<<<<<< HEAD
        m.tbScore =  r >= bound ? VALUE_TB_WIN - (10 * PawnValueEg * (dtz >=  101)) - PawnValueEg * (1 + popcount(pos.pieces(~pos.side_to_move())))
                   : r >  0     ? Value((std::max( 3, r - 800) * int(PawnValueEg)) / 200)
                   : r == 0     ? VALUE_DRAW
                   : r > -bound ? Value((std::min(-3, r + 800) * int(PawnValueEg)) / 200)
                   :             -VALUE_TB_WIN + (10 * PawnValueEg * (dtz <= -101)) + PawnValueEg * (1 + popcount(pos.pieces( pos.side_to_move())));
=======
        m.tbScore =  r >= bound ? VALUE_MATE - MAX_PLY - 1
                   : r >  0     ? Value((std::max( 3, r - (MAX_DTZ - 200)) * int(PawnValueEg)) / 200)
                   : r == 0     ? VALUE_DRAW
                   : r > -bound ? Value((std::min(-3, r + (MAX_DTZ - 200)) * int(PawnValueEg)) / 200)
                   :             -VALUE_MATE + MAX_PLY + 1;
>>>>>>> 79c5f3a6
    }

    return true;
}


// Use the WDL tables to rank root moves.
// This is a fallback for the case that some or all DTZ tables are missing.
//
// A return value false indicates that not all probes were successful.
bool Tablebases::root_probe_wdl(Position& pos, Search::RootMoves& rootMoves) {

    static const int WDL_to_rank[] = { -MAX_DTZ, -MAX_DTZ + 101, 0, MAX_DTZ - 101, MAX_DTZ };

    ProbeState result;
    StateInfo st;
    WDLScore wdl;

    bool rule50 = Options["Syzygy50MoveRule"];

    // Probe and rank each move
    for (auto& m : rootMoves)
    {
        pos.do_move(m.pv[0], st);

        if (pos.is_draw(1))
            wdl = WDLDraw;
        else
            wdl = -probe_wdl(pos, &result);

        pos.undo_move(m.pv[0]);

        if (result == FAIL)
            return false;

        m.tbRank = WDL_to_rank[wdl + 2];

        if (!rule50)
            wdl =  wdl > WDLDraw ? WDLWin
                 : wdl < WDLDraw ? WDLLoss : WDLDraw;
        m.tbScore = WDL_to_value[wdl + 2];
    }

    return true;
}

} // namespace Stockfish<|MERGE_RESOLUTION|>--- conflicted
+++ resolved
@@ -1574,19 +1574,11 @@
         // Determine the score to be displayed for this move. Assign at least
         // 1 cp to cursed wins and let it grow to 49 cp as the positions gets
         // closer to a real win.
-<<<<<<< HEAD
         m.tbScore =  r >= bound ? VALUE_TB_WIN - (10 * PawnValueEg * (dtz >=  101)) - PawnValueEg * (1 + popcount(pos.pieces(~pos.side_to_move())))
-                   : r >  0     ? Value((std::max( 3, r - 800) * int(PawnValueEg)) / 200)
-                   : r == 0     ? VALUE_DRAW
-                   : r > -bound ? Value((std::min(-3, r + 800) * int(PawnValueEg)) / 200)
-                   :             -VALUE_TB_WIN + (10 * PawnValueEg * (dtz <= -101)) + PawnValueEg * (1 + popcount(pos.pieces( pos.side_to_move())));
-=======
-        m.tbScore =  r >= bound ? VALUE_MATE - MAX_PLY - 1
                    : r >  0     ? Value((std::max( 3, r - (MAX_DTZ - 200)) * int(PawnValueEg)) / 200)
                    : r == 0     ? VALUE_DRAW
                    : r > -bound ? Value((std::min(-3, r + (MAX_DTZ - 200)) * int(PawnValueEg)) / 200)
-                   :             -VALUE_MATE + MAX_PLY + 1;
->>>>>>> 79c5f3a6
+                   :             -VALUE_TB_WIN + (10 * PawnValueEg * (dtz <= -101)) + PawnValueEg * (1 + popcount(pos.pieces( pos.side_to_move())));
     }
 
     return true;
