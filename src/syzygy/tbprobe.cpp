/*
  Stockfish, a UCI chess playing engine derived from Glaurung 2.1
  Copyright (C) 2004-2023 The Stockfish developers (see AUTHORS file)

  Stockfish is free software: you can redistribute it and/or modify
  it under the terms of the GNU General Public License as published by
  the Free Software Foundation, either version 3 of the License, or
  (at your option) any later version.

  Stockfish is distributed in the hope that it will be useful,
  but WITHOUT ANY WARRANTY; without even the implied warranty of
  MERCHANTABILITY or FITNESS FOR A PARTICULAR PURPOSE.  See the
  GNU General Public License for more details.

  You should have received a copy of the GNU General Public License
  along with this program.  If not, see <http://www.gnu.org/licenses/>.
*/

#include "tbprobe.h"

#include <sys/stat.h>
#include <algorithm>
#include <atomic>
#include <cassert>
#include <cstdint>
#include <cstdlib>
#include <cstring>
#include <deque>
#include <fstream>
#include <initializer_list>
#include <iostream>
#include <mutex>
#include <sstream>
#include <string_view>
#include <type_traits>
#include <utility>
#include <vector>

#include "../bitboard.h"
#include "../misc.h"
#include "../movegen.h"
#include "../position.h"
#include "../search.h"
#include "../types.h"
#include "../uci.h"

#ifndef _WIN32
#include <fcntl.h>
#include <sys/mman.h>
#include <unistd.h>
#else
#define WIN32_LEAN_AND_MEAN
#ifndef NOMINMAX
#  define NOMINMAX // Disable macros min() and max()
#endif
#include <windows.h>
#endif

using namespace Stockfish::Tablebases;

int Stockfish::Tablebases::MaxCardinality;

namespace Stockfish {

namespace {

constexpr int TBPIECES = 7; // Max number of supported pieces
constexpr int MAX_DTZ = 1 << 18; // Max DTZ supported, large enough to deal with the syzygy TB limit.

enum { BigEndian, LittleEndian };
enum TBType { WDL, DTZ }; // Used as template parameter

// Each table has a set of flags: all of them refer to DTZ tables, the last one to WDL tables
enum TBFlag { STM = 1, Mapped = 2, WinPlies = 4, LossPlies = 8, Wide = 16, SingleValue = 128 };

inline WDLScore operator-(WDLScore d) { return WDLScore(-int(d)); }
inline Square operator^(Square s, int i) { return Square(int(s) ^ i); }

constexpr std::string_view PieceToChar = " PNBRQK  pnbrqk";

int MapPawns[SQUARE_NB];
int MapB1H1H7[SQUARE_NB];
int MapA1D1D4[SQUARE_NB];
int MapKK[10][SQUARE_NB]; // [MapA1D1D4][SQUARE_NB]

int Binomial[6][SQUARE_NB];    // [k][n] k elements from a set of n elements
int LeadPawnIdx[6][SQUARE_NB]; // [leadPawnsCnt][SQUARE_NB]
int LeadPawnsSize[6][4];       // [leadPawnsCnt][FILE_A..FILE_D]

// Comparison function to sort leading pawns in ascending MapPawns[] order
bool pawns_comp(Square i, Square j) { return MapPawns[i] < MapPawns[j]; }
int off_A1H8(Square sq) { return int(rank_of(sq)) - file_of(sq); }

constexpr Value WDL_to_value[] = {
   -VALUE_TB_WIN + 7 * TraditionalPawnValue,
    VALUE_DRAW - 2,
    VALUE_DRAW,
    VALUE_DRAW + 2,
    VALUE_TB_WIN - 7 * TraditionalPawnValue
};

template<typename T, int Half = sizeof(T) / 2, int End = sizeof(T) - 1>
inline void swap_endian(T& x)
{
    static_assert(std::is_unsigned<T>::value, "Argument of swap_endian not unsigned");

    uint8_t tmp, *c = (uint8_t*)&x;
    for (int i = 0; i < Half; ++i)
        tmp = c[i], c[i] = c[End - i], c[End - i] = tmp;
}
template<> inline void swap_endian<uint8_t>(uint8_t&) {}

template<typename T, int LE> T number(void* addr)
{
    T v;

    if (uintptr_t(addr) & (alignof(T) - 1)) // Unaligned pointer (very rare)
        std::memcpy(&v, addr, sizeof(T));
    else
        v = *((T*)addr);

    if (LE != IsLittleEndian)
        swap_endian(v);
    return v;
}

// DTZ tables don't store valid scores for moves that reset the rule50 counter
// like captures and pawn moves but we can easily recover the correct dtz of the
// previous move if we know the position's WDL score.
int dtz_before_zeroing(WDLScore wdl) {
    return wdl == WDLWin         ?  1   :
           wdl == WDLCursedWin   ?  101 :
           wdl == WDLBlessedLoss ? -101 :
           wdl == WDLLoss        ? -1   : 0;
}

// Return the sign of a number (-1, 0, 1)
template <typename T> int sign_of(T val) {
    return (T(0) < val) - (val < T(0));
}

// Numbers in little endian used by sparseIndex[] to point into blockLength[]
struct SparseEntry {
    char block[4];   // Number of block
    char offset[2];  // Offset within the block
};

static_assert(sizeof(SparseEntry) == 6, "SparseEntry must be 6 bytes");

using Sym = uint16_t; // Huffman symbol

struct LR {
    enum Side { Left, Right };

    uint8_t lr[3]; // The first 12 bits is the left-hand symbol, the second 12
                   // bits is the right-hand symbol. If symbol has length 1,
                   // then the left-hand symbol is the stored value.
    template<Side S>
    Sym get() {
        return S == Left  ? ((lr[1] & 0xF) << 8) | lr[0] :
               S == Right ?  (lr[2] << 4) | (lr[1] >> 4) : (assert(false), Sym(-1));
    }
};

static_assert(sizeof(LR) == 3, "LR tree entry must be 3 bytes");

// Tablebases data layout is structured as following:
//
//  TBFile:   memory maps/unmaps the physical .rtbw and .rtbz files
//  TBTable:  one object for each file with corresponding indexing information
//  TBTables: has ownership of TBTable objects, keeping a list and a hash

// class TBFile memory maps/unmaps the single .rtbw and .rtbz files. Files are
// memory mapped for best performance. Files are mapped at first access: at init
// time only existence of the file is checked.
class TBFile : public std::ifstream {

    std::string fname;

public:
    // Look for and open the file among the Paths directories where the .rtbw
    // and .rtbz files can be found. Multiple directories are separated by ";"
    // on Windows and by ":" on Unix-based operating systems.
    //
    // Example:
    // C:\tb\wdl345;C:\tb\wdl6;D:\tb\dtz345;D:\tb\dtz6
    static std::string Paths;

    TBFile(const std::string& f) {

#ifndef _WIN32
        constexpr char SepChar = ':';
#else
        constexpr char SepChar = ';';
#endif
        std::stringstream ss(Paths);
        std::string path;

        while (std::getline(ss, path, SepChar))
        {
            fname = path + "/" + f;
            std::ifstream::open(fname);
            if (is_open())
                return;
        }
    }

    // Memory map the file and check it.
    uint8_t* map(void** baseAddress, uint64_t* mapping, TBType type) {
        if (is_open())
            close(); // Need to re-open to get native file descriptor

#ifndef _WIN32
        struct stat statbuf;
        int fd = ::open(fname.c_str(), O_RDONLY);

        if (fd == -1)
            return *baseAddress = nullptr, nullptr;

        fstat(fd, &statbuf);

        if (statbuf.st_size % 64 != 16)
        {
            std::cerr << "Corrupt tablebase file " << fname << std::endl;
            exit(EXIT_FAILURE);
        }

        *mapping = statbuf.st_size;
        *baseAddress = mmap(nullptr, statbuf.st_size, PROT_READ, MAP_SHARED, fd, 0);
#if defined(MADV_RANDOM)
        madvise(*baseAddress, statbuf.st_size, MADV_RANDOM);
#endif
        ::close(fd);

        if (*baseAddress == MAP_FAILED)
        {
            std::cerr << "Could not mmap() " << fname << std::endl;
            exit(EXIT_FAILURE);
        }
#else
        // Note FILE_FLAG_RANDOM_ACCESS is only a hint to Windows and as such may get ignored.
        HANDLE fd = CreateFileA(fname.c_str(), GENERIC_READ, FILE_SHARE_READ, nullptr,
                               OPEN_EXISTING, FILE_FLAG_RANDOM_ACCESS, nullptr);

        if (fd == INVALID_HANDLE_VALUE)
            return *baseAddress = nullptr, nullptr;

        DWORD size_high;
        DWORD size_low = GetFileSize(fd, &size_high);

        if (size_low % 64 != 16)
        {
            std::cerr << "Corrupt tablebase file " << fname << std::endl;
            exit(EXIT_FAILURE);
        }

        HANDLE mmap = CreateFileMapping(fd, nullptr, PAGE_READONLY, size_high, size_low, nullptr);
        CloseHandle(fd);

        if (!mmap)
        {
            std::cerr << "CreateFileMapping() failed" << std::endl;
            exit(EXIT_FAILURE);
        }

        *mapping = uint64_t(mmap);
        *baseAddress = MapViewOfFile(mmap, FILE_MAP_READ, 0, 0, 0);

        if (!*baseAddress)
        {
            std::cerr << "MapViewOfFile() failed, name = " << fname
                      << ", error = " << GetLastError() << std::endl;
            exit(EXIT_FAILURE);
        }
#endif
        uint8_t* data = (uint8_t*)*baseAddress;

        constexpr uint8_t Magics[][4] = { { 0xD7, 0x66, 0x0C, 0xA5 },
                                          { 0x71, 0xE8, 0x23, 0x5D } };

        if (memcmp(data, Magics[type == WDL], 4))
        {
            std::cerr << "Corrupted table in file " << fname << std::endl;
            unmap(*baseAddress, *mapping);
            return *baseAddress = nullptr, nullptr;
        }

        return data + 4; // Skip Magics's header
    }

    static void unmap(void* baseAddress, uint64_t mapping) {

#ifndef _WIN32
        munmap(baseAddress, mapping);
#else
        UnmapViewOfFile(baseAddress);
        CloseHandle((HANDLE)mapping);
#endif
    }
};

std::string TBFile::Paths;

// struct PairsData contains low level indexing information to access TB data.
// There are 8, 4 or 2 PairsData records for each TBTable, according to type of
// table and if positions have pawns or not. It is populated at first access.
struct PairsData {
    uint8_t flags;                 // Table flags, see enum TBFlag
    uint8_t maxSymLen;             // Maximum length in bits of the Huffman symbols
    uint8_t minSymLen;             // Minimum length in bits of the Huffman symbols
    uint32_t blocksNum;            // Number of blocks in the TB file
    size_t sizeofBlock;            // Block size in bytes
    size_t span;                   // About every span values there is a SparseIndex[] entry
    Sym* lowestSym;                // lowestSym[l] is the symbol of length l with the lowest value
    LR* btree;                     // btree[sym] stores the left and right symbols that expand sym
    uint16_t* blockLength;         // Number of stored positions (minus one) for each block: 1..65536
    uint32_t blockLengthSize;      // Size of blockLength[] table: padded so it's bigger than blocksNum
    SparseEntry* sparseIndex;      // Partial indices into blockLength[]
    size_t sparseIndexSize;        // Size of SparseIndex[] table
    uint8_t* data;                 // Start of Huffman compressed data
    std::vector<uint64_t> base64;  // base64[l - min_sym_len] is the 64bit-padded lowest symbol of length l
    std::vector<uint8_t> symlen;   // Number of values (-1) represented by a given Huffman symbol: 1..256
    Piece pieces[TBPIECES];        // Position pieces: the order of pieces defines the groups
    uint64_t groupIdx[TBPIECES+1]; // Start index used for the encoding of the group's pieces
    int groupLen[TBPIECES+1];      // Number of pieces in a given group: KRKN -> (3, 1)
    uint16_t map_idx[4];           // WDLWin, WDLLoss, WDLCursedWin, WDLBlessedLoss (used in DTZ)
};

// struct TBTable contains indexing information to access the corresponding TBFile.
// There are 2 types of TBTable, corresponding to a WDL or a DTZ file. TBTable
// is populated at init time but the nested PairsData records are populated at
// first access, when the corresponding file is memory mapped.
template<TBType Type>
struct TBTable {
    using Ret = typename std::conditional<Type == WDL, WDLScore, int>::type;

    static constexpr int Sides = Type == WDL ? 2 : 1;

    std::atomic_bool ready;
    void* baseAddress;
    uint8_t* map;
    uint64_t mapping;
    Key key;
    Key key2;
    int pieceCount;
    bool hasPawns;
    bool hasUniquePieces;
    uint8_t pawnCount[2]; // [Lead color / other color]
    PairsData items[Sides][4]; // [wtm / btm][FILE_A..FILE_D or 0]

    PairsData* get(int stm, int f) {
        return &items[stm % Sides][hasPawns ? f : 0];
    }

    TBTable() : ready(false), baseAddress(nullptr) {}
    explicit TBTable(const std::string& code);
    explicit TBTable(const TBTable<WDL>& wdl);

    ~TBTable() {
        if (baseAddress)
            TBFile::unmap(baseAddress, mapping);
    }
};

template<>
TBTable<WDL>::TBTable(const std::string& code) : TBTable() {

    StateInfo st;
    Position pos;

    key = pos.set(code, WHITE, &st).material_key();
    pieceCount = pos.count<ALL_PIECES>();
    hasPawns = pos.pieces(PAWN);

    hasUniquePieces = false;
    for (Color c : { WHITE, BLACK })
        for (PieceType pt = PAWN; pt < KING; ++pt)
            if (popcount(pos.pieces(c, pt)) == 1)
                hasUniquePieces = true;

    // Set the leading color. In case both sides have pawns the leading color
    // is the side with less pawns because this leads to better compression.
    bool c =   !pos.count<PAWN>(BLACK)
            || (   pos.count<PAWN>(WHITE)
                && pos.count<PAWN>(BLACK) >= pos.count<PAWN>(WHITE));

    pawnCount[0] = pos.count<PAWN>(c ? WHITE : BLACK);
    pawnCount[1] = pos.count<PAWN>(c ? BLACK : WHITE);

    key2 = pos.set(code, BLACK, &st).material_key();
}

template<>
TBTable<DTZ>::TBTable(const TBTable<WDL>& wdl) : TBTable() {

    // Use the corresponding WDL table to avoid recalculating all from scratch
    key = wdl.key;
    key2 = wdl.key2;
    pieceCount = wdl.pieceCount;
    hasPawns = wdl.hasPawns;
    hasUniquePieces = wdl.hasUniquePieces;
    pawnCount[0] = wdl.pawnCount[0];
    pawnCount[1] = wdl.pawnCount[1];
}

// class TBTables creates and keeps ownership of the TBTable objects, one for
// each TB file found. It supports a fast, hash based, table lookup. Populated
// at init time, accessed at probe time.
class TBTables {

    struct Entry
    {
        Key key;
        TBTable<WDL>* wdl;
        TBTable<DTZ>* dtz;

        template <TBType Type>
        TBTable<Type>* get() const {
            return (TBTable<Type>*)(Type == WDL ? (void*)wdl : (void*)dtz);
        }
    };

    static constexpr int Size = 1 << 12; // 4K table, indexed by key's 12 lsb
    static constexpr int Overflow = 1;  // Number of elements allowed to map to the last bucket

    Entry hashTable[Size + Overflow];

    std::deque<TBTable<WDL>> wdlTable;
    std::deque<TBTable<DTZ>> dtzTable;

    void insert(Key key, TBTable<WDL>* wdl, TBTable<DTZ>* dtz) {
        uint32_t homeBucket = uint32_t(key) & (Size - 1);
        Entry entry{ key, wdl, dtz };

        // Ensure last element is empty to avoid overflow when looking up
        for (uint32_t bucket = homeBucket; bucket < Size + Overflow - 1; ++bucket) {
            Key otherKey = hashTable[bucket].key;
            if (otherKey == key || !hashTable[bucket].get<WDL>()) {
                hashTable[bucket] = entry;
                return;
            }

            // Robin Hood hashing: If we've probed for longer than this element,
            // insert here and search for a new spot for the other element instead.
            uint32_t otherHomeBucket = uint32_t(otherKey) & (Size - 1);
            if (otherHomeBucket > homeBucket) {
                std::swap(entry, hashTable[bucket]);
                key = otherKey;
                homeBucket = otherHomeBucket;
            }
        }
        std::cerr << "TB hash table size too low!" << std::endl;
        exit(EXIT_FAILURE);
    }

public:
    template<TBType Type>
    TBTable<Type>* get(Key key) {
        for (const Entry* entry = &hashTable[uint32_t(key) & (Size - 1)]; ; ++entry) {
            if (entry->key == key || !entry->get<Type>())
                return entry->get<Type>();
        }
    }

    void clear() {
        memset(hashTable, 0, sizeof(hashTable));
        wdlTable.clear();
        dtzTable.clear();
    }
    size_t size() const { return wdlTable.size(); }
    void add(const std::vector<PieceType>& pieces);
};

TBTables TBTables;

// If the corresponding file exists two new objects TBTable<WDL> and TBTable<DTZ>
// are created and added to the lists and hash table. Called at init time.
void TBTables::add(const std::vector<PieceType>& pieces) {

    std::string code;

    for (PieceType pt : pieces)
        code += PieceToChar[pt];

    TBFile file(code.insert(code.find('K', 1), "v") + ".rtbw"); // KRK -> KRvK

    if (!file.is_open()) // Only WDL file is checked
        return;

    file.close();

    MaxCardinality = std::max(int(pieces.size()), MaxCardinality);

    wdlTable.emplace_back(code);
    dtzTable.emplace_back(wdlTable.back());

    // Insert into the hash keys for both colors: KRvK with KR white and black
    insert(wdlTable.back().key , &wdlTable.back(), &dtzTable.back());
    insert(wdlTable.back().key2, &wdlTable.back(), &dtzTable.back());
}

// TB tables are compressed with canonical Huffman code. The compressed data is divided into
// blocks of size d->sizeofBlock, and each block stores a variable number of symbols.
// Each symbol represents either a WDL or a (remapped) DTZ value, or a pair of other symbols
// (recursively). If you keep expanding the symbols in a block, you end up with up to 65536
// WDL or DTZ values. Each symbol represents up to 256 values and will correspond after
// Huffman coding to at least 1 bit. So a block of 32 bytes corresponds to at most
// 32 x 8 x 256 = 65536 values. This maximum is only reached for tables that consist mostly
// of draws or mostly of wins, but such tables are actually quite common. In principle, the
// blocks in WDL tables are 64 bytes long (and will be aligned on cache lines). But for
// mostly-draw or mostly-win tables this can leave many 64-byte blocks only half-filled, so
// in such cases blocks are 32 bytes long. The blocks of DTZ tables are up to 1024 bytes long.
// The generator picks the size that leads to the smallest table. The "book" of symbols and
// Huffman codes is the same for all blocks in the table. A non-symmetric pawnless TB file
// will have one table for wtm and one for btm, a TB file with pawns will have tables per
// file a,b,c,d also in this case one set for wtm and one for btm.
int decompress_pairs(PairsData* d, uint64_t idx) {

    // Special case where all table positions store the same value
    if (d->flags & TBFlag::SingleValue)
        return d->minSymLen;

    // First we need to locate the right block that stores the value at index "idx".
    // Because each block n stores blockLength[n] + 1 values, the index i of the block
    // that contains the value at position idx is:
    //
    //                    for (i = -1, sum = 0; sum <= idx; i++)
    //                        sum += blockLength[i + 1] + 1;
    //
    // This can be slow, so we use SparseIndex[] populated with a set of SparseEntry that
    // point to known indices into blockLength[]. Namely SparseIndex[k] is a SparseEntry
    // that stores the blockLength[] index and the offset within that block of the value
    // with index I(k), where:
    //
    //       I(k) = k * d->span + d->span / 2      (1)

    // First step is to get the 'k' of the I(k) nearest to our idx, using definition (1)
    uint32_t k = uint32_t(idx / d->span);

    // Then we read the corresponding SparseIndex[] entry
    uint32_t block = number<uint32_t, LittleEndian>(&d->sparseIndex[k].block);
    int offset     = number<uint16_t, LittleEndian>(&d->sparseIndex[k].offset);

    // Now compute the difference idx - I(k). From definition of k we know that
    //
    //       idx = k * d->span + idx % d->span    (2)
    //
    // So from (1) and (2) we can compute idx - I(K):
    int diff = idx % d->span - d->span / 2;

    // Sum the above to offset to find the offset corresponding to our idx
    offset += diff;

    // Move to previous/next block, until we reach the correct block that contains idx,
    // that is when 0 <= offset <= d->blockLength[block]
    while (offset < 0)
        offset += d->blockLength[--block] + 1;

    while (offset > d->blockLength[block])
        offset -= d->blockLength[block++] + 1;

    // Finally, we find the start address of our block of canonical Huffman symbols
    uint32_t* ptr = (uint32_t*)(d->data + (uint64_t(block) * d->sizeofBlock));

    // Read the first 64 bits in our block, this is a (truncated) sequence of
    // unknown number of symbols of unknown length but we know the first one
    // is at the beginning of this 64 bits sequence.
    uint64_t buf64 = number<uint64_t, BigEndian>(ptr); ptr += 2;
    int buf64Size = 64;
    Sym sym;

    while (true)
    {
        int len = 0; // This is the symbol length - d->min_sym_len

        // Now get the symbol length. For any symbol s64 of length l right-padded
        // to 64 bits we know that d->base64[l-1] >= s64 >= d->base64[l] so we
        // can find the symbol length iterating through base64[].
        while (buf64 < d->base64[len])
            ++len;

        // All the symbols of a given length are consecutive integers (numerical
        // sequence property), so we can compute the offset of our symbol of
        // length len, stored at the beginning of buf64.
        sym = Sym((buf64 - d->base64[len]) >> (64 - len - d->minSymLen));

        // Now add the value of the lowest symbol of length len to get our symbol
        sym += number<Sym, LittleEndian>(&d->lowestSym[len]);

        // If our offset is within the number of values represented by symbol sym
        // we are done...
        if (offset < d->symlen[sym] + 1)
            break;

        // ...otherwise update the offset and continue to iterate
        offset -= d->symlen[sym] + 1;
        len += d->minSymLen; // Get the real length
        buf64 <<= len;       // Consume the just processed symbol
        buf64Size -= len;

        if (buf64Size <= 32) { // Refill the buffer
            buf64Size += 32;
            buf64 |= uint64_t(number<uint32_t, BigEndian>(ptr++)) << (64 - buf64Size);
        }
    }

    // Ok, now we have our symbol that expands into d->symlen[sym] + 1 symbols.
    // We binary-search for our value recursively expanding into the left and
    // right child symbols until we reach a leaf node where symlen[sym] + 1 == 1
    // that will store the value we need.
    while (d->symlen[sym])
    {
        Sym left = d->btree[sym].get<LR::Left>();

        // If a symbol contains 36 sub-symbols (d->symlen[sym] + 1 = 36) and
        // expands in a pair (d->symlen[left] = 23, d->symlen[right] = 11), then
        // we know that, for instance the ten-th value (offset = 10) will be on
        // the left side because in Recursive Pairing child symbols are adjacent.
        if (offset < d->symlen[left] + 1)
            sym = left;
        else {
            offset -= d->symlen[left] + 1;
            sym = d->btree[sym].get<LR::Right>();
        }
    }

    return d->btree[sym].get<LR::Left>();
}

bool check_dtz_stm(TBTable<WDL>*, int, File) { return true; }

bool check_dtz_stm(TBTable<DTZ>* entry, int stm, File f) {

    auto flags = entry->get(stm, f)->flags;
    return   (flags & TBFlag::STM) == stm
          || ((entry->key == entry->key2) && !entry->hasPawns);
}

// DTZ scores are sorted by frequency of occurrence and then assigned the
// values 0, 1, 2, ... in order of decreasing frequency. This is done for each
// of the four WDLScore values. The mapping information necessary to reconstruct
// the original values is stored in the TB file and read during map[] init.
WDLScore map_score(TBTable<WDL>*, File, int value, WDLScore) { return WDLScore(value - 2); }

int map_score(TBTable<DTZ>* entry, File f, int value, WDLScore wdl) {

    constexpr int WDLMap[] = { 1, 3, 0, 2, 0 };

    auto flags = entry->get(0, f)->flags;

    uint8_t* map = entry->map;
    uint16_t* idx = entry->get(0, f)->map_idx;
    if (flags & TBFlag::Mapped) {
        if (flags & TBFlag::Wide)
            value = ((uint16_t *)map)[idx[WDLMap[wdl + 2]] + value];
        else
            value = map[idx[WDLMap[wdl + 2]] + value];
    }

    // DTZ tables store distance to zero in number of moves or plies. We
    // want to return plies, so we have convert to plies when needed.
    if (   (wdl == WDLWin  && !(flags & TBFlag::WinPlies))
        || (wdl == WDLLoss && !(flags & TBFlag::LossPlies))
        ||  wdl == WDLCursedWin
        ||  wdl == WDLBlessedLoss)
        value *= 2;

    return value + 1;
}

// Compute a unique index out of a position and use it to probe the TB file. To
// encode k pieces of same type and color, first sort the pieces by square in
// ascending order s1 <= s2 <= ... <= sk then compute the unique index as:
//
//      idx = Binomial[1][s1] + Binomial[2][s2] + ... + Binomial[k][sk]
//
template<typename T, typename Ret = typename T::Ret>
Ret do_probe_table(const Position& pos, T* entry, WDLScore wdl, ProbeState* result) {

    Square squares[TBPIECES];
    Piece pieces[TBPIECES];
    uint64_t idx;
    int next = 0, size = 0, leadPawnsCnt = 0;
    PairsData* d;
    Bitboard b, leadPawns = 0;
    File tbFile = FILE_A;

    // A given TB entry like KRK has associated two material keys: KRvk and Kvkr.
    // If both sides have the same pieces keys are equal. In this case TB tables
    // only store the 'white to move' case, so if the position to lookup has black
    // to move, we need to switch the color and flip the squares before to lookup.
    bool symmetricBlackToMove = (entry->key == entry->key2 && pos.side_to_move());

    // TB files are calculated for white as stronger side. For instance we have
    // KRvK, not KvKR. A position where stronger side is white will have its
    // material key == entry->key, otherwise we have to switch the color and
    // flip the squares before to lookup.
    bool blackStronger = (pos.material_key() != entry->key);

    int flipColor   = (symmetricBlackToMove || blackStronger) * 8;
    int flipSquares = (symmetricBlackToMove || blackStronger) * 56;
    int stm         = (symmetricBlackToMove || blackStronger) ^ pos.side_to_move();

    // For pawns, TB files store 4 separate tables according if leading pawn is on
    // file a, b, c or d after reordering. The leading pawn is the one with maximum
    // MapPawns[] value, that is the one most toward the edges and with lowest rank.
    if (entry->hasPawns) {

        // In all the 4 tables, pawns are at the beginning of the piece sequence and
        // their color is the reference one. So we just pick the first one.
        Piece pc = Piece(entry->get(0, 0)->pieces[0] ^ flipColor);

        assert(type_of(pc) == PAWN);

        leadPawns = b = pos.pieces(color_of(pc), PAWN);
        do
            squares[size++] = pop_lsb(b) ^ flipSquares;
        while (b);

        leadPawnsCnt = size;

        std::swap(squares[0], *std::max_element(squares, squares + leadPawnsCnt, pawns_comp));

        tbFile = File(edge_distance(file_of(squares[0])));
    }

    // DTZ tables are one-sided, i.e. they store positions only for white to
    // move or only for black to move, so check for side to move to be stm,
    // early exit otherwise.
    if (!check_dtz_stm(entry, stm, tbFile))
        return *result = CHANGE_STM, Ret();

    // Now we are ready to get all the position pieces (but the lead pawns) and
    // directly map them to the correct color and square.
    b = pos.pieces() ^ leadPawns;
    do {
        Square s = pop_lsb(b);
        squares[size] = s ^ flipSquares;
        pieces[size++] = Piece(pos.piece_on(s) ^ flipColor);
    } while (b);

    assert(size >= 2);

    d = entry->get(stm, tbFile);

    // Then we reorder the pieces to have the same sequence as the one stored
    // in pieces[i]: the sequence that ensures the best compression.
    for (int i = leadPawnsCnt; i < size - 1; ++i)
        for (int j = i + 1; j < size; ++j)
            if (d->pieces[i] == pieces[j])
            {
                std::swap(pieces[i], pieces[j]);
                std::swap(squares[i], squares[j]);
                break;
            }

    // Now we map again the squares so that the square of the lead piece is in
    // the triangle A1-D1-D4.
    if (file_of(squares[0]) > FILE_D)
        for (int i = 0; i < size; ++i)
            squares[i] = flip_file(squares[i]);

    // Encode leading pawns starting with the one with minimum MapPawns[] and
    // proceeding in ascending order.
    if (entry->hasPawns) {
        idx = LeadPawnIdx[leadPawnsCnt][squares[0]];

        std::stable_sort(squares + 1, squares + leadPawnsCnt, pawns_comp);

        for (int i = 1; i < leadPawnsCnt; ++i)
            idx += Binomial[i][MapPawns[squares[i]]];

        goto encode_remaining; // With pawns we have finished special treatments
    }

    // In positions without pawns, we further flip the squares to ensure leading
    // piece is below RANK_5.
    if (rank_of(squares[0]) > RANK_4)
        for (int i = 0; i < size; ++i)
            squares[i] = flip_rank(squares[i]);

    // Look for the first piece of the leading group not on the A1-D4 diagonal
    // and ensure it is mapped below the diagonal.
    for (int i = 0; i < d->groupLen[0]; ++i) {
        if (!off_A1H8(squares[i]))
            continue;

        if (off_A1H8(squares[i]) > 0) // A1-H8 diagonal flip: SQ_A3 -> SQ_C1
            for (int j = i; j < size; ++j)
                squares[j] = Square(((squares[j] >> 3) | (squares[j] << 3)) & 63);
        break;
    }

    // Encode the leading group.
    //
    // Suppose we have KRvK. Let's say the pieces are on square numbers wK, wR
    // and bK (each 0...63). The simplest way to map this position to an index
    // is like this:
    //
    //   index = wK * 64 * 64 + wR * 64 + bK;
    //
    // But this way the TB is going to have 64*64*64 = 262144 positions, with
    // lots of positions being equivalent (because they are mirrors of each
    // other) and lots of positions being invalid (two pieces on one square,
    // adjacent kings, etc.).
    // Usually the first step is to take the wK and bK together. There are just
    // 462 ways legal and not-mirrored ways to place the wK and bK on the board.
    // Once we have placed the wK and bK, there are 62 squares left for the wR
    // Mapping its square from 0..63 to available squares 0..61 can be done like:
    //
    //   wR -= (wR > wK) + (wR > bK);
    //
    // In words: if wR "comes later" than wK, we deduct 1, and the same if wR
    // "comes later" than bK. In case of two same pieces like KRRvK we want to
    // place the two Rs "together". If we have 62 squares left, we can place two
    // Rs "together" in 62 * 61 / 2 ways (we divide by 2 because rooks can be
    // swapped and still get the same position.)
    //
    // In case we have at least 3 unique pieces (included kings) we encode them
    // together.
    if (entry->hasUniquePieces) {

        int adjust1 =  squares[1] > squares[0];
        int adjust2 = (squares[2] > squares[0]) + (squares[2] > squares[1]);

        // First piece is below a1-h8 diagonal. MapA1D1D4[] maps the b1-d1-d3
        // triangle to 0...5. There are 63 squares for second piece and and 62
        // (mapped to 0...61) for the third.
        if (off_A1H8(squares[0]))
            idx = (   MapA1D1D4[squares[0]]  * 63
                   + (squares[1] - adjust1)) * 62
                   +  squares[2] - adjust2;

        // First piece is on a1-h8 diagonal, second below: map this occurrence to
        // 6 to differentiate from the above case, rank_of() maps a1-d4 diagonal
        // to 0...3 and finally MapB1H1H7[] maps the b1-h1-h7 triangle to 0..27.
        else if (off_A1H8(squares[1]))
            idx = (  6 * 63 + rank_of(squares[0]) * 28
                   + MapB1H1H7[squares[1]])       * 62
                   + squares[2] - adjust2;

        // First two pieces are on a1-h8 diagonal, third below
        else if (off_A1H8(squares[2]))
            idx =  6 * 63 * 62 + 4 * 28 * 62
                 +  rank_of(squares[0])        * 7 * 28
                 + (rank_of(squares[1]) - adjust1) * 28
                 +  MapB1H1H7[squares[2]];

        // All 3 pieces on the diagonal a1-h8
        else
            idx = 6 * 63 * 62 + 4 * 28 * 62 + 4 * 7 * 28
                 +  rank_of(squares[0])         * 7 * 6
                 + (rank_of(squares[1]) - adjust1)  * 6
                 + (rank_of(squares[2]) - adjust2);
    } else
        // We don't have at least 3 unique pieces, like in KRRvKBB, just map
        // the kings.
        idx = MapKK[MapA1D1D4[squares[0]]][squares[1]];

encode_remaining:
    idx *= d->groupIdx[0];
    Square* groupSq = squares + d->groupLen[0];

    // Encode remaining pawns then pieces according to square, in ascending order
    bool remainingPawns = entry->hasPawns && entry->pawnCount[1];

    while (d->groupLen[++next])
    {
        std::stable_sort(groupSq, groupSq + d->groupLen[next]);
        uint64_t n = 0;

        // Map down a square if "comes later" than a square in the previous
        // groups (similar to what done earlier for leading group pieces).
        for (int i = 0; i < d->groupLen[next]; ++i)
        {
            auto f = [&](Square s) { return groupSq[i] > s; };
            auto adjust = std::count_if(squares, groupSq, f);
            n += Binomial[i + 1][groupSq[i] - adjust - 8 * remainingPawns];
        }

        remainingPawns = false;
        idx += n * d->groupIdx[next];
        groupSq += d->groupLen[next];
    }

    // Now that we have the index, decompress the pair and get the score
    return map_score(entry, tbFile, decompress_pairs(d, idx), wdl);
}

// Group together pieces that will be encoded together. The general rule is that
// a group contains pieces of same type and color. The exception is the leading
// group that, in case of positions without pawns, can be formed by 3 different
// pieces (default) or by the king pair when there is not a unique piece apart
// from the kings. When there are pawns, pawns are always first in pieces[].
//
// As example KRKN -> KRK + N, KNNK -> KK + NN, KPPKP -> P + PP + K + K
//
// The actual grouping depends on the TB generator and can be inferred from the
// sequence of pieces in piece[] array.
template<typename T>
void set_groups(T& e, PairsData* d, int order[], File f) {

    int n = 0, firstLen = e.hasPawns ? 0 : e.hasUniquePieces ? 3 : 2;
    d->groupLen[n] = 1;

    // Number of pieces per group is stored in groupLen[], for instance in KRKN
    // the encoder will default on '111', so groupLen[] will be (3, 1).
    for (int i = 1; i < e.pieceCount; ++i)
        if (--firstLen > 0 || d->pieces[i] == d->pieces[i - 1])
            d->groupLen[n]++;
        else
            d->groupLen[++n] = 1;

    d->groupLen[++n] = 0; // Zero-terminated

    // The sequence in pieces[] defines the groups, but not the order in which
    // they are encoded. If the pieces in a group g can be combined on the board
    // in N(g) different ways, then the position encoding will be of the form:
    //
    //           g1 * N(g2) * N(g3) + g2 * N(g3) + g3
    //
    // This ensures unique encoding for the whole position. The order of the
    // groups is a per-table parameter and could not follow the canonical leading
    // pawns/pieces -> remaining pawns -> remaining pieces. In particular the
    // first group is at order[0] position and the remaining pawns, when present,
    // are at order[1] position.
    bool pp = e.hasPawns && e.pawnCount[1]; // Pawns on both sides
    int next = pp ? 2 : 1;
    int freeSquares = 64 - d->groupLen[0] - (pp ? d->groupLen[1] : 0);
    uint64_t idx = 1;

    for (int k = 0; next < n || k == order[0] || k == order[1]; ++k)
        if (k == order[0]) // Leading pawns or pieces
        {
            d->groupIdx[0] = idx;
            idx *=         e.hasPawns ? LeadPawnsSize[d->groupLen[0]][f]
                  : e.hasUniquePieces ? 31332 : 462;
        }
        else if (k == order[1]) // Remaining pawns
        {
            d->groupIdx[1] = idx;
            idx *= Binomial[d->groupLen[1]][48 - d->groupLen[0]];
        }
        else // Remaining pieces
        {
            d->groupIdx[next] = idx;
            idx *= Binomial[d->groupLen[next]][freeSquares];
            freeSquares -= d->groupLen[next++];
        }

    d->groupIdx[n] = idx;
}

// In Recursive Pairing each symbol represents a pair of children symbols. So
// read d->btree[] symbols data and expand each one in his left and right child
// symbol until reaching the leafs that represent the symbol value.
uint8_t set_symlen(PairsData* d, Sym s, std::vector<bool>& visited) {

    visited[s] = true; // We can set it now because tree is acyclic
    Sym sr = d->btree[s].get<LR::Right>();

    if (sr == 0xFFF)
        return 0;

    Sym sl = d->btree[s].get<LR::Left>();

    if (!visited[sl])
        d->symlen[sl] = set_symlen(d, sl, visited);

    if (!visited[sr])
        d->symlen[sr] = set_symlen(d, sr, visited);

    return d->symlen[sl] + d->symlen[sr] + 1;
}

uint8_t* set_sizes(PairsData* d, uint8_t* data) {

    d->flags = *data++;

    if (d->flags & TBFlag::SingleValue) {
        d->blocksNum = d->blockLengthSize = 0;
        d->span = d->sparseIndexSize = 0; // Broken MSVC zero-init
        d->minSymLen = *data++; // Here we store the single value
        return data;
    }

    // groupLen[] is a zero-terminated list of group lengths, the last groupIdx[]
    // element stores the biggest index that is the tb size.
    uint64_t tbSize = d->groupIdx[std::find(d->groupLen, d->groupLen + 7, 0) - d->groupLen];

    d->sizeofBlock = 1ULL << *data++;
    d->span = 1ULL << *data++;
    d->sparseIndexSize = size_t((tbSize + d->span - 1) / d->span); // Round up
    auto padding = number<uint8_t, LittleEndian>(data++);
    d->blocksNum = number<uint32_t, LittleEndian>(data); data += sizeof(uint32_t);
    d->blockLengthSize = d->blocksNum + padding; // Padded to ensure SparseIndex[]
                                                 // does not point out of range.
    d->maxSymLen = *data++;
    d->minSymLen = *data++;
    d->lowestSym = (Sym*)data;
    d->base64.resize(d->maxSymLen - d->minSymLen + 1);

    // See https://en.wikipedia.org/wiki/Huffman_coding
    // The canonical code is ordered such that longer symbols (in terms of
    // the number of bits of their Huffman code) have lower numeric value,
    // so that d->lowestSym[i] >= d->lowestSym[i+1] (when read as LittleEndian).
    // Starting from this we compute a base64[] table indexed by symbol length
    // and containing 64 bit values so that d->base64[i] >= d->base64[i+1].

    // Implementation note: we first cast the unsigned size_t "base64.size()"
    // to a signed int "base64_size" variable and then we are able to subtract 2,
    // avoiding unsigned overflow warnings.

    int base64_size = static_cast<int>(d->base64.size());
    for (int i = base64_size - 2; i >= 0; --i) {
        d->base64[i] = (d->base64[i + 1] + number<Sym, LittleEndian>(&d->lowestSym[i])
                                         - number<Sym, LittleEndian>(&d->lowestSym[i + 1])) / 2;

        assert(d->base64[i] * 2 >= d->base64[i+1]);
    }

    // Now left-shift by an amount so that d->base64[i] gets shifted 1 bit more
    // than d->base64[i+1] and given the above assert condition, we ensure that
    // d->base64[i] >= d->base64[i+1]. Moreover for any symbol s64 of length i
    // and right-padded to 64 bits holds d->base64[i-1] >= s64 >= d->base64[i].
    for (int i = 0; i < base64_size; ++i)
        d->base64[i] <<= 64 - i - d->minSymLen; // Right-padding to 64 bits

    data += base64_size * sizeof(Sym);
    d->symlen.resize(number<uint16_t, LittleEndian>(data)); data += sizeof(uint16_t);
    d->btree = (LR*)data;

    // The compression scheme used is "Recursive Pairing", that replaces the most
    // frequent adjacent pair of symbols in the source message by a new symbol,
    // reevaluating the frequencies of all of the symbol pairs with respect to
    // the extended alphabet, and then repeating the process.
    // See https://web.archive.org/web/20201106232444/http://www.larsson.dogma.net/dcc99.pdf
    std::vector<bool> visited(d->symlen.size());

    for (Sym sym = 0; sym < d->symlen.size(); ++sym)
        if (!visited[sym])
            d->symlen[sym] = set_symlen(d, sym, visited);

    return data + d->symlen.size() * sizeof(LR) + (d->symlen.size() & 1);
}

uint8_t* set_dtz_map(TBTable<WDL>&, uint8_t* data, File) { return data; }

uint8_t* set_dtz_map(TBTable<DTZ>& e, uint8_t* data, File maxFile) {

    e.map = data;

    for (File f = FILE_A; f <= maxFile; ++f) {
        auto flags = e.get(0, f)->flags;
        if (flags & TBFlag::Mapped) {
            if (flags & TBFlag::Wide) {
                data += uintptr_t(data) & 1;  // Word alignment, we may have a mixed table
                for (int i = 0; i < 4; ++i) { // Sequence like 3,x,x,x,1,x,0,2,x,x
                    e.get(0, f)->map_idx[i] = uint16_t((uint16_t*)data - (uint16_t*)e.map + 1);
                    data += 2 * number<uint16_t, LittleEndian>(data) + 2;
                }
            }
            else {
                for (int i = 0; i < 4; ++i) {
                    e.get(0, f)->map_idx[i] = uint16_t(data - e.map + 1);
                    data += *data + 1;
                }
            }
        }
    }

    return data += uintptr_t(data) & 1; // Word alignment
}

// Populate entry's PairsData records with data from the just memory mapped file.
// Called at first access.
template<typename T>
void set(T& e, uint8_t* data) {

    PairsData* d;

    enum { Split = 1, HasPawns = 2 };

    assert(e.hasPawns        == bool(*data & HasPawns));
    assert((e.key != e.key2) == bool(*data & Split));

    data++; // First byte stores flags

    const int sides = T::Sides == 2 && (e.key != e.key2) ? 2 : 1;
    const File maxFile = e.hasPawns ? FILE_D : FILE_A;

    bool pp = e.hasPawns && e.pawnCount[1]; // Pawns on both sides

    assert(!pp || e.pawnCount[0]);

    for (File f = FILE_A; f <= maxFile; ++f) {

        for (int i = 0; i < sides; i++)
            *e.get(i, f) = PairsData();

        int order[][2] = { { *data & 0xF, pp ? *(data + 1) & 0xF : 0xF },
                           { *data >>  4, pp ? *(data + 1) >>  4 : 0xF } };
        data += 1 + pp;

        for (int k = 0; k < e.pieceCount; ++k, ++data)
            for (int i = 0; i < sides; i++)
                e.get(i, f)->pieces[k] = Piece(i ? *data >>  4 : *data & 0xF);

        for (int i = 0; i < sides; ++i)
            set_groups(e, e.get(i, f), order[i], f);
    }

    data += uintptr_t(data) & 1; // Word alignment

    for (File f = FILE_A; f <= maxFile; ++f)
        for (int i = 0; i < sides; i++)
            data = set_sizes(e.get(i, f), data);

    data = set_dtz_map(e, data, maxFile);

    for (File f = FILE_A; f <= maxFile; ++f)
        for (int i = 0; i < sides; i++) {
            (d = e.get(i, f))->sparseIndex = (SparseEntry*)data;
            data += d->sparseIndexSize * sizeof(SparseEntry);
        }

    for (File f = FILE_A; f <= maxFile; ++f)
        for (int i = 0; i < sides; i++) {
            (d = e.get(i, f))->blockLength = (uint16_t*)data;
            data += d->blockLengthSize * sizeof(uint16_t);
        }

    for (File f = FILE_A; f <= maxFile; ++f)
        for (int i = 0; i < sides; i++) {
            data = (uint8_t*)((uintptr_t(data) + 0x3F) & ~0x3F); // 64 byte alignment
            (d = e.get(i, f))->data = data;
            data += d->blocksNum * d->sizeofBlock;
        }
}

// If the TB file corresponding to the given position is already memory mapped
// then return its base address, otherwise try to memory map and init it. Called
// at every probe, memory map and init only at first access. Function is thread
// safe and can be called concurrently.
template<TBType Type>
void* mapped(TBTable<Type>& e, const Position& pos) {

    static std::mutex mutex;

    // Use 'acquire' to avoid a thread reading 'ready' == true while
    // another is still working. (compiler reordering may cause this).
    if (e.ready.load(std::memory_order_acquire))
        return e.baseAddress; // Could be nullptr if file does not exist

    std::scoped_lock<std::mutex> lk(mutex);

    if (e.ready.load(std::memory_order_relaxed)) // Recheck under lock
        return e.baseAddress;

    // Pieces strings in decreasing order for each color, like ("KPP","KR")
    std::string fname, w, b;
    for (PieceType pt = KING; pt >= PAWN; --pt) {
        w += std::string(popcount(pos.pieces(WHITE, pt)), PieceToChar[pt]);
        b += std::string(popcount(pos.pieces(BLACK, pt)), PieceToChar[pt]);
    }

    fname =  (e.key == pos.material_key() ? w + 'v' + b : b + 'v' + w)
           + (Type == WDL ? ".rtbw" : ".rtbz");

    uint8_t* data = TBFile(fname).map(&e.baseAddress, &e.mapping, Type);

    if (data)
        set(e, data);

    e.ready.store(true, std::memory_order_release);
    return e.baseAddress;
}

template<TBType Type, typename Ret = typename TBTable<Type>::Ret>
Ret probe_table(const Position& pos, ProbeState* result, WDLScore wdl = WDLDraw) {

    if (pos.count<ALL_PIECES>() == 2) // KvK
        return Ret(WDLDraw);

    TBTable<Type>* entry = TBTables.get<Type>(pos.material_key());

    if (!entry || !mapped(*entry, pos))
        return *result = FAIL, Ret();

    return do_probe_table(pos, entry, wdl, result);
}

// For a position where the side to move has a winning capture it is not necessary
// to store a winning value so the generator treats such positions as "don't cares"
// and tries to assign to it a value that improves the compression ratio. Similarly,
// if the side to move has a drawing capture, then the position is at least drawn.
// If the position is won, then the TB needs to store a win value. But if the
// position is drawn, the TB may store a loss value if that is better for compression.
// All of this means that during probing, the engine must look at captures and probe
// their results and must probe the position itself. The "best" result of these
// probes is the correct result for the position.
// DTZ tables do not store values when a following move is a zeroing winning move
// (winning capture or winning pawn move). Also DTZ store wrong values for positions
// where the best move is an ep-move (even if losing). So in all these cases set
// the state to ZEROING_BEST_MOVE.
template<bool CheckZeroingMoves>
WDLScore search(Position& pos, ProbeState* result) {

    WDLScore value, bestValue = WDLLoss;
    StateInfo st;

    auto moveList = MoveList<LEGAL>(pos);
    size_t totalCount = moveList.size(), moveCount = 0;

    for (const Move move : moveList)
    {
        if (   !pos.capture(move)
            && (!CheckZeroingMoves || type_of(pos.moved_piece(move)) != PAWN))
            continue;

        moveCount++;

        pos.do_move(move, st);
        value = -search<false>(pos, result);
        pos.undo_move(move);

        if (*result == FAIL)
            return WDLDraw;

        if (value > bestValue)
        {
            bestValue = value;

            if (value >= WDLWin)
            {
                *result = ZEROING_BEST_MOVE; // Winning DTZ-zeroing move
                return value;
            }
        }
    }

    // In case we have already searched all the legal moves we don't have to probe
    // the TB because the stored score could be wrong. For instance TB tables
    // do not contain information on position with ep rights, so in this case
    // the result of probe_wdl_table is wrong. Also in case of only capture
    // moves, for instance here 4K3/4q3/6p1/2k5/6p1/8/8/8 w - - 0 7, we have to
    // return with ZEROING_BEST_MOVE set.
    bool noMoreMoves = (moveCount && moveCount == totalCount);

    if (noMoreMoves)
        value = bestValue;
    else
    {
        value = probe_table<WDL>(pos, result);

        if (*result == FAIL)
            return WDLDraw;
    }

    // DTZ stores a "don't care" value if bestValue is a win
    if (bestValue >= value)
        return *result = (   bestValue > WDLDraw
                          || noMoreMoves ? ZEROING_BEST_MOVE : OK), bestValue;

    return *result = OK, value;
}

} // namespace


/// Tablebases::init() is called at startup and after every change to
/// "SyzygyPath" UCI option to (re)create the various tables. It is not thread
/// safe, nor it needs to be.
void Tablebases::init(const std::string& paths) {

    TBTables.clear();
    MaxCardinality = 0;
    TBFile::Paths = paths;

    if (paths.empty() || paths == "<empty>")
        return;

    // MapB1H1H7[] encodes a square below a1-h8 diagonal to 0..27
    int code = 0;
    for (Square s = SQ_A1; s <= SQ_H8; ++s)
        if (off_A1H8(s) < 0)
            MapB1H1H7[s] = code++;

    // MapA1D1D4[] encodes a square in the a1-d1-d4 triangle to 0..9
    std::vector<Square> diagonal;
    code = 0;
    for (Square s = SQ_A1; s <= SQ_D4; ++s)
        if (off_A1H8(s) < 0 && file_of(s) <= FILE_D)
            MapA1D1D4[s] = code++;

        else if (!off_A1H8(s) && file_of(s) <= FILE_D)
            diagonal.push_back(s);

    // Diagonal squares are encoded as last ones
    for (auto s : diagonal)
        MapA1D1D4[s] = code++;

    // MapKK[] encodes all the 462 possible legal positions of two kings where
    // the first is in the a1-d1-d4 triangle. If the first king is on the a1-d4
    // diagonal, the other one shall not to be above the a1-h8 diagonal.
    std::vector<std::pair<int, Square>> bothOnDiagonal;
    code = 0;
    for (int idx = 0; idx < 10; idx++)
        for (Square s1 = SQ_A1; s1 <= SQ_D4; ++s1)
            if (MapA1D1D4[s1] == idx && (idx || s1 == SQ_B1)) // SQ_B1 is mapped to 0
            {
                for (Square s2 = SQ_A1; s2 <= SQ_H8; ++s2)
                    if ((PseudoAttacks[KING][s1] | s1) & s2)
                        continue; // Illegal position

                    else if (!off_A1H8(s1) && off_A1H8(s2) > 0)
                        continue; // First on diagonal, second above

                    else if (!off_A1H8(s1) && !off_A1H8(s2))
                        bothOnDiagonal.emplace_back(idx, s2);

                    else
                        MapKK[idx][s2] = code++;
            }

    // Legal positions with both kings on diagonal are encoded as last ones
    for (auto p : bothOnDiagonal)
        MapKK[p.first][p.second] = code++;

    // Binomial[] stores the Binomial Coefficients using Pascal rule. There
    // are Binomial[k][n] ways to choose k elements from a set of n elements.
    Binomial[0][0] = 1;

    for (int n = 1; n < 64; n++) // Squares
        for (int k = 0; k < 6 && k <= n; ++k) // Pieces
            Binomial[k][n] =  (k > 0 ? Binomial[k - 1][n - 1] : 0)
                            + (k < n ? Binomial[k    ][n - 1] : 0);

    // MapPawns[s] encodes squares a2-h7 to 0..47. This is the number of possible
    // available squares when the leading one is in 's'. Moreover the pawn with
    // highest MapPawns[] is the leading pawn, the one nearest the edge and,
    // among pawns with same file, the one with lowest rank.
    int availableSquares = 47; // Available squares when lead pawn is in a2

    // Init the tables for the encoding of leading pawns group: with 7-men TB we
    // can have up to 5 leading pawns (KPPPPPK).
    for (int leadPawnsCnt = 1; leadPawnsCnt <= 5; ++leadPawnsCnt)
        for (File f = FILE_A; f <= FILE_D; ++f)
        {
            // Restart the index at every file because TB table is split
            // by file, so we can reuse the same index for different files.
            int idx = 0;

            // Sum all possible combinations for a given file, starting with
            // the leading pawn on rank 2 and increasing the rank.
            for (Rank r = RANK_2; r <= RANK_7; ++r)
            {
                Square sq = make_square(f, r);

                // Compute MapPawns[] at first pass.
                // If sq is the leading pawn square, any other pawn cannot be
                // below or more toward the edge of sq. There are 47 available
                // squares when sq = a2 and reduced by 2 for any rank increase
                // due to mirroring: sq == a3 -> no a2, h2, so MapPawns[a3] = 45
                if (leadPawnsCnt == 1)
                {
                    MapPawns[sq] = availableSquares--;
                    MapPawns[flip_file(sq)] = availableSquares--;
                }
                LeadPawnIdx[leadPawnsCnt][sq] = idx;
                idx += Binomial[leadPawnsCnt - 1][MapPawns[sq]];
            }
            // After a file is traversed, store the cumulated per-file index
            LeadPawnsSize[leadPawnsCnt][f] = idx;
        }

    // Add entries in TB tables if the corresponding ".rtbw" file exists
    for (PieceType p1 = PAWN; p1 < KING; ++p1) {
        TBTables.add({KING, p1, KING});

        for (PieceType p2 = PAWN; p2 <= p1; ++p2) {
            TBTables.add({KING, p1, p2, KING});
            TBTables.add({KING, p1, KING, p2});

            for (PieceType p3 = PAWN; p3 < KING; ++p3)
                TBTables.add({KING, p1, p2, KING, p3});

            for (PieceType p3 = PAWN; p3 <= p2; ++p3) {
                TBTables.add({KING, p1, p2, p3, KING});

                for (PieceType p4 = PAWN; p4 <= p3; ++p4) {
                    TBTables.add({KING, p1, p2, p3, p4, KING});

                    for (PieceType p5 = PAWN; p5 <= p4; ++p5)
                        TBTables.add({KING, p1, p2, p3, p4, p5, KING});

                    for (PieceType p5 = PAWN; p5 < KING; ++p5)
                        TBTables.add({KING, p1, p2, p3, p4, KING, p5});
                }

                for (PieceType p4 = PAWN; p4 < KING; ++p4) {
                    TBTables.add({KING, p1, p2, p3, KING, p4});

                    for (PieceType p5 = PAWN; p5 <= p4; ++p5)
                        TBTables.add({KING, p1, p2, p3, KING, p4, p5});
                }
            }

            for (PieceType p3 = PAWN; p3 <= p1; ++p3)
                for (PieceType p4 = PAWN; p4 <= (p1 == p3 ? p2 : p3); ++p4)
                    TBTables.add({KING, p1, p2, KING, p3, p4});
        }
    }

    sync_cout << "info string Found " << TBTables.size() << " tablebases" << sync_endl;
}

// Probe the WDL table for a particular position.
// If *result != FAIL, the probe was successful.
// The return value is from the point of view of the side to move:
// -2 : loss
// -1 : loss, but draw under 50-move rule
//  0 : draw
//  1 : win, but draw under 50-move rule
//  2 : win
WDLScore Tablebases::probe_wdl(Position& pos, ProbeState* result) {

    *result = OK;
    return search<false>(pos, result);
}

// Probe the DTZ table for a particular position.
// If *result != FAIL, the probe was successful.
// The return value is from the point of view of the side to move:
//         n < -100 : loss, but draw under 50-move rule
// -100 <= n < -1   : loss in n ply (assuming 50-move counter == 0)
//        -1        : loss, the side to move is mated
//         0        : draw
//     1 < n <= 100 : win in n ply (assuming 50-move counter == 0)
//   100 < n        : win, but draw under 50-move rule
//
// The return value n can be off by 1: a return value -n can mean a loss
// in n+1 ply and a return value +n can mean a win in n+1 ply. This
// cannot happen for tables with positions exactly on the "edge" of
// the 50-move rule.
//
// This implies that if dtz > 0 is returned, the position is certainly
// a win if dtz + 50-move-counter <= 99. Care must be taken that the engine
// picks moves that preserve dtz + 50-move-counter <= 99.
//
// If n = 100 immediately after a capture or pawn move, then the position
// is also certainly a win, and during the whole phase until the next
// capture or pawn move, the inequality to be preserved is
// dtz + 50-move-counter <= 100.
//
// In short, if a move is available resulting in dtz + 50-move-counter <= 99,
// then do not accept moves leading to dtz + 50-move-counter == 100.
int Tablebases::probe_dtz(Position& pos, ProbeState* result) {

    *result = OK;
    WDLScore wdl = search<true>(pos, result);

    if (*result == FAIL || wdl == WDLDraw) // DTZ tables don't store draws
        return 0;

    // DTZ stores a 'don't care' value in this case, or even a plain wrong
    // one as in case the best move is a losing ep, so it cannot be probed.
    if (*result == ZEROING_BEST_MOVE)
        return dtz_before_zeroing(wdl);

    int dtz = probe_table<DTZ>(pos, result, wdl);

    if (*result == FAIL)
        return 0;

    if (*result != CHANGE_STM)
        return (dtz + 100 * (wdl == WDLBlessedLoss || wdl == WDLCursedWin)) * sign_of(wdl);

    // DTZ stores results for the other side, so we need to do a 1-ply search and
    // find the winning move that minimizes DTZ.
    StateInfo st;
    int minDTZ = 0xFFFF;

    for (const Move move : MoveList<LEGAL>(pos))
    {
        bool zeroing = pos.capture(move) || type_of(pos.moved_piece(move)) == PAWN;

        pos.do_move(move, st);

        // For zeroing moves we want the dtz of the move _before_ doing it,
        // otherwise we will get the dtz of the next move sequence. Search the
        // position after the move to get the score sign (because even in a
        // winning position we could make a losing capture or going for a draw).
        dtz = zeroing ? -dtz_before_zeroing(search<false>(pos, result))
                      : -probe_dtz(pos, result);

        // If the move mates, force minDTZ to 1
        if (dtz == 1 && pos.checkers() && MoveList<LEGAL>(pos).size() == 0)
            minDTZ = 1;

        // Convert result from 1-ply search. Zeroing moves are already accounted
        // by dtz_before_zeroing() that returns the DTZ of the previous move.
        if (!zeroing)
            dtz += sign_of(dtz);

        // Skip the draws and if we are winning only pick positive dtz
        if (dtz < minDTZ && sign_of(dtz) == sign_of(wdl))
            minDTZ = dtz;

        pos.undo_move(move);

        if (*result == FAIL)
            return 0;
    }

    // When there are no legal moves, the position is mate: we return -1
    return minDTZ == 0xFFFF ? -1 : minDTZ;
}


// Use the DTZ tables to rank root moves.
//
// A return value false indicates that not all probes were successful.
bool Tablebases::root_probe(Position& pos, Search::RootMoves& rootMoves) {

    ProbeState result = OK;
    StateInfo st;

    // Obtain 50-move counter for the root position
    int cnt50 = pos.rule50_count();

    // Check whether a position was repeated since the last zeroing move.
    bool rep = pos.has_repeated();

    int dtz, bound = Options["Syzygy50MoveRule"] ? (MAX_DTZ - 100) : 1;

    // Probe and rank each move
    for (auto& m : rootMoves)
    {
        pos.do_move(m.pv[0], st);

        // Calculate dtz for the current move counting from the root position
        if (pos.rule50_count() == 0)
        {
            // In case of a zeroing move, dtz is one of -101/-1/0/1/101
            WDLScore wdl = -probe_wdl(pos, &result);
            dtz = dtz_before_zeroing(wdl);
        }
        else if (pos.is_draw(1))
        {
            // In case a root move leads to a draw by repetition or
            // 50-move rule, we set dtz to zero. Note: since we are
            // only 1 ply from the root, this must be a true 3-fold
            // repetition inside the game history.
            dtz = 0;
        }
        else
        {
            // Otherwise, take dtz for the new position and correct by 1 ply
            dtz = -probe_dtz(pos, &result);
            dtz =  dtz > 0 ? dtz + 1
                 : dtz < 0 ? dtz - 1 : dtz;
        }

        // Make sure that a mating move is assigned a dtz value of 1
        if (   pos.checkers()
            && dtz == 2
            && MoveList<LEGAL>(pos).size() == 0)
            dtz = 1;

        pos.undo_move(m.pv[0]);

        if (result == FAIL)
            return false;

        // Better moves are ranked higher. Certain wins are ranked equally.
        // Losing moves are ranked equally unless a 50-move draw is in sight.
        int r =  dtz > 0 ? (dtz + cnt50 <= 99 && !rep ? MAX_DTZ : MAX_DTZ - (dtz + cnt50))
               : dtz < 0 ? (-dtz * 2 + cnt50 < 100 ? -MAX_DTZ : -MAX_DTZ + (-dtz + cnt50))
               : 0;
        m.tbRank = r;

        // Determine the score to be displayed for this move. Assign at least
        // 1 cp to cursed wins and let it grow to 49 cp as the positions gets
        // closer to a real win.
<<<<<<< HEAD
        m.tbScore =  r >= bound ? VALUE_TB_WIN - (10 * TraditionalPawnValue * (dtz >=  101)) - TraditionalPawnValue * (1 + popcount(pos.pieces(~pos.side_to_move())))
                   : r >  0     ? Value((std::max( 3, r - (MAX_DTZ - 200)) * int(TraditionalPawnValue)) / 200)
                   : r == 0     ? VALUE_DRAW
                   : r > -bound ? Value((std::min(-3, r + (MAX_DTZ - 200)) * int(TraditionalPawnValue)) / 200)
                   :             -VALUE_TB_WIN + (10 * TraditionalPawnValue * (dtz <= -101)) + TraditionalPawnValue * (1 + popcount(pos.pieces( pos.side_to_move())));
=======
        m.tbScore =  r >= bound ? VALUE_MATE - MAX_PLY - 1
                   : r >  0     ? Value((std::max( 3, r - (MAX_DTZ - 200)) * int(PawnValue)) / 200)
                   : r == 0     ? VALUE_DRAW
                   : r > -bound ? Value((std::min(-3, r + (MAX_DTZ - 200)) * int(PawnValue)) / 200)
                   :             -VALUE_MATE + MAX_PLY + 1;
>>>>>>> 22cdb6c1
    }

    return true;
}


// Use the WDL tables to rank root moves.
// This is a fallback for the case that some or all DTZ tables are missing.
//
// A return value false indicates that not all probes were successful.
bool Tablebases::root_probe_wdl(Position& pos, Search::RootMoves& rootMoves) {

    static const int WDL_to_rank[] = { -MAX_DTZ, -MAX_DTZ + 101, 0, MAX_DTZ - 101, MAX_DTZ };

    ProbeState result = OK;
    StateInfo st;
    WDLScore wdl;

    bool rule50 = Options["Syzygy50MoveRule"];

    // Probe and rank each move
    for (auto& m : rootMoves)
    {
        pos.do_move(m.pv[0], st);

        if (pos.is_draw(1))
            wdl = WDLDraw;
        else
            wdl = -probe_wdl(pos, &result);

        pos.undo_move(m.pv[0]);

        if (result == FAIL)
            return false;

        m.tbRank = WDL_to_rank[wdl + 2];

        if (!rule50)
            wdl =  wdl > WDLDraw ? WDLWin
                 : wdl < WDLDraw ? WDLLoss : WDLDraw;
        m.tbScore = WDL_to_value[wdl + 2];
    }

    return true;
}

} // namespace Stockfish<|MERGE_RESOLUTION|>--- conflicted
+++ resolved
@@ -1583,19 +1583,11 @@
         // Determine the score to be displayed for this move. Assign at least
         // 1 cp to cursed wins and let it grow to 49 cp as the positions gets
         // closer to a real win.
-<<<<<<< HEAD
         m.tbScore =  r >= bound ? VALUE_TB_WIN - (10 * TraditionalPawnValue * (dtz >=  101)) - TraditionalPawnValue * (1 + popcount(pos.pieces(~pos.side_to_move())))
                    : r >  0     ? Value((std::max( 3, r - (MAX_DTZ - 200)) * int(TraditionalPawnValue)) / 200)
                    : r == 0     ? VALUE_DRAW
                    : r > -bound ? Value((std::min(-3, r + (MAX_DTZ - 200)) * int(TraditionalPawnValue)) / 200)
                    :             -VALUE_TB_WIN + (10 * TraditionalPawnValue * (dtz <= -101)) + TraditionalPawnValue * (1 + popcount(pos.pieces( pos.side_to_move())));
-=======
-        m.tbScore =  r >= bound ? VALUE_MATE - MAX_PLY - 1
-                   : r >  0     ? Value((std::max( 3, r - (MAX_DTZ - 200)) * int(PawnValue)) / 200)
-                   : r == 0     ? VALUE_DRAW
-                   : r > -bound ? Value((std::min(-3, r + (MAX_DTZ - 200)) * int(PawnValue)) / 200)
-                   :             -VALUE_MATE + MAX_PLY + 1;
->>>>>>> 22cdb6c1
     }
 
     return true;
