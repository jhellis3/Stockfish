/*
  Stockfish, a UCI chess playing engine derived from Glaurung 2.1
  Copyright (C) 2004-2023 The Stockfish developers (see AUTHORS file)

  Stockfish is free software: you can redistribute it and/or modify
  it under the terms of the GNU General Public License as published by
  the Free Software Foundation, either version 3 of the License, or
  (at your option) any later version.

  Stockfish is distributed in the hope that it will be useful,
  but WITHOUT ANY WARRANTY; without even the implied warranty of
  MERCHANTABILITY or FITNESS FOR A PARTICULAR PURPOSE.  See the
  GNU General Public License for more details.

  You should have received a copy of the GNU General Public License
  along with this program.  If not, see <http://www.gnu.org/licenses/>.
*/

#include "position.h"

#include <algorithm>
#include <atomic>
#include <cassert>
#include <cctype>
#include <cstddef>
#include <cstring>
#include <initializer_list>
#include <iomanip>
#include <iostream>
#include <sstream>
#include <string_view>
#include <utility>

#include "bitboard.h"
#include "misc.h"
#include "movegen.h"
#include "nnue/nnue_common.h"
#include "syzygy/tbprobe.h"
#include "thread.h"
#include "tt.h"
#include "uci.h"

using std::string;

namespace Stockfish {

namespace Zobrist {

  Key psq[PIECE_NB][SQUARE_NB];
  Key enpassant[FILE_NB];
  Key castling[CASTLING_RIGHT_NB];
  Key side;
}

namespace {

constexpr std::string_view PieceToChar(" PNBRQK  pnbrqk");

constexpr Piece Pieces[] = { W_PAWN, W_KNIGHT, W_BISHOP, W_ROOK, W_QUEEN, W_KING,
                             B_PAWN, B_KNIGHT, B_BISHOP, B_ROOK, B_QUEEN, B_KING };
} // namespace


// operator<<(Position) returns an ASCII representation of the position

std::ostream& operator<<(std::ostream& os, const Position& pos) {

  os << "\n +---+---+---+---+---+---+---+---+\n";

  for (Rank r = RANK_8; r >= RANK_1; --r)
  {
      for (File f = FILE_A; f <= FILE_H; ++f)
          os << " | " << PieceToChar[pos.piece_on(make_square(f, r))];

      os << " | " << (1 + r) << "\n +---+---+---+---+---+---+---+---+\n";
  }

  os << "   a   b   c   d   e   f   g   h\n"
     << "\nFen: " << pos.fen() << "\nKey: " << std::hex << std::uppercase
     << std::setfill('0') << std::setw(16) << pos.key()
     << std::setfill(' ') << std::dec << "\nCheckers: ";

  for (Bitboard b = pos.checkers(); b; )
      os << UCI::square(pop_lsb(b)) << " ";

  if (    int(Tablebases::MaxCardinality) >= popcount(pos.pieces())
      && !pos.can_castle(ANY_CASTLING))
  {
      StateInfo st;
      ASSERT_ALIGNED(&st, Eval::NNUE::CacheLineSize);

      Position p;
      p.set(pos.fen(), pos.is_chess960(), &st, pos.this_thread());
      Tablebases::ProbeState s1, s2;
      Tablebases::WDLScore wdl = Tablebases::probe_wdl(p, &s1);
      int dtz = Tablebases::probe_dtz(p, &s2);
      os << "\nTablebases WDL: " << std::setw(4) << wdl << " (" << s1 << ")"
         << "\nTablebases DTZ: " << std::setw(4) << dtz << " (" << s2 << ")";
  }

  return os;
}


// Implements Marcel van Kervinck's cuckoo algorithm to detect repetition of positions
// for 3-fold repetition draws. The algorithm uses two hash tables with Zobrist hashes
// to allow fast detection of recurring positions. For details see:
// http://web.archive.org/web/20201107002606/https://marcelk.net/2013-04-06/paper/upcoming-rep-v2.pdf

// First and second hash functions for indexing the cuckoo tables
inline int H1(Key h) { return h & 0x1fff; }
inline int H2(Key h) { return (h >> 16) & 0x1fff; }

// Cuckoo tables with Zobrist hashes of valid reversible moves, and the moves themselves
Key cuckoo[8192];
Move cuckooMove[8192];


// Position::init() initializes at startup the various arrays used to compute hash keys

void Position::init() {

  PRNG rng(1070372);

  for (Piece pc : Pieces)
      for (Square s = SQ_A1; s <= SQ_H8; ++s)
          Zobrist::psq[pc][s] = rng.rand<Key>();

  for (File f = FILE_A; f <= FILE_H; ++f)
      Zobrist::enpassant[f] = rng.rand<Key>();

  for (int cr = NO_CASTLING; cr <= ANY_CASTLING; ++cr)
      Zobrist::castling[cr] = rng.rand<Key>();

  Zobrist::side = rng.rand<Key>();

  // Prepare the cuckoo tables
  std::memset(cuckoo, 0, sizeof(cuckoo));
  std::memset(cuckooMove, 0, sizeof(cuckooMove));
  [[maybe_unused]] int count = 0;
  for (Piece pc : Pieces)
      for (Square s1 = SQ_A1; s1 <= SQ_H8; ++s1)
          for (Square s2 = Square(s1 + 1); s2 <= SQ_H8; ++s2)
              if ((type_of(pc) != PAWN) && (attacks_bb(type_of(pc), s1, 0) & s2))
              {
                  Move move = make_move(s1, s2);
                  Key key = Zobrist::psq[pc][s1] ^ Zobrist::psq[pc][s2] ^ Zobrist::side;
                  int i = H1(key);
                  while (true)
                  {
                      std::swap(cuckoo[i], key);
                      std::swap(cuckooMove[i], move);
                      if (move == MOVE_NONE) // Arrived at empty slot?
                          break;
                      i = (i == H1(key)) ? H2(key) : H1(key); // Push victim to alternative slot
                  }
                  count++;
             }
  assert(count == 3668);
}


// Position::set() initializes the position object with the given FEN string.
// This function is not very robust - make sure that input FENs are correct,
// this is assumed to be the responsibility of the GUI.

Position& Position::set(const string& fenStr, bool isChess960, StateInfo* si, Thread* th) {
/*
   A FEN string defines a particular position using only the ASCII character set.

   A FEN string contains six fields separated by a space. The fields are:

   1) Piece placement (from white's perspective). Each rank is described, starting
      with rank 8 and ending with rank 1. Within each rank, the contents of each
      square are described from file A through file H. Following the Standard
      Algebraic Notation (SAN), each piece is identified by a single letter taken
      from the standard English names. White pieces are designated using upper-case
      letters ("PNBRQK") whilst Black uses lowercase ("pnbrqk"). Blank squares are
      noted using digits 1 through 8 (the number of blank squares), and "/"
      separates ranks.

   2) Active color. "w" means white moves next, "b" means black.

   3) Castling availability. If neither side can castle, this is "-". Otherwise,
      this has one or more letters: "K" (White can castle kingside), "Q" (White
      can castle queenside), "k" (Black can castle kingside), and/or "q" (Black
      can castle queenside).

   4) En passant target square (in algebraic notation). If there's no en passant
      target square, this is "-". If a pawn has just made a 2-square move, this
      is the position "behind" the pawn. Following X-FEN standard, this is recorded
      only if there is a pawn in position to make an en passant capture, and if
      there really is a pawn that might have advanced two squares.

   5) Halfmove clock. This is the number of halfmoves since the last pawn advance
      or capture. This is used to determine if a draw can be claimed under the
      fifty-move rule.

   6) Fullmove number. The number of the full move. It starts at 1, and is
      incremented after Black's move.
*/

  unsigned char col, row, token;
  size_t idx;
  Square sq = SQ_A8;
  std::istringstream ss(fenStr);

  std::memset(this, 0, sizeof(Position));
  std::memset(si, 0, sizeof(StateInfo));
  st = si;

  ss >> std::noskipws;

  // 1. Piece placement
  while ((ss >> token) && !isspace(token))
  {
      if (isdigit(token))
          sq += (token - '0') * EAST; // Advance the given number of files

      else if (token == '/')
          sq += 2 * SOUTH;

      else if ((idx = PieceToChar.find(token)) != string::npos) {
          put_piece(Piece(idx), sq);
          ++sq;
      }
  }

  // 2. Active color
  ss >> token;
  sideToMove = (token == 'w' ? WHITE : BLACK);
  ss >> token;

  // 3. Castling availability. Compatible with 3 standards: Normal FEN standard,
  // Shredder-FEN that uses the letters of the columns on which the rooks began
  // the game instead of KQkq and also X-FEN standard that, in case of Chess960,
  // if an inner rook is associated with the castling right, the castling tag is
  // replaced by the file letter of the involved rook, as for the Shredder-FEN.
  while ((ss >> token) && !isspace(token))
  {
      Square rsq;
      Color c = islower(token) ? BLACK : WHITE;
      Piece rook = make_piece(c, ROOK);

      token = char(toupper(token));

      if (token == 'K')
          for (rsq = relative_square(c, SQ_H1); piece_on(rsq) != rook; --rsq) {}

      else if (token == 'Q')
          for (rsq = relative_square(c, SQ_A1); piece_on(rsq) != rook; ++rsq) {}

      else if (token >= 'A' && token <= 'H')
          rsq = make_square(File(token - 'A'), relative_rank(c, RANK_1));

      else
          continue;

      set_castling_right(c, rsq);
  }

  // 4. En passant square.
  // Ignore if square is invalid or not on side to move relative rank 6.
  bool enpassant = false;

  if (   ((ss >> col) && (col >= 'a' && col <= 'h'))
      && ((ss >> row) && (row == (sideToMove == WHITE ? '6' : '3'))))
  {
      st->epSquare = make_square(File(col - 'a'), Rank(row - '1'));

      // En passant square will be considered only if
      // a) side to move have a pawn threatening epSquare
      // b) there is an enemy pawn in front of epSquare
      // c) there is no piece on epSquare or behind epSquare
      enpassant = pawn_attacks_bb(~sideToMove, st->epSquare) & pieces(sideToMove, PAWN)
               && (pieces(~sideToMove, PAWN) & (st->epSquare + pawn_push(~sideToMove)))
               && !(pieces() & (st->epSquare | (st->epSquare + pawn_push(sideToMove))));
  }

  if (!enpassant)
      st->epSquare = SQ_NONE;

  // 5-6. Halfmove clock and fullmove number
  ss >> std::skipws >> st->rule50 >> gamePly;

  // Convert from fullmove starting from 1 to gamePly starting from 0,
  // handle also common incorrect FEN with fullmove = 0.
  gamePly = std::max(2 * (gamePly - 1), 0) + (sideToMove == BLACK);

  chess960 = isChess960;
  thisThread = th;
  set_state();

  assert(pos_is_ok());

  return *this;
}


// Position::set_castling_right() is a helper function used to set castling
// rights given the corresponding color and the rook starting square.

void Position::set_castling_right(Color c, Square rfrom) {

  Square kfrom = square<KING>(c);
  CastlingRights cr = c & (kfrom < rfrom ? KING_SIDE: QUEEN_SIDE);

  st->castlingRights |= cr;
  castlingRightsMask[kfrom] |= cr;
  castlingRightsMask[rfrom] |= cr;
  castlingRookSquare[cr] = rfrom;

  Square kto = relative_square(c, cr & KING_SIDE ? SQ_G1 : SQ_C1);
  Square rto = relative_square(c, cr & KING_SIDE ? SQ_F1 : SQ_D1);

  castlingPath[cr] =   (between_bb(rfrom, rto) | between_bb(kfrom, kto))
                    & ~(kfrom | rfrom);
}


// Position::set_check_info() sets king attacks to detect if a move gives check

void Position::set_check_info() const {

  update_slider_blockers(WHITE);
  update_slider_blockers(BLACK);

  Square ksq = square<KING>(~sideToMove);

  st->checkSquares[PAWN]   = pawn_attacks_bb(~sideToMove, ksq);
  st->checkSquares[KNIGHT] = attacks_bb<KNIGHT>(ksq);
  st->checkSquares[BISHOP] = attacks_bb<BISHOP>(ksq, pieces());
  st->checkSquares[ROOK]   = attacks_bb<ROOK>(ksq, pieces());
  st->checkSquares[QUEEN]  = st->checkSquares[BISHOP] | st->checkSquares[ROOK];
  st->checkSquares[KING]   = 0;
}


// Position::set_state() computes the hash keys of the position, and other
// data that once computed is updated incrementally as moves are made.
// The function is only used when a new position is set up

void Position::set_state() const {

  st->key = st->materialKey = 0;
  st->nonPawnMaterial[WHITE] = st->nonPawnMaterial[BLACK] = VALUE_ZERO;
  st->checkersBB = attackers_to(square<KING>(sideToMove)) & pieces(~sideToMove);

  set_check_info();

  for (Bitboard b = pieces(); b; )
  {
      Square s = pop_lsb(b);
      Piece pc = piece_on(s);
      st->key ^= Zobrist::psq[pc][s];

      if (type_of(pc) != KING && type_of(pc) != PAWN)
          st->nonPawnMaterial[color_of(pc)] += PieceValue[pc];
  }

  if (st->epSquare != SQ_NONE)
      st->key ^= Zobrist::enpassant[file_of(st->epSquare)];

  if (sideToMove == BLACK)
      st->key ^= Zobrist::side;

  st->key ^= Zobrist::castling[st->castlingRights];

  for (Piece pc : Pieces)
      for (int cnt = 0; cnt < pieceCount[pc]; ++cnt)
          st->materialKey ^= Zobrist::psq[pc][cnt];
}


// Position::set() is an overload to initialize the position object with
// the given endgame code string like "KBPKN". It is mainly a helper to
// get the material key out of an endgame code.

Position& Position::set(const string& code, Color c, StateInfo* si) {

  assert(code[0] == 'K');

  string sides[] = { code.substr(code.find('K', 1)),      // Weak
                     code.substr(0, std::min(code.find('v'), code.find('K', 1))) }; // Strong

  assert(sides[0].length() > 0 && sides[0].length() < 8);
  assert(sides[1].length() > 0 && sides[1].length() < 8);

  std::transform(sides[c].begin(), sides[c].end(), sides[c].begin(), tolower);

  string fenStr = "8/" + sides[0] + char(8 - sides[0].length() + '0') + "/8/8/8/8/"
                       + sides[1] + char(8 - sides[1].length() + '0') + "/8 w - - 0 10";

  return set(fenStr, false, si, nullptr);
}


// Position::fen() returns a FEN representation of the position. In case of
// Chess960 the Shredder-FEN notation is used. This is mainly a debugging function.

string Position::fen() const {

  int emptyCnt;
  std::ostringstream ss;

  for (Rank r = RANK_8; r >= RANK_1; --r)
  {
      for (File f = FILE_A; f <= FILE_H; ++f)
      {
          for (emptyCnt = 0; f <= FILE_H && empty(make_square(f, r)); ++f)
              ++emptyCnt;

          if (emptyCnt)
              ss << emptyCnt;

          if (f <= FILE_H)
              ss << PieceToChar[piece_on(make_square(f, r))];
      }

      if (r > RANK_1)
          ss << '/';
  }

  ss << (sideToMove == WHITE ? " w " : " b ");

  if (can_castle(WHITE_OO))
      ss << (chess960 ? char('A' + file_of(castling_rook_square(WHITE_OO ))) : 'K');

  if (can_castle(WHITE_OOO))
      ss << (chess960 ? char('A' + file_of(castling_rook_square(WHITE_OOO))) : 'Q');

  if (can_castle(BLACK_OO))
      ss << (chess960 ? char('a' + file_of(castling_rook_square(BLACK_OO ))) : 'k');

  if (can_castle(BLACK_OOO))
      ss << (chess960 ? char('a' + file_of(castling_rook_square(BLACK_OOO))) : 'q');

  if (!can_castle(ANY_CASTLING))
      ss << '-';

  ss << (ep_square() == SQ_NONE ? " - " : " " + UCI::square(ep_square()) + " ")
     << st->rule50 << " " << 1 + (gamePly - (sideToMove == BLACK)) / 2;

  return ss.str();
}

// update_slider_blockers() calculates st->blockersForKing[c] and st->pinners[~c],
// which store respectively the pieces preventing king of color c from being in check
// and the slider pieces of color ~c pinning pieces of color c to the king.
void Position::update_slider_blockers(Color c) const {

  Square ksq =  square<KING>(c);

  st->blockersForKing[c] = 0;
  st->pinners[~c] = 0;

  // Snipers are sliders that attack 's' when a piece and other snipers are removed
  Bitboard snipers = (  (attacks_bb<  ROOK>(ksq) & pieces(QUEEN, ROOK))
                      | (attacks_bb<BISHOP>(ksq) & pieces(QUEEN, BISHOP))) & pieces(~c);
  Bitboard occupancy = pieces() ^ snipers;

  while (snipers)
  {
    Square sniperSq = pop_lsb(snipers);
    Bitboard b = between_bb(ksq, sniperSq) & occupancy;

    if (b && !more_than_one(b))
    {
        st->blockersForKing[c] |= b;
        if (b & pieces(c))
            st->pinners[~c] |= sniperSq;
    }
  }
}


// Position::attackers_to() computes a bitboard of all pieces which attack a
// given square. Slider attacks use the occupied bitboard to indicate occupancy.

Bitboard Position::attackers_to(Square s, Bitboard occupied) const {

  return  (pawn_attacks_bb(BLACK, s)       & pieces(WHITE, PAWN))
        | (pawn_attacks_bb(WHITE, s)       & pieces(BLACK, PAWN))
        | (attacks_bb<KNIGHT>(s)           & pieces(KNIGHT))
        | (attacks_bb<  ROOK>(s, occupied) & pieces(  ROOK, QUEEN))
        | (attacks_bb<BISHOP>(s, occupied) & pieces(BISHOP, QUEEN))
        | (attacks_bb<KING>(s)             & pieces(KING));
}


// Position::legal() tests whether a pseudo-legal move is legal

bool Position::legal(Move m) const {

  assert(is_ok(m));

  Color us = sideToMove;
  Square from = from_sq(m);
  Square to = to_sq(m);

  assert(color_of(moved_piece(m)) == us);
  assert(piece_on(square<KING>(us)) == make_piece(us, KING));

  // En passant captures are a tricky special case. Because they are rather
  // uncommon, we do it simply by testing whether the king is attacked after
  // the move is made.
  if (type_of(m) == EN_PASSANT)
  {
      Square ksq = square<KING>(us);
      Square capsq = to - pawn_push(us);
      Bitboard occupied = (pieces() ^ from ^ capsq) | to;

      assert(to == ep_square());
      assert(moved_piece(m) == make_piece(us, PAWN));
      assert(piece_on(capsq) == make_piece(~us, PAWN));
      assert(piece_on(to) == NO_PIECE);

      return   !(attacks_bb<  ROOK>(ksq, occupied) & pieces(~us, QUEEN, ROOK))
            && !(attacks_bb<BISHOP>(ksq, occupied) & pieces(~us, QUEEN, BISHOP));
  }

  // Castling moves generation does not check if the castling path is clear of
  // enemy attacks, it is delayed at a later time: now!
  if (type_of(m) == CASTLING)
  {
      // After castling, the rook and king final positions are the same in
      // Chess960 as they would be in standard chess.
      to = relative_square(us, to > from ? SQ_G1 : SQ_C1);
      Direction step = to > from ? WEST : EAST;

      for (Square s = to; s != from; s += step)
          if (attackers_to(s) & pieces(~us))
              return false;

      // In case of Chess960, verify if the Rook blocks some checks.
      // For instance an enemy queen in SQ_A1 when castling rook is in SQ_B1.
      return !chess960 || !(blockers_for_king(us) & to_sq(m));
  }

  // If the moving piece is a king, check whether the destination square is
  // attacked by the opponent.
  if (type_of(piece_on(from)) == KING)
      return !(attackers_to(to, pieces() ^ from) & pieces(~us));

  // A non-king move is legal if and only if it is not pinned or it
  // is moving along the ray towards or away from the king.
  return !(blockers_for_king(us) & from)
      || aligned(from, to, square<KING>(us));
}


// Position::pseudo_legal() takes a random move and tests whether the move is
// pseudo-legal. It is used to validate moves from TT that can be corrupted
// due to SMP concurrent access or hash position key aliasing.

bool Position::pseudo_legal(const Move m) const {

  Color us = sideToMove;
  Square from = from_sq(m);
  Square to = to_sq(m);
  Piece pc = moved_piece(m);

  // Use a slower but simpler function for uncommon cases
  // yet we skip the legality check of MoveList<LEGAL>().
  if (type_of(m) != NORMAL)
      return checkers() ? MoveList<    EVASIONS>(*this).contains(m)
                        : MoveList<NON_EVASIONS>(*this).contains(m);

  // Is not a promotion, so the promotion piece must be empty
  assert(promotion_type(m) - KNIGHT == NO_PIECE_TYPE);

  // If the 'from' square is not occupied by a piece belonging to the side to
  // move, the move is obviously not legal.
  if (pc == NO_PIECE || color_of(pc) != us)
      return false;

  // The destination square cannot be occupied by a friendly piece
  if (pieces(us) & to)
      return false;

  // Handle the special case of a pawn move
  if (type_of(pc) == PAWN)
  {
      // We have already handled promotion moves, so destination
      // cannot be on the 8th/1st rank.
      if ((Rank8BB | Rank1BB) & to)
          return false;

      if (   !(pawn_attacks_bb(us, from) & pieces(~us) & to) // Not a capture
          && !((from + pawn_push(us) == to) && empty(to))    // Not a single push
          && !(   (from + 2 * pawn_push(us) == to)           // Not a double push
               && (relative_rank(us, from) == RANK_2)
               && empty(to)
               && empty(to - pawn_push(us))))
          return false;
  }
  else if (!(attacks_bb(type_of(pc), from, pieces()) & to))
      return false;

  // Evasions generator already takes care to avoid some kind of illegal moves
  // and legal() relies on this. We therefore have to take care that the same
  // kind of moves are filtered out here.
  if (checkers())
  {
      if (type_of(pc) != KING)
      {
          // Double check? In this case, a king move is required
          if (more_than_one(checkers()))
              return false;

          // Our move must be a blocking interposition or a capture of the checking piece
          if (!(between_bb(square<KING>(us), lsb(checkers())) & to))
              return false;
      }
      // In case of king moves under check we have to remove the king so as to catch
      // invalid moves like b1a1 when opposite queen is on c1.
      else if (attackers_to(to, pieces() ^ from) & pieces(~us))
          return false;
  }

  return true;
}

<<<<<<< HEAD
/// Position::gives_check() tests whether a pseudo-legal move gives a check
=======

// Position::gives_check() tests whether a pseudo-legal move gives a check
>>>>>>> 8366ec48

bool Position::gives_check(Move m) const {

  assert(is_ok(m));
  assert(color_of(moved_piece(m)) == sideToMove);

  Square from = from_sq(m);
  Square to = to_sq(m);

  // Is there a direct check?
  if (check_squares(type_of(piece_on(from))) & to)
      return true;

  // Is there a discovered check?
  if (blockers_for_king(~sideToMove) & from)
      return   !aligned(from, to, square<KING>(~sideToMove))
            || type_of(m) == CASTLING;

  switch (type_of(m))
  {
  case NORMAL:
      return false;

  case PROMOTION:
      return attacks_bb(promotion_type(m), to, pieces() ^ from) & square<KING>(~sideToMove);

  // En passant capture with check? We have already handled the case
  // of direct checks and ordinary discovered check, so the only case we
  // need to handle is the unusual case of a discovered check through
  // the captured pawn.
  case EN_PASSANT:
  {
      Square capsq = make_square(file_of(to), rank_of(from));
      Bitboard b = (pieces() ^ from ^ capsq) | to;

      return  (attacks_bb<  ROOK>(square<KING>(~sideToMove), b) & pieces(sideToMove, QUEEN, ROOK))
            | (attacks_bb<BISHOP>(square<KING>(~sideToMove), b) & pieces(sideToMove, QUEEN, BISHOP));
  }
  default: //CASTLING
  {
      // Castling is encoded as 'king captures the rook'
      Square rto = relative_square(sideToMove, to > from ? SQ_F1 : SQ_D1);

      return check_squares(ROOK) & rto;
  }
  }
}


// Position::do_move() makes a move, and saves all information necessary
// to a StateInfo object. The move is assumed to be legal. Pseudo-legal
// moves should be filtered out before this function is called.

void Position::do_move(Move m, StateInfo& newSt, bool givesCheck) {

  assert(is_ok(m));
  assert(&newSt != st);

  Key k = st->key ^ Zobrist::side;

  // Copy some fields of the old state to our new StateInfo object except the
  // ones which are going to be recalculated from scratch anyway and then switch
  // our state pointer to point to the new (ready to be updated) state.
  std::memcpy(&newSt, st, offsetof(StateInfo, key));
  newSt.previous = st;
  st = &newSt;

  // Increment ply counters. In particular, rule50 will be reset to zero later on
  // in case of a capture or a pawn move.
  ++gamePly;
  ++st->rule50;
  ++st->pliesFromNull;

  // Used by NNUE
  st->accumulator.computed[WHITE] = false;
  st->accumulator.computed[BLACK] = false;
  auto& dp = st->dirtyPiece;
  dp.dirty_num = 1;

  Color us = sideToMove;
  Color them = ~us;
  Square from = from_sq(m);
  Square to = to_sq(m);
  Piece pc = piece_on(from);
  Piece captured = type_of(m) == EN_PASSANT ? make_piece(them, PAWN) : piece_on(to);

  assert(color_of(pc) == us);
  assert(captured == NO_PIECE || color_of(captured) == (type_of(m) != CASTLING ? them : us));
  assert(type_of(captured) != KING);

  if (type_of(m) == CASTLING)
  {
      assert(pc == make_piece(us, KING));
      assert(captured == make_piece(us, ROOK));

      Square rfrom, rto;
      do_castling<true>(us, from, to, rfrom, rto);

      k ^= Zobrist::psq[captured][rfrom] ^ Zobrist::psq[captured][rto];
      captured = NO_PIECE;
  }

  if (captured)
  {
      Square capsq = to;

      // If the captured piece is a pawn, update pawn hash key, otherwise
      // update non-pawn material.
      if (type_of(captured) == PAWN)
      {
          if (type_of(m) == EN_PASSANT)
          {
              capsq -= pawn_push(us);

              assert(pc == make_piece(us, PAWN));
              assert(to == st->epSquare);
              assert(relative_rank(us, to) == RANK_6);
              assert(piece_on(to) == NO_PIECE);
              assert(piece_on(capsq) == make_piece(them, PAWN));
          }
      }
      else
          st->nonPawnMaterial[them] -= PieceValue[captured];

      dp.dirty_num = 2;  // 1 piece moved, 1 piece captured
      dp.piece[1] = captured;
      dp.from[1] = capsq;
      dp.to[1] = SQ_NONE;

      // Update board and piece lists
      remove_piece(capsq);

      // Update material hash key and prefetch access to materialTable
      k ^= Zobrist::psq[captured][capsq];
      st->materialKey ^= Zobrist::psq[captured][pieceCount[captured]];

      // Reset rule 50 counter
      st->rule50 = 0;
  }

  // Update hash key
  k ^= Zobrist::psq[pc][from] ^ Zobrist::psq[pc][to];

  // Reset en passant square
  if (st->epSquare != SQ_NONE)
  {
      k ^= Zobrist::enpassant[file_of(st->epSquare)];
      st->epSquare = SQ_NONE;
  }

  // Update castling rights if needed
  if (st->castlingRights && (castlingRightsMask[from] | castlingRightsMask[to]))
  {
      k ^= Zobrist::castling[st->castlingRights];
      st->castlingRights &= ~(castlingRightsMask[from] | castlingRightsMask[to]);
      k ^= Zobrist::castling[st->castlingRights];
  }

  // Move the piece. The tricky Chess960 castling is handled earlier
  if (type_of(m) != CASTLING)
  {
      dp.piece[0] = pc;
      dp.from[0] = from;
      dp.to[0] = to;

      move_piece(from, to);
  }

  // If the moving piece is a pawn do some special extra work
  if (type_of(pc) == PAWN)
  {
      // Set en passant square if the moved pawn can be captured
      if (   (int(to) ^ int(from)) == 16
          && (pawn_attacks_bb(us, to - pawn_push(us)) & pieces(them, PAWN)))
      {
          st->epSquare = to - pawn_push(us);
          k ^= Zobrist::enpassant[file_of(st->epSquare)];
      }

      else if (type_of(m) == PROMOTION)
      {
          Piece promotion = make_piece(us, promotion_type(m));

          assert(relative_rank(us, to) == RANK_8);
          assert(type_of(promotion) >= KNIGHT && type_of(promotion) <= QUEEN);

          remove_piece(to);
          put_piece(promotion, to);

          // Promoting pawn to SQ_NONE, promoted piece from SQ_NONE
          dp.to[0] = SQ_NONE;
          dp.piece[dp.dirty_num] = promotion;
          dp.from[dp.dirty_num] = SQ_NONE;
          dp.to[dp.dirty_num] = to;
          dp.dirty_num++;

          // Update hash keys
          k ^= Zobrist::psq[pc][to] ^ Zobrist::psq[promotion][to];
          st->materialKey ^=  Zobrist::psq[promotion][pieceCount[promotion]-1]
                            ^ Zobrist::psq[pc][pieceCount[pc]];

          // Update material
          st->nonPawnMaterial[us] += PieceValue[promotion];
      }

      // Reset rule 50 draw counter
      st->rule50 = 0;
  }

  // Set capture piece
  st->capturedPiece = captured;

  // Update the key with the final value
  st->key = k;

  // Calculate checkers bitboard (if move gives check)
  st->checkersBB = givesCheck ? attackers_to(square<KING>(them)) & pieces(us) : 0;

  sideToMove = ~sideToMove;

  // Update king attacks used for fast check detection
  set_check_info();

  // Calculate the repetition info. It is the ply distance from the previous
  // occurrence of the same position, negative in the 3-fold case, or zero
  // if the position was not repeated.
  st->repetition = 0;
  int end = std::min(st->rule50, st->pliesFromNull);
  if (end >= 4)
  {
      StateInfo* stp = st->previous->previous;
      for (int i = 4; i <= end; i += 2)
      {
          stp = stp->previous->previous;
          if (stp->key == st->key)
          {
              st->repetition = stp->repetition ? -i : i;
              break;
          }
      }
  }

  assert(pos_is_ok());
}


// Position::undo_move() unmakes a move. When it returns, the position should
// be restored to exactly the same state as before the move was made.

void Position::undo_move(Move m) {

  assert(is_ok(m));

  sideToMove = ~sideToMove;

  Color us = sideToMove;
  Square from = from_sq(m);
  Square to = to_sq(m);
  Piece pc = piece_on(to);

  assert(empty(from) || type_of(m) == CASTLING);
  assert(type_of(st->capturedPiece) != KING);

  if (type_of(m) == PROMOTION)
  {
      assert(relative_rank(us, to) == RANK_8);
      assert(type_of(pc) == promotion_type(m));
      assert(type_of(pc) >= KNIGHT && type_of(pc) <= QUEEN);

      remove_piece(to);
      pc = make_piece(us, PAWN);
      put_piece(pc, to);
  }

  if (type_of(m) == CASTLING)
  {
      Square rfrom, rto;
      do_castling<false>(us, from, to, rfrom, rto);
  }
  else
  {
      move_piece(to, from); // Put the piece back at the source square

      if (st->capturedPiece)
      {
          Square capsq = to;

          if (type_of(m) == EN_PASSANT)
          {
              capsq -= pawn_push(us);

              assert(type_of(pc) == PAWN);
              assert(to == st->previous->epSquare);
              assert(relative_rank(us, to) == RANK_6);
              assert(piece_on(capsq) == NO_PIECE);
              assert(st->capturedPiece == make_piece(~us, PAWN));
          }

          put_piece(st->capturedPiece, capsq); // Restore the captured piece
      }
  }

  // Finally point our state pointer back to the previous state
  st = st->previous;
  --gamePly;

  assert(pos_is_ok());
}


// Position::do_castling() is a helper used to do/undo a castling move. This
// is a bit tricky in Chess960 where from/to squares can overlap.
template<bool Do>
void Position::do_castling(Color us, Square from, Square& to, Square& rfrom, Square& rto) {

  bool kingSide = to > from;
  rfrom = to; // Castling is encoded as "king captures friendly rook"
  rto = relative_square(us, kingSide ? SQ_F1 : SQ_D1);
  to = relative_square(us, kingSide ? SQ_G1 : SQ_C1);

  if (Do)
  {
      auto& dp = st->dirtyPiece;
      dp.piece[0] = make_piece(us, KING);
      dp.from[0] = from;
      dp.to[0] = to;
      dp.piece[1] = make_piece(us, ROOK);
      dp.from[1] = rfrom;
      dp.to[1] = rto;
      dp.dirty_num = 2;
  }

  // Remove both pieces first since squares could overlap in Chess960
  remove_piece(Do ? from : to);
  remove_piece(Do ? rfrom : rto);
  board[Do ? from : to] = board[Do ? rfrom : rto] = NO_PIECE; // remove_piece does not do this for us
  put_piece(make_piece(us, KING), Do ? to : from);
  put_piece(make_piece(us, ROOK), Do ? rto : rfrom);
}


// Position::do_null_move() is used to do a "null move": it flips
// the side to move without executing any move on the board.

void Position::do_null_move(StateInfo& newSt) {

  assert(!checkers());
  assert(&newSt != st);

  std::memcpy(&newSt, st, offsetof(StateInfo, accumulator));

  newSt.previous = st;
  st = &newSt;

  st->dirtyPiece.dirty_num = 0;
  st->dirtyPiece.piece[0] = NO_PIECE; // Avoid checks in UpdateAccumulator()
  st->accumulator.computed[WHITE] = false;
  st->accumulator.computed[BLACK] = false;

  if (st->epSquare != SQ_NONE)
  {
      st->key ^= Zobrist::enpassant[file_of(st->epSquare)];
      st->epSquare = SQ_NONE;
  }

  st->key ^= Zobrist::side;
  ++st->rule50;
  prefetch(TT.first_entry(key()));

  st->pliesFromNull = 0;

  sideToMove = ~sideToMove;

  set_check_info();

  st->repetition = 0;

  assert(pos_is_ok());
}


// Position::undo_null_move() must be used to undo a "null move"

void Position::undo_null_move() {

  assert(!checkers());

  st = st->previous;
  sideToMove = ~sideToMove;
}


// Position::key_after() computes the new hash key after the given move. Needed
// for speculative prefetch. It doesn't recognize special moves like castling,
// en passant and promotions.

Key Position::key_after(Move m) const {

  Square from = from_sq(m);
  Square to = to_sq(m);
  Piece pc = piece_on(from);
  Piece captured = piece_on(to);
  Key k = st->key ^ Zobrist::side;

  if (captured)
      k ^= Zobrist::psq[captured][to];

  k ^= Zobrist::psq[pc][to] ^ Zobrist::psq[pc][from];

  return (st->rule50 < 13 || captured || type_of(pc) == PAWN)
      ? k : st->rule50 < 85 ? k ^ make_key((st->rule50 - 13) / 8) : k ^ make_key(st->rule50 + 1);
}


// Position::see_ge (Static Exchange Evaluation Greater or Equal) tests if the
// SEE value of move is greater or equal to the given threshold. We'll use an
// algorithm similar to alpha-beta pruning with a null window.

bool Position::see_ge(Move m, Value threshold) const {

  assert(is_ok(m));

  // Only deal with normal moves, assume others pass a simple SEE
  if (type_of(m) != NORMAL)
      return VALUE_ZERO >= threshold;

  Square from = from_sq(m), to = to_sq(m);

  int swap = PieceValue[piece_on(to)] - threshold;
  if (swap < 0)
      return false;

  swap = PieceValue[piece_on(from)] - swap;
  if (swap <= 0)
      return true;

  assert(color_of(piece_on(from)) == sideToMove);
  Bitboard occupied = pieces() ^ from ^ to; // xoring to is important for pinned piece logic
  Color stm = sideToMove;
  Bitboard attackers = attackers_to(to, occupied);
  Bitboard stmAttackers, bb;
  int res = 1;

  while (true)
  {
      stm = ~stm;
      attackers &= occupied;

      // If stm has no more attackers then give up: stm loses
      if (!(stmAttackers = attackers & pieces(stm)))
          break;

      // Don't allow pinned pieces to attack as long as there are
      // pinners on their original square.
      if (pinners(~stm) & occupied)
      {
          stmAttackers &= ~blockers_for_king(stm);

          if (!stmAttackers)
              break;
      }

      res ^= 1;

      // Locate and remove the next least valuable attacker, and add to
      // the bitboard 'attackers' any X-ray attackers behind it.
      if ((bb = stmAttackers & pieces(PAWN)))
      {
          if ((swap = PawnValue - swap) < res)
              break;
          occupied ^= least_significant_square_bb(bb);

          attackers |= attacks_bb<BISHOP>(to, occupied) & pieces(BISHOP, QUEEN);
      }

      else if ((bb = stmAttackers & pieces(KNIGHT)))
      {
          if ((swap = KnightValue - swap) < res)
              break;
          occupied ^= least_significant_square_bb(bb);
      }

      else if ((bb = stmAttackers & pieces(BISHOP)))
      {
          if ((swap = BishopValue - swap) < res)
              break;
          occupied ^= least_significant_square_bb(bb);

          attackers |= attacks_bb<BISHOP>(to, occupied) & pieces(BISHOP, QUEEN);
      }

      else if ((bb = stmAttackers & pieces(ROOK)))
      {
          if ((swap = RookValue - swap) < res)
              break;
          occupied ^= least_significant_square_bb(bb);

          attackers |= attacks_bb<ROOK>(to, occupied) & pieces(ROOK, QUEEN);
      }

      else if ((bb = stmAttackers & pieces(QUEEN)))
      {
          if ((swap = QueenValue - swap) < res)
              break;
          occupied ^= least_significant_square_bb(bb);

          attackers |=  (attacks_bb<BISHOP>(to, occupied) & pieces(BISHOP, QUEEN))
                      | (attacks_bb<ROOK  >(to, occupied) & pieces(ROOK  , QUEEN));
      }

      else // KING
           // If we "capture" with the king but the opponent still has attackers,
           // reverse the result.
          return (attackers & ~pieces(stm)) ? res ^ 1 : res;
  }

  return bool(res);
}

// Position::is_draw() tests whether the position is drawn by 50-move rule
// or by repetition. It does not detect stalemates.

bool Position::is_draw(int ply) const {

  if (st->rule50 > 99 + bool(checkers()))
      return true;

  // Return a draw score if a position repeats once earlier but strictly
  // after the root, or repeats twice before or at the root.
  return st->repetition && st->repetition < ply;
}


// Position::has_repeated() tests whether there has been at least one repetition
// of positions since the last capture or pawn move.

bool Position::has_repeated() const {

    StateInfo* stc = st;
    int end = std::min(st->rule50, st->pliesFromNull);
    while (end-- >= 4)
    {
        if (stc->repetition)
            return true;

        stc = stc->previous;
    }
    return false;
}

bool Position::king_danger() const {

    Square ksq = square<KING>(sideToMove);
    Bitboard kingRing, kingAttackers, legalKing;

    kingRing = kingAttackers = legalKing = 0;

    kingRing = attacks_bb<KING>(ksq);

    while (kingRing)
    {
      Square to = pop_lsb(kingRing);
      Bitboard enemyAttackers = pieces(~sideToMove) & attackers_to(to);
      if (!enemyAttackers)
      {
          if ((pieces(sideToMove) & to) == 0)
              legalKing |= to;
      }

      while (enemyAttackers)
      {
        Square currentEnemy = pop_lsb(enemyAttackers);
        if ((currentEnemy & ~kingRing) || (more_than_one(attackers_to(to) & pieces(~sideToMove))))
            kingAttackers |= currentEnemy;
      }
    }
    int kingAttackersCount = popcount(kingAttackers);
    int legalKingCount = popcount(legalKing);

    if (   (kingAttackersCount > 1 &&  legalKingCount < 2)
        || (kingAttackersCount > 0 && !legalKingCount))
        return true;

    return false;
}

// Position::has_game_cycle() tests if the position has a move which draws by repetition,
// or an earlier position has a move that directly reaches the current position.

bool Position::has_game_cycle(int ply) const {

  int j;

  int end = std::min(st->rule50, st->pliesFromNull);

  if (end < 3)
    return false;

  Key originalKey = st->key;
  StateInfo* stp = st->previous;

  for (int i = 3; i <= end; i += 2)
  {
      stp = stp->previous->previous;

      Key moveKey = originalKey ^ stp->key;
      if (   (j = H1(moveKey), cuckoo[j] == moveKey)
          || (j = H2(moveKey), cuckoo[j] == moveKey))
      {
          Move move = cuckooMove[j];
          Square s1 = from_sq(move);
          Square s2 = to_sq(move);

          if (!((between_bb(s1, s2) ^ s2) & pieces()))
          {
              if (ply > i)
                  return true;

              // For nodes before or at the root, check that the move is a
              // repetition rather than a move to the current position.
              // In the cuckoo table, both moves Rc1c5 and Rc5c1 are stored in
              // the same location, so we have to select which square to check.
              if (color_of(piece_on(empty(s1) ? s2 : s1)) != side_to_move())
                  continue;

              // For repetitions before or at the root, require one more
              if (stp->repetition)
                  return true;
          }
      }
  }
  return false;
}


// Position::flip() flips position with the white and black sides reversed. This
// is only useful for debugging e.g. for finding evaluation symmetry bugs.

void Position::flip() {

  string f, token;
  std::stringstream ss(fen());

  for (Rank r = RANK_8; r >= RANK_1; --r) // Piece placement
  {
      std::getline(ss, token, r > RANK_1 ? '/' : ' ');
      f.insert(0, token + (f.empty() ? " " : "/"));
  }

  ss >> token; // Active color
  f += (token == "w" ? "B " : "W "); // Will be lowercased later

  ss >> token; // Castling availability
  f += token + " ";

  std::transform(f.begin(), f.end(), f.begin(),
                 [](char c) { return char(islower(c) ? toupper(c) : tolower(c)); });

  ss >> token; // En passant square
  f += (token == "-" ? token : token.replace(1, 1, token[1] == '3' ? "6" : "3"));

  std::getline(ss, token); // Half and full moves
  f += token;

  set(f, is_chess960(), st, this_thread());

  assert(pos_is_ok());
}


// Position::pos_is_ok() performs some consistency checks for the
// position object and raise an assert if something wrong is detected.
// This is meant to be helpful when debugging.

bool Position::pos_is_ok() const {

  constexpr bool Fast = true; // Quick (default) or full check?

  if (   (sideToMove != WHITE && sideToMove != BLACK)
      || piece_on(square<KING>(WHITE)) != W_KING
      || piece_on(square<KING>(BLACK)) != B_KING
      || (   ep_square() != SQ_NONE
          && relative_rank(sideToMove, ep_square()) != RANK_6))
      assert(0 && "pos_is_ok: Default");

  if (Fast)
      return true;

  if (   pieceCount[W_KING] != 1
      || pieceCount[B_KING] != 1
      || attackers_to(square<KING>(~sideToMove)) & pieces(sideToMove))
      assert(0 && "pos_is_ok: Kings");

  if (   (pieces(PAWN) & (Rank1BB | Rank8BB))
      || pieceCount[W_PAWN] > 8
      || pieceCount[B_PAWN] > 8)
      assert(0 && "pos_is_ok: Pawns");

  if (   (pieces(WHITE) & pieces(BLACK))
      || (pieces(WHITE) | pieces(BLACK)) != pieces()
      || popcount(pieces(WHITE)) > 16
      || popcount(pieces(BLACK)) > 16)
      assert(0 && "pos_is_ok: Bitboards");

  for (PieceType p1 = PAWN; p1 <= KING; ++p1)
      for (PieceType p2 = PAWN; p2 <= KING; ++p2)
          if (p1 != p2 && (pieces(p1) & pieces(p2)))
              assert(0 && "pos_is_ok: Bitboards");


  for (Piece pc : Pieces)
      if (   pieceCount[pc] != popcount(pieces(color_of(pc), type_of(pc)))
          || pieceCount[pc] != std::count(board, board + SQUARE_NB, pc))
          assert(0 && "pos_is_ok: Pieces");

  for (Color c : { WHITE, BLACK })
      for (CastlingRights cr : {c & KING_SIDE, c & QUEEN_SIDE})
      {
          if (!can_castle(cr))
              continue;

          if (   piece_on(castlingRookSquare[cr]) != make_piece(c, ROOK)
              || castlingRightsMask[castlingRookSquare[cr]] != cr
              || (castlingRightsMask[square<KING>(c)] & cr) != cr)
              assert(0 && "pos_is_ok: Castling");
      }

  return true;
}

} // namespace Stockfish<|MERGE_RESOLUTION|>--- conflicted
+++ resolved
@@ -621,13 +621,7 @@
   return true;
 }
 
-<<<<<<< HEAD
-/// Position::gives_check() tests whether a pseudo-legal move gives a check
-=======
-
 // Position::gives_check() tests whether a pseudo-legal move gives a check
->>>>>>> 8366ec48
-
 bool Position::gives_check(Move m) const {
 
   assert(is_ok(m));
