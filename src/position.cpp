--- conflicted
+++ resolved
@@ -19,10 +19,7 @@
 #include "position.h"
 
 #include <algorithm>
-<<<<<<< HEAD
-=======
 #include <array>
->>>>>>> fc41f64d
 #include <cassert>
 #include <cctype>
 #include <cstddef>
