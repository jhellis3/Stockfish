--- conflicted
+++ resolved
@@ -205,15 +205,9 @@
 
 
 template<typename Arch, typename Transformer>
-<<<<<<< HEAD
-Value Network<Arch, Transformer>::evaluate(const Position& pos,
-                                           AccumulatorCaches::Cache<FTDimensions>* cache,
-                                           bool            adjusted) const {
-=======
 NetworkOutput
 Network<Arch, Transformer>::evaluate(const Position&                         pos,
                                      AccumulatorCaches::Cache<FTDimensions>* cache) const {
->>>>>>> 81c1d310
     // We manually align the arrays on the stack because with gcc < 9.3
     // overaligning stack variables with alignas() doesn't work correctly.
 
@@ -234,20 +228,8 @@
 
     const int  bucket     = (pos.count<ALL_PIECES>() - 1) / 4;
     const auto psqt       = featureTransformer->transform(pos, cache, transformedFeatures, bucket);
-<<<<<<< HEAD
-    const auto positional = network[bucket]->propagate(transformedFeatures);
-
-
-    // Give more value to positional evaluation when adjusted flag is set
-    if (adjusted)
-        return static_cast<Value>(((1024 - delta) * psqt + (1024 + delta) * positional)
-                                  / (1024 * OutputScale));
-    else
-        return static_cast<Value>((psqt + positional) / OutputScale);
-=======
     const auto positional = network[bucket].propagate(transformedFeatures);
     return {static_cast<Value>(psqt / OutputScale), static_cast<Value>(positional / OutputScale)};
->>>>>>> 81c1d310
 }
 
 
