--- conflicted
+++ resolved
@@ -188,11 +188,7 @@
 
 // Evaluation function. Perform differential calculation.
 template<NetSize Net_Size>
-<<<<<<< HEAD
-Value evaluate(const Position& pos, bool adjusted) {
-=======
-Value evaluate(const Position& pos, bool adjusted, int* complexity, bool psqtOnly) {
->>>>>>> 632f1c21
+Value evaluate(const Position& pos, bool adjusted, bool psqtOnly) {
 
     // We manually align the arrays on the stack because with gcc < 9.3
     // overaligning stack variables with alignas() doesn't work correctly.
@@ -228,12 +224,6 @@
                                      : networkBig[bucket]->propagate(transformedFeatures))
                 : 0;
 
-<<<<<<< HEAD
-=======
-    if (complexity)
-        *complexity = !psqtOnly ? std::abs(psqt - positional) / OutputScale : 0;
-
->>>>>>> 632f1c21
     // Give more value to positional evaluation when adjusted flag is set
     if (adjusted)
         return static_cast<Value>(((1024 - delta) * psqt + (1024 + delta) * positional)
@@ -242,13 +232,8 @@
         return static_cast<Value>((psqt + positional) / OutputScale);
 }
 
-<<<<<<< HEAD
-template Value evaluate<Big>(const Position& pos, bool adjusted);
-template Value evaluate<Small>(const Position& pos, bool adjusted);
-=======
-template Value evaluate<Big>(const Position& pos, bool adjusted, int* complexity, bool psqtOnly);
-template Value evaluate<Small>(const Position& pos, bool adjusted, int* complexity, bool psqtOnly);
->>>>>>> 632f1c21
+template Value evaluate<Big>(const Position& pos, bool adjusted, bool psqtOnly);
+template Value evaluate<Small>(const Position& pos, bool adjusted, bool psqtOnly);
 
 struct NnueEvalTrace {
     static_assert(LayerStacks == PSQTBuckets);
