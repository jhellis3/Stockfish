/*
  Stockfish, a UCI chess playing engine derived from Glaurung 2.1
  Copyright (C) 2004-2025 The Stockfish developers (see AUTHORS file)

  Stockfish is free software: you can redistribute it and/or modify
  it under the terms of the GNU General Public License as published by
  the Free Software Foundation, either version 3 of the License, or
  (at your option) any later version.

  Stockfish is distributed in the hope that it will be useful,
  but WITHOUT ANY WARRANTY; without even the implied warranty of
  MERCHANTABILITY or FITNESS FOR A PARTICULAR PURPOSE.  See the
  GNU General Public License for more details.

  You should have received a copy of the GNU General Public License
  along with this program.  If not, see <http://www.gnu.org/licenses/>.
*/

// Code for calculating NNUE evaluation function

#include "nnue_misc.h"

#include <cmath>
#include <cstdlib>
#include <cstring>
#include <iomanip>
#include <iosfwd>
#include <iostream>
#include <sstream>
#include <string_view>
#include <tuple>

#include "../position.h"
#include "../types.h"
#include "../uci.h"
#include "network.h"
#include "nnue_accumulator.h"

namespace Stockfish::Eval::NNUE {


constexpr std::string_view PieceToChar(" PNBRQK  pnbrqk");


<<<<<<< HEAD
void hint_common_parent_position(const Position&    pos,
                                 const Networks&    networks,
                                 AccumulatorCaches& caches) {
        networks.big.hint_common_access(pos, &caches.big);
}

=======
>>>>>>> d7c04a94
namespace {
// Converts a Value into (centi)pawns and writes it in a buffer.
// The buffer must have capacity for at least 5 chars.
void format_cp_compact(Value v, char* buffer, const Position& pos) {

    buffer[0] = (v < 0 ? '-' : v > 0 ? '+' : ' ');

    int cp = std::abs(UCIEngine::to_cp(v, pos));
    if (cp >= 10000)
    {
        buffer[1] = '0' + cp / 10000;
        cp %= 10000;
        buffer[2] = '0' + cp / 1000;
        cp %= 1000;
        buffer[3] = '0' + cp / 100;
        buffer[4] = ' ';
    }
    else if (cp >= 1000)
    {
        buffer[1] = '0' + cp / 1000;
        cp %= 1000;
        buffer[2] = '0' + cp / 100;
        cp %= 100;
        buffer[3] = '.';
        buffer[4] = '0' + cp / 10;
    }
    else
    {
        buffer[1] = '0' + cp / 100;
        cp %= 100;
        buffer[2] = '.';
        buffer[3] = '0' + cp / 10;
        cp %= 10;
        buffer[4] = '0' + cp / 1;
    }
}


// Converts a Value into pawns, always keeping two decimals
void format_cp_aligned_dot(Value v, std::stringstream& stream, const Position& pos) {

    const double pawns = std::abs(0.01 * UCIEngine::to_cp(v, pos));

    stream << (v < 0   ? '-'
               : v > 0 ? '+'
                       : ' ')
           << std::setiosflags(std::ios::fixed) << std::setw(6) << std::setprecision(2) << pawns;
}
}


// Returns a string with the value of each piece on a board,
// and a table for (PSQT, Layers) values bucket by bucket.
std::string
trace(Position& pos, const Eval::NNUE::Networks& networks, Eval::NNUE::AccumulatorCaches& caches) {

    std::stringstream ss;

    char board[3 * 8 + 1][8 * 8 + 2];
    std::memset(board, ' ', sizeof(board));
    for (int row = 0; row < 3 * 8 + 1; ++row)
        board[row][8 * 8 + 1] = '\0';

    // A lambda to output one box of the board
    auto writeSquare = [&board, &pos](File file, Rank rank, Piece pc, Value value) {
        const int x = int(file) * 8;
        const int y = (7 - int(rank)) * 3;
        for (int i = 1; i < 8; ++i)
            board[y][x + i] = board[y + 3][x + i] = '-';
        for (int i = 1; i < 3; ++i)
            board[y + i][x] = board[y + i][x + 8] = '|';
        board[y][x] = board[y][x + 8] = board[y + 3][x + 8] = board[y + 3][x] = '+';
        if (pc != NO_PIECE)
            board[y + 1][x + 4] = PieceToChar[pc];
        if (is_valid(value))
            format_cp_compact(value, &board[y + 2][x + 2], pos);
    };

    AccumulatorStack accumulators;
    accumulators.reset(pos, networks, caches);

    // We estimate the value of each piece by doing a differential evaluation from
    // the current base eval, simulating the removal of the piece from its square.
    auto [psqt, positional] = networks.big.evaluate(pos, accumulators, &caches.big);
    Value base              = psqt + positional;
    base                    = pos.side_to_move() == WHITE ? base : -base;

    for (File f = FILE_A; f <= FILE_H; ++f)
        for (Rank r = RANK_1; r <= RANK_8; ++r)
        {
            Square sq = make_square(f, r);
            Piece  pc = pos.piece_on(sq);
            Value  v  = VALUE_NONE;

            if (pc != NO_PIECE && type_of(pc) != KING)
            {
                pos.remove_piece(sq);

                accumulators.reset(pos, networks, caches);
                std::tie(psqt, positional) = networks.big.evaluate(pos, accumulators, &caches.big);
                Value eval                 = psqt + positional;
                eval                       = pos.side_to_move() == WHITE ? eval : -eval;
                v                          = base - eval;

                pos.put_piece(pc, sq);
            }

            writeSquare(f, r, pc, v);
        }

    ss << " NNUE derived piece values:\n";
    for (int row = 0; row < 3 * 8 + 1; ++row)
        ss << board[row] << '\n';
    ss << '\n';

    accumulators.reset(pos, networks, caches);
    auto t = networks.big.trace_evaluate(pos, accumulators, &caches.big);

    ss << " NNUE network contributions "
       << (pos.side_to_move() == WHITE ? "(White to move)" : "(Black to move)") << std::endl
       << "+------------+------------+------------+------------+\n"
       << "|   Bucket   |  Material  | Positional |   Total    |\n"
       << "|            |   (PSQT)   |  (Layers)  |            |\n"
       << "+------------+------------+------------+------------+\n";

    for (std::size_t bucket = 0; bucket < LayerStacks; ++bucket)
    {
        ss << "|  " << bucket << "        "  //
           << " |  ";
        format_cp_aligned_dot(t.psqt[bucket], ss, pos);
        ss << "  "  //
           << " |  ";
        format_cp_aligned_dot(t.positional[bucket], ss, pos);
        ss << "  "  //
           << " |  ";
        format_cp_aligned_dot(t.psqt[bucket] + t.positional[bucket], ss, pos);
        ss << "  "  //
           << " |";
        if (bucket == t.correctBucket)
            ss << " <-- this bucket is used";
        ss << '\n';
    }

    ss << "+------------+------------+------------+------------+\n";

    return ss.str();
}


}  // namespace Stockfish::Eval::NNUE<|MERGE_RESOLUTION|>--- conflicted
+++ resolved
@@ -42,15 +42,6 @@
 constexpr std::string_view PieceToChar(" PNBRQK  pnbrqk");
 
 
-<<<<<<< HEAD
-void hint_common_parent_position(const Position&    pos,
-                                 const Networks&    networks,
-                                 AccumulatorCaches& caches) {
-        networks.big.hint_common_access(pos, &caches.big);
-}
-
-=======
->>>>>>> d7c04a94
 namespace {
 // Converts a Value into (centi)pawns and writes it in a buffer.
 // The buffer must have capacity for at least 5 chars.
