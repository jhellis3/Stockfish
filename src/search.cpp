--- conflicted
+++ resolved
@@ -775,26 +775,8 @@
                ? ss->staticEval > (ss-4)->staticEval || (ss-4)->staticEval == VALUE_NONE
                : ss->staticEval > (ss-2)->staticEval;
 
-<<<<<<< HEAD
     // Begin early pruning.
     if (   !PvNode
-=======
-    // Step 7. Futility pruning: child node (~50 Elo).
-    // The depth condition is important for mate finding.
-    if (   !PvNode
-        &&  depth < 9
-        &&  eval - futility_margin(depth, improving) >= beta
-        &&  eval < VALUE_KNOWN_WIN) // Do not return unproven wins
-        return eval;
-
-    // Step 8. Null move search with verification search (~40 Elo)
-    if (   !PvNode
-        && (ss-1)->currentMove != MOVE_NULL
-        && (ss-1)->statScore < 23767
-        &&  eval >= beta
-        &&  eval >= ss->staticEval
-        &&  ss->staticEval >= beta - 20 * depth - 22 * improving + 168 * ss->ttPv + 159
->>>>>>> dabaf222
         && !excludedMove
         && !gameCycle
         && !thisThread->nmpGuard
@@ -1017,13 +999,8 @@
       // Calculate new depth for this move
       newDepth = depth - 1;
 
-<<<<<<< HEAD
-      // Step 13. Pruning at shallow depth (~200 Elo)
+      // Step 13. Pruning at shallow depth (~200 Elo). Depth conditions are important for mate finding.
       if (  !PvNode
-=======
-      // Step 13. Pruning at shallow depth (~200 Elo). Depth conditions are important for mate finding.
-      if (  !rootNode
->>>>>>> dabaf222
           && pos.non_pawn_material(us)
           && bestValue > VALUE_TB_LOSS_IN_MAX_PLY)
       {
@@ -1055,23 +1032,13 @@
                   continue;
 
               // Futility pruning: parent node (~5 Elo)
-<<<<<<< HEAD
               if (   lmrDepth < 3
                   && !ss->inCheck
-                  && ss->staticEval + 174 + 157 * lmrDepth <= alpha
-                  &&  (*contHist[0])[movedPiece][to_sq(move)]
-                    + (*contHist[1])[movedPiece][to_sq(move)]
-                    + (*contHist[3])[movedPiece][to_sq(move)]
-                    + (*contHist[5])[movedPiece][to_sq(move)] / 3 < 28255)
-=======
-              if (   !ss->inCheck
-                  && lmrDepth < 7
                   && ss->staticEval + 174 + 157 * lmrDepth <= alpha)
->>>>>>> dabaf222
                   continue;
 
               // Prune moves with negative SEE (~20 Elo)
-              if (!pos.see_ge(move, Value(-21 * lmrDepth * lmrDepth - 21 * lmrDepth)))
+              if (!pos.see_ge(move, Value(-21 * lmrDepth * (lmrDepth + 1))))
                   continue;
           }
       }
