--- conflicted
+++ resolved
@@ -71,13 +71,8 @@
 // Add correctionHistory value to raw staticEval and guarantee evaluation does not hit the tablebase range
 Value to_corrected_static_eval(Value v, const Worker& w, const Position& pos) {
     auto cv = w.correctionHistory[pos.side_to_move()][pawn_structure_index<Correction>(pos)];
-<<<<<<< HEAD
-    v += cv * std::abs(cv) / 7179;
+    v += cv * std::abs(cv) / 6047;
     return std::clamp(v, -VALUE_MAX_EVAL, VALUE_MAX_EVAL);
-=======
-    v += cv * std::abs(cv) / 6047;
-    return std::clamp(v, VALUE_TB_LOSS_IN_MAX_PLY + 1, VALUE_TB_WIN_IN_MAX_PLY - 1);
->>>>>>> c14b6979
 }
 
 // History and stats update bonus, based on depth
@@ -275,9 +270,8 @@
             selDepth = 0;
 
             // Reset aspiration window starting size
-<<<<<<< HEAD
             Value avg   = rootMoves[pvIdx].averageScore;
-            int momentum = int(avg) * avg / 9474;
+            int momentum = int(avg) * avg / 9828;
             delta        = 10;
 
             // Dynamic symmetric contempt. If we at least have a draw, we have contempt; otherwise assume opponent has it.
@@ -294,16 +288,6 @@
 
             alpha = std::max(avg - (delta + (avg < 0 ? momentum : 0)),-VALUE_INFINITE);
             beta  = std::min(avg + (delta + (avg > 0 ? momentum : 0)), VALUE_INFINITE);
-=======
-            Value avg = rootMoves[pvIdx].averageScore;
-            delta     = 10 + avg * avg / 9828;
-            alpha     = std::max(avg - delta, -VALUE_INFINITE);
-            beta      = std::min(avg + delta, VALUE_INFINITE);
-
-            // Adjust optimism based on root move's averageScore (~4 Elo)
-            optimism[us]  = 116 * avg / (std::abs(avg) + 84);
-            optimism[~us] = -optimism[us];
->>>>>>> c14b6979
 
             // Start with a small aspiration window and, in the case of a fail
             // high/low, re-search with a bigger window until we don't fail
@@ -724,7 +708,6 @@
 
     opponentWorsening = ss->staticEval + (ss - 1)->staticEval > 2;
 
-<<<<<<< HEAD
     // Begin early pruning.
     if (   !PvNode
         && !thisThread->nmpGuardV
@@ -740,16 +723,16 @@
            && !excludedMove
            && !gameCycle
            && !(thisThread->nmpGuard && nullParity)
-           &&  eval - futility_margin(depth, cutNode && !ss->ttHit, improving, opponentWorsening) - (ss-1)->statScore / 258 >= beta)
-           return eval;
+           &&  eval - futility_margin(depth, cutNode && !ss->ttHit, improving, opponentWorsening) - (ss-1)->statScore / 252 >= beta)
+           return eval; // devflag test soft-fail
 
        // Step 9. Null move search with verification search (~35 Elo)
        if (   !thisThread->nmpGuard
-           &&  (ss-1)->statScore < 16079
+           &&  (ss-1)->statScore < 15246
            && !gameCycle
            && !excludedMove
            &&  eval >= ss->staticEval
-           &&  ss->staticEval >= beta - 21 * depth + 324
+           &&  ss->staticEval >= beta - 21 * depth + 366
            &&  pos.non_pawn_material(us)
            && !kingDanger
            && (rootDepth < 11 || ourMove || MoveList<LEGAL>(pos).size() > 5))
@@ -759,7 +742,7 @@
            thisThread->nmpSide = ourMove;
 
            // Null move dynamic reduction based on depth and eval
-           Depth R = std::min(int(eval - beta) / 144, 6) + depth / 3 + 5;
+           Depth R = std::min(int(eval - beta) / 152, 6) + depth / 3 + 5;
 
            if (!ourMove && (ss-1)->secondaryLine)
                R = std::min(R, 8);
@@ -788,12 +771,22 @@
                // While it is unsafe to return mate scores from null search, mate scores
                // from verification search are fine.
                if (v >= beta)
+               {
+                   if (nullValue >= ss->staticEval) // devflag check if needed
+                   {
+                       auto bonus = std::min(int(nullValue - ss->staticEval) * depth / 32,
+                                          CORRECTION_HISTORY_LIMIT / 16);
+
+                       thisThread->correctionHistory[us][pawn_structure_index<Correction>(pos)] << bonus;
+                   }
+
                    return v > VALUE_MATE_IN_MAX_PLY ? v : std::min(nullValue, VALUE_MATE_IN_MAX_PLY);
+               }
            }
            }
        }
 
-       probCutBeta = beta + 177 - 65 * improving;
+       probCutBeta = beta + 176 - 65 * improving;
 
        // Step 10. ProbCut (~10 Elo)
        // If we have a good enough capture and a reduced search returns a value
@@ -856,88 +849,6 @@
         && !ttMove
         && (ss-1)->moveCount > 1)
         depth -= 2;
-=======
-    // Step 7. Razoring (~1 Elo)
-    // If eval is really low check with qsearch if it can exceed alpha, if it can't,
-    // return a fail low.
-    if (eval < alpha - 474 - 324 * depth * depth)
-    {
-        value = qsearch<NonPV>(pos, ss, alpha - 1, alpha);
-        if (value < alpha)
-            return value;
-    }
-
-    // Step 8. Futility pruning: child node (~40 Elo)
-    // The depth condition is important for mate finding.
-    if (!ss->ttPv && depth < 11
-        && eval - futility_margin(depth, cutNode && !ss->ttHit, improving, opponentWorsening)
-               - (ss - 1)->statScore / 252
-             >= beta
-        && eval >= beta && eval < VALUE_TB_WIN_IN_MAX_PLY && (!ttMove || ttCapture))
-        return beta > VALUE_TB_LOSS_IN_MAX_PLY ? (eval + beta) / 2 : eval;
-
-    // Step 9. Null move search with verification search (~35 Elo)
-    if (!PvNode && (ss - 1)->currentMove != Move::null() && (ss - 1)->statScore < 15246
-        && eval >= beta && ss->staticEval >= beta - 21 * depth + 366 && !excludedMove
-        && pos.non_pawn_material(us) && ss->ply >= thisThread->nmpMinPly
-        && beta > VALUE_TB_LOSS_IN_MAX_PLY)
-    {
-        assert(eval - beta >= 0);
-
-        // Null move dynamic reduction based on depth and eval
-        Depth R = std::min(int(eval - beta) / 152, 6) + depth / 3 + 5;
-
-        ss->currentMove         = Move::null();
-        ss->continuationHistory = &thisThread->continuationHistory[0][0][NO_PIECE][0];
-
-        pos.do_null_move(st, tt);
-
-        Value nullValue = -search<NonPV>(pos, ss + 1, -beta, -beta + 1, depth - R, !cutNode);
-
-        pos.undo_null_move();
-
-        // Do not return unproven mate or TB scores
-        if (nullValue >= beta && nullValue < VALUE_TB_WIN_IN_MAX_PLY)
-        {
-            if (thisThread->nmpMinPly || depth < 16)
-            {
-                if (nullValue >= ss->staticEval)
-                {
-                    auto bonus = std::min(int(nullValue - ss->staticEval) * depth / 32,
-                                          CORRECTION_HISTORY_LIMIT / 16);
-                    thisThread->correctionHistory[us][pawn_structure_index<Correction>(pos)]
-                      << bonus;
-                }
-                return nullValue;
-            }
-
-            assert(!thisThread->nmpMinPly);  // Recursive verification is not allowed
-
-            // Do verification search at high depths, with null move pruning disabled
-            // until ply exceeds nmpMinPly.
-            thisThread->nmpMinPly = ss->ply + 3 * (depth - R) / 4;
-
-            Value v = search<NonPV>(pos, ss, beta - 1, beta, depth - R, false);
-
-            thisThread->nmpMinPly = 0;
-
-            if (v >= beta)
-                return nullValue;
-        }
-    }
-
-    // Step 10. Internal iterative reductions (~9 Elo)
-    // For PV nodes without a ttMove, we decrease depth by 3.
-    if (PvNode && !ttMove)
-        depth -= 3;
-
-    if (!PvNode && ss->ttHit && (tte->bound() & BOUND_UPPER) && ttValue > alpha + 5 * depth)
-        depth--;
-
-    // Use qsearch if depth <= 0.
-    if (depth <= 0)
-        return qsearch < PvNode ? PV : NonPV > (pos, ss, alpha, beta);
->>>>>>> c14b6979
 
     // For cutNodes without a ttMove, we decrease depth by 2 if depth is high enough.
     else if (    cutNode
@@ -946,11 +857,13 @@
              && (!ttMove || (ttBound == BOUND_UPPER)))
         depth -= 1 + !ttMove;
 
-<<<<<<< HEAD
+    if (!PvNode && ss->ttHit && (ttBound & BOUND_UPPER) && ttValue > alpha + 5 * depth)
+        depth--;
+
     } // In check search starts here
 
    // Step 12. A small Probcut idea, when we are in check (~4 Elo)
-   probCutBeta = beta + 428;
+   probCutBeta = beta + 440;
    if (    ss->inCheck
         && !PvNode
         &&  ttCapture
@@ -966,71 +879,6 @@
         && ttValue >= probCutBeta
         && abs(ttValue) < VALUE_MAX_EVAL
         && abs(beta) < VALUE_MAX_EVAL)
-=======
-    // Step 11. ProbCut (~10 Elo)
-    // If we have a good enough capture (or queen promotion) and a reduced search returns a value
-    // much above beta, we can (almost) safely prune the previous move.
-    probCutBeta = beta + 176 - 65 * improving;
-    if (
-      !PvNode && depth > 3
-      && std::abs(beta) < VALUE_TB_WIN_IN_MAX_PLY
-      // If value from transposition table is lower than probCutBeta, don't attempt probCut
-      // there and in further interactions with transposition table cutoff depth is set to depth - 3
-      // because probCut search has depth set to depth - 4 but we also do a move before it
-      // So effective depth is equal to depth - 3
-      && !(tte->depth() >= depth - 3 && ttValue != VALUE_NONE && ttValue < probCutBeta))
-    {
-        assert(probCutBeta < VALUE_INFINITE && probCutBeta > beta);
-
-        MovePicker mp(pos, ttMove, probCutBeta - ss->staticEval, &thisThread->captureHistory);
-
-        while ((move = mp.next_move()) != Move::none())
-            if (move != excludedMove && pos.legal(move))
-            {
-                assert(pos.capture_stage(move));
-
-                // Prefetch the TT entry for the resulting position
-                prefetch(tt.first_entry(pos.key_after(move)));
-
-                ss->currentMove = move;
-                ss->continuationHistory =
-                  &this
-                     ->continuationHistory[ss->inCheck][true][pos.moved_piece(move)][move.to_sq()];
-
-                thisThread->nodes.fetch_add(1, std::memory_order_relaxed);
-                pos.do_move(move, st);
-
-                // Perform a preliminary qsearch to verify that the move holds
-                value = -qsearch<NonPV>(pos, ss + 1, -probCutBeta, -probCutBeta + 1);
-
-                // If the qsearch held, perform the regular search
-                if (value >= probCutBeta)
-                    value = -search<NonPV>(pos, ss + 1, -probCutBeta, -probCutBeta + 1, depth - 4,
-                                           !cutNode);
-
-                pos.undo_move(move);
-
-                if (value >= probCutBeta)
-                {
-                    // Save ProbCut data into transposition table
-                    tte->save(posKey, value_to_tt(value, ss->ply), ss->ttPv, BOUND_LOWER, depth - 3,
-                              move, unadjustedStaticEval, tt.generation());
-                    return std::abs(value) < VALUE_TB_WIN_IN_MAX_PLY ? value - (probCutBeta - beta)
-                                                                     : value;
-                }
-            }
-
-        Eval::NNUE::hint_common_parent_position(pos, networks, refreshTable);
-    }
-
-moves_loop:  // When in check, search starts here
-
-    // Step 12. A small Probcut idea, when we are in check (~4 Elo)
-    probCutBeta = beta + 440;
-    if (ss->inCheck && !PvNode && ttCapture && (tte->bound() & BOUND_LOWER)
-        && tte->depth() >= depth - 4 && ttValue >= probCutBeta
-        && std::abs(ttValue) < VALUE_TB_WIN_IN_MAX_PLY && std::abs(beta) < VALUE_TB_WIN_IN_MAX_PLY)
->>>>>>> c14b6979
         return probCutBeta;
 
     const PieceToHistory* contHist[] = {(ss - 1)->continuationHistory,
@@ -1222,18 +1070,10 @@
                   ss->staticEval + (bestValue < ss->staticEval - 53 ? 151 : 57) + 140 * lmrDepth;
 
                 // Futility pruning: parent node (~13 Elo)
-<<<<<<< HEAD
                 if (   !ss->inCheck
-                    && lmrDepth < (6 * (2 - (ourMove && (ss-1)->secondaryLine)))
+                    && lmrDepth < (5 * (2 - (ourMove && (ss-1)->secondaryLine)))
                     && history < 20500 - 3875 * (depth - 1)
                     && futilityValue <= alpha)
-=======
-                if (!ss->inCheck && lmrDepth < 10 && futilityValue <= alpha)
-                {
-                    if (bestValue <= futilityValue && std::abs(bestValue) < VALUE_TB_WIN_IN_MAX_PLY
-                        && futilityValue < VALUE_TB_WIN_IN_MAX_PLY)
-                        bestValue = (bestValue + futilityValue * 3) / 4;
->>>>>>> c14b6979
                     continue;
 
                 lmrDepth = std::max(lmrDepth, 0);
@@ -1261,8 +1101,7 @@
         else if (    doSingular
                  &&  move == ttMove)
         {
-<<<<<<< HEAD
-            Value singularBeta = std::max(ttValue - (59 + 49 * (ss->ttPv && !PvNode)) * depth / 64, -VALUE_MAX_EVAL);
+            Value singularBeta = std::max(ttValue - (57 + 50 * (ss->ttPv && !PvNode)) * depth / 64, -VALUE_MAX_EVAL);
             Depth singularDepth = newDepth / 2;
 
             ss->excludedMove = move;
@@ -1272,47 +1111,15 @@
 
             if (allowExt && value < singularBeta && (ttValue > beta - 128 || !ourMove))
             {
-                int doubleMargin = 285 * PvNode - 228 * !ttCapture;
-=======
-            // Singular extension search (~94 Elo). If all moves but one fail low on a
-            // search of (alpha-s, beta-s), and just one fails high on (alpha, beta),
-            // then that move is singular and should be extended. To verify this we do
-            // a reduced search on the position excluding the ttMove and if the result
-            // is lower than ttValue minus a margin, then we will extend the ttMove.
-
-            // Note: the depth margin and singularBeta margin are known for having non-linear
-            // scaling. Their values are optimized to time controls of 180+1.8 and longer
-            // so changing them requires tests at these types of time controls.
-            // Recursive singular search is avoided.
-            if (!rootNode && move == ttMove && !excludedMove
-                && depth >= 4 - (thisThread->completedDepth > 35) + ss->ttPv
-                && std::abs(ttValue) < VALUE_TB_WIN_IN_MAX_PLY && (tte->bound() & BOUND_LOWER)
-                && tte->depth() >= depth - 3)
-            {
-                Value singularBeta  = ttValue - (57 + 50 * (ss->ttPv && !PvNode)) * depth / 64;
-                Depth singularDepth = newDepth / 2;
->>>>>>> c14b6979
+                int doubleMargin = 298 * PvNode - 209 * !ttCapture;
 
                 extension = 1;
 
                 if (allowMultipleExt)
                 {
-<<<<<<< HEAD
                     extension += (value < singularBeta - doubleMargin);
 
-                    depth += (!PvNode && (depth < 14));
-=======
-                    int doubleMargin = 298 * PvNode - 209 * !ttCapture;
-                    int tripleMargin =
-                      117 + 252 * PvNode - 270 * !ttCapture + 111 * (ss->ttPv || !ttCapture);
-                    int quadMargin = 471 + 343 * PvNode - 281 * !ttCapture + 217 * ss->ttPv;
-
-                    extension = 1 + (value < singularBeta - doubleMargin)
-                              + (value < singularBeta - tripleMargin)
-                              + (value < singularBeta - quadMargin);
-
-                    depth += ((!PvNode) && (depth < 15));
->>>>>>> c14b6979
+                    depth += (!PvNode && (depth < 15));
                 }
             }
 
@@ -1371,37 +1178,15 @@
         ss->statScore =  2 * thisThread->mainHistory[us][move.from_to()]
                            + (*contHist[0])[movedPiece][move.to_sq()]
                            + (*contHist[1])[movedPiece][move.to_sq()]
-                           - 5313;
+                           - 5266;
 
         if (move == ttMove)
-            r =   -ss->statScore / (16145 - std::min(depth, 15) * 102);
-
-<<<<<<< HEAD
+            r =   -ss->statScore / (14519 - std::min(depth, 15) * 103);
+
         else
             r =     r
                   + lmrAdjustment
-                  - ss->statScore / (16145 - std::min(depth, 15) * 102);
-=======
-        // Decrease reduction for PvNodes (~0 Elo on STC, ~2 Elo on LTC)
-        if (PvNode)
-            r--;
-
-        // Increase reduction if next ply has a lot of fail high (~5 Elo)
-        if ((ss + 1)->cutoffCnt > 3)
-            r++;
-
-        // Set reduction to 0 for first picked move (ttMove) (~2 Elo)
-        // Nullifies all previous reduction adjustments to ttMove and leaves only history to do them
-        else if (move == ttMove)
-            r = 0;
-
-        ss->statScore = 2 * thisThread->mainHistory[us][move.from_to()]
-                      + (*contHist[0])[movedPiece][move.to_sq()]
-                      + (*contHist[1])[movedPiece][move.to_sq()] - 5266;
-
-        // Decrease/increase reduction for moves with a good/bad history (~8 Elo)
-        r -= ss->statScore / (14519 - std::min(depth, 15) * 103);
->>>>>>> c14b6979
+                  - ss->statScore / (14519 - std::min(depth, 15) * 103);
 
         // Step 17. Late moves reduction / extension (LMR, ~117 Elo)
         // We use various heuristics for the sons of a node after the first son has
@@ -1831,20 +1616,11 @@
             }
 
             // Continuation history based pruning (~3 Elo)
-<<<<<<< HEAD
             if (   !capture
                 && !PvNode
                 &&    (*contHist[0])[pos.moved_piece(move)][move.to_sq()]
                     + (*contHist[1])[pos.moved_piece(move)][move.to_sq()]
-                    + thisThread->pawnHistory[pawn_structure_index(pos)][pos.moved_piece(move)][move.to_sq()] <= 4057)
-=======
-            if (!capture
-                && (*contHist[0])[pos.moved_piece(move)][move.to_sq()]
-                       + (*contHist[1])[pos.moved_piece(move)][move.to_sq()]
-                       + thisThread->pawnHistory[pawn_structure_index(pos)][pos.moved_piece(move)]
-                                                [move.to_sq()]
-                     <= 4348)
->>>>>>> c14b6979
+                    + thisThread->pawnHistory[pawn_structure_index(pos)][pos.moved_piece(move)][move.to_sq()] <= 4348)
                 continue;
 
             // Do not search moves with bad enough SEE values (~5 Elo)
