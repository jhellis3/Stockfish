--- conflicted
+++ resolved
@@ -1178,14 +1178,12 @@
           if (ss->ttPv)
               r -= 2;
 
-<<<<<<< HEAD
           if (rootDepth > 10 && pos.king_danger())
               r -= 1;
-=======
+
           // Increase reduction at root and non-PV nodes when the best move does not change frequently
-          if ((rootNode || !PvNode) && thisThread->rootDepth > 10 && thisThread->bestMoveChanges <= 2)
-              r++;
->>>>>>> 1f3b5b8b
+          /*if ((rootNode || !PvNode) && thisThread->rootDepth > 10 && thisThread->bestMoveChanges <= 2)
+              r++;*/
 
           // More reductions for late moves if position was not in previous PV
           if (moveCountPruning && !formerPv)
