--- conflicted
+++ resolved
@@ -473,24 +473,16 @@
     TTEntry* tte;
     Key posKey;
     Move ttMove, move, excludedMove, bestMove;
-<<<<<<< HEAD
     Depth extension, newDepth, ttDepth;
     Bound ttBound;
     Value bestValue, value, ttValue, eval, probCutBeta;
-    bool givesCheck, improving, didLMR, priorCapture, isMate, gameCycle;
-    bool capture, doFullDepthSearch, moveCountPruning,
+    bool givesCheck, improving, priorCapture, isMate, gameCycle;
+    bool capture, moveCountPruning,
          ttCapture, kingDanger, ourMove, nullParity, singularQuietLMR;
-=======
-    Depth extension, newDepth;
-    Value bestValue, value, ttValue, eval, maxValue, probCutBeta;
-    bool givesCheck, improving, priorCapture, singularQuietLMR;
-    bool capture, moveCountPruning, ttCapture;
->>>>>>> 15ac117a
     Piece movedPiece;
     int moveCount, captureCount, quietCount, improvement, complexity, rootDepth;
 
     // Step 1. Initialize node
-<<<<<<< HEAD
     Thread* thisThread  = pos.this_thread();
     ss->inCheck         = pos.checkers();
     priorCapture        = pos.captured_piece();
@@ -501,15 +493,6 @@
     rootDepth           = thisThread->rootDepth;
     ourMove             = !(ss->ply & 1);
     nullParity          = (ourMove == thisThread->nmpSide);
-=======
-    Thread* thisThread = pos.this_thread();
-    ss->inCheck        = pos.checkers();
-    priorCapture       = pos.captured_piece();
-    Color us           = pos.side_to_move();
-    moveCount          = captureCount = quietCount = ss->moveCount = 0;
-    bestValue          = -VALUE_INFINITE;
-    maxValue           = VALUE_INFINITE;
->>>>>>> 15ac117a
 
     // Check for the available remaining time
     if (thisThread == Threads.main())
@@ -593,13 +576,9 @@
     // At non-PV nodes we check for an early TT cutoff
     if (  !PvNode
         && ss->ttHit
-<<<<<<< HEAD
         && !gameCycle
         && (!ourMove || beta < VALUE_MATE_IN_MAX_PLY)
-        && tte->depth() > depth - ((int)thisThread->id() & 0x1) - (tte->bound() == BOUND_EXACT)
-=======
         && tte->depth() > depth - (tte->bound() == BOUND_EXACT)
->>>>>>> 15ac117a
         && ttValue != VALUE_NONE // Possible in case of TT access race
         && (ttValue != VALUE_DRAW || VALUE_DRAW >= beta)
         && (tte->bound() & (ttValue >= beta ? BOUND_LOWER : BOUND_UPPER)))
@@ -694,11 +673,7 @@
         else // Fall back to (semi)classical complexity for TT hits, the NNUE complexity is lost
             complexity = abs(ss->staticEval - pos.psq_eg_stm());
 
-<<<<<<< HEAD
-        // Can ttValue be used as a better position evaluation? (~4 Elo)
-=======
         // ttValue can be used as a better position evaluation (~4 Elo)
->>>>>>> 15ac117a
         if (    ttValue != VALUE_NONE
             && (ttMove != MOVE_NONE || ttValue <= eval)
             && (ttBound & (ttValue > eval ? BOUND_LOWER : BOUND_UPPER)))
@@ -1121,15 +1096,9 @@
       // Step 16. Make the move
       pos.do_move(move, st, givesCheck);
 
-<<<<<<< HEAD
-      bool doDeeperSearch = false;
-
       bool lateKingDanger = (rootDepth > 10 && ourMove && ss->ply < 7 && pos.king_danger());
 
-      // Step 16. Late moves reduction / extension (LMR, ~98 Elo)
-=======
       // Step 17. Late moves reduction / extension (LMR, ~98 Elo)
->>>>>>> 15ac117a
       // We use various heuristics for the sons of a node after the first son has
       // been searched. In general we would like to reduce them, but there are many
       // cases where we extend a son if it has good chances to be "interesting".
