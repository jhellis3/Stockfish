--- conflicted
+++ resolved
@@ -478,32 +478,18 @@
     bool capture, doFullDepthSearch, moveCountPruning,
          ttCapture, kingDanger, ourMove;
     Piece movedPiece;
-<<<<<<< HEAD
-    int moveCount, captureCount, quietCount, bestMoveCount, improvement, complexity, rootDepth;
+    int moveCount, captureCount, quietCount, improvement, complexity, rootDepth;
 
     // Step 1. Initialize node
     Thread* thisThread  = pos.this_thread();
     ss->inCheck         = pos.checkers();
     priorCapture        = pos.captured_piece();
     Color us            = pos.side_to_move();
-    moveCount           = bestMoveCount = captureCount = quietCount = ss->moveCount = 0;
+    moveCount           = captureCount = quietCount = ss->moveCount = 0;
     bestValue           = -VALUE_INFINITE;
     gameCycle           = kingDanger = false;
     rootDepth           = thisThread->rootDepth;
     ourMove             = !(ss->ply & 1);
-=======
-    int moveCount, captureCount, quietCount, improvement, complexity;
-
-    // Step 1. Initialize node
-    Thread* thisThread = pos.this_thread();
-    thisThread->depth  = depth;
-    ss->inCheck        = pos.checkers();
-    priorCapture       = pos.captured_piece();
-    Color us           = pos.side_to_move();
-    moveCount          = captureCount = quietCount = ss->moveCount = 0;
-    bestValue          = -VALUE_INFINITE;
-    maxValue           = VALUE_INFINITE;
->>>>>>> e1f12aa4
 
     // Check for the available remaining time
     if (thisThread == Threads.main())
@@ -1061,29 +1047,11 @@
           {
               extension = 1;
 
-<<<<<<< HEAD
           // Avoid search explosion by limiting the number of double extensions
           if (  !PvNode
               && value < singularBeta - 26
               && ss->doubleExtensions < 3)
               extension = 2;
-=======
-              // Multi-cut pruning
-              // Our ttMove is assumed to fail high, and now we failed high also on a reduced
-              // search without the ttMove. So we assume this expected Cut-node is not singular,
-              // that multiple moves fail high, and we can prune the whole subtree by returning
-              // a soft bound.
-              else if (singularBeta >= beta)
-                  return singularBeta;
-
-              // If the eval of ttMove is greater than beta, we reduce it (negative extension)
-              else if (ttValue >= beta)
-                  extension = -2;
-
-              // If the eval of ttMove is less than alpha and value, we reduce it (negative extension)
-              else if (ttValue <= alpha && ttValue <= value)
-                  extension = -1;
->>>>>>> e1f12aa4
           }
 
           // Multi-cut pruning
@@ -1099,6 +1067,10 @@
             // If the eval of ttMove is greater than beta, we reduce it (negative extension)
             else if (ttValue >= beta && (ss-1)->moveCount > 1 && !gameCycle)
                      extension = -2;
+
+            // If the eval of ttMove is less than alpha and value, we reduce it (negative extension)
+            else if (ttValue <= alpha && ttValue <= value)
+                     extension = -1;
           }
       }
 
