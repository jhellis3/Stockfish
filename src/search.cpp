/*
  Stockfish, a UCI chess playing engine derived from Glaurung 2.1
  Copyright (C) 2004-2023 The Stockfish developers (see AUTHORS file)

  Stockfish is free software: you can redistribute it and/or modify
  it under the terms of the GNU General Public License as published by
  the Free Software Foundation, either version 3 of the License, or
  (at your option) any later version.

  Stockfish is distributed in the hope that it will be useful,
  but WITHOUT ANY WARRANTY; without even the implied warranty of
  MERCHANTABILITY or FITNESS FOR A PARTICULAR PURPOSE.  See the
  GNU General Public License for more details.

  You should have received a copy of the GNU General Public License
  along with this program.  If not, see <http://www.gnu.org/licenses/>.
*/

#include <algorithm>
#include <cassert>
#include <cmath>
#include <cstring>   // For std::memset
#include <iostream>
#include <sstream>

#include "evaluate.h"
#include "misc.h"
#include "movegen.h"
#include "movepick.h"
#include "position.h"
#include "search.h"
#include "thread.h"
#include "timeman.h"
#include "tt.h"
#include "uci.h"
#include "syzygy/tbprobe.h"
#include "nnue/evaluate_nnue.h"

namespace Stockfish {

namespace Search {

  LimitsType Limits;
}

namespace Tablebases {

  int Cardinality;
  bool RootInTB;
  bool UseRule50;
}

namespace TB = Tablebases;

using std::string;
using Eval::evaluate;
using namespace Search;

namespace {

  // Different node types, used as a template parameter
  enum NodeType { NonPV, PV, Root };

  // Futility margin
  Value futility_margin(Depth d, bool improving) {
    return Value(154 * (d - improving));
  }

  // Reductions lookup table, initialized at startup
  int Reductions[MAX_MOVES]; // [depth or moveNumber]

  Depth reduction(bool i, Depth d, int mn, Value delta, Value rootDelta) {
    int r = Reductions[d] * Reductions[mn];
    return (r + 1449 - int(delta) * 937 / int(rootDelta)) / 1024 + (!i && r > 941);
  }

  constexpr int futility_move_count(bool improving, Depth depth) {
    return improving ? (3 + depth * depth)
                     : (3 + depth * depth) / 2;
  }

  // History and stats update bonus, based on depth
  int stat_bonus(Depth d) {
    return std::min(341 * d - 470, 1710);
  }

  template <NodeType nodeType>
  Value search(Position& pos, Stack* ss, Value alpha, Value beta, Depth depth, bool cutNode);

  template <NodeType nodeType>
  Value qsearch(Position& pos, Stack* ss, Value alpha, Value beta, Depth depth = 0);

  Value value_to_tt(Value v, int ply);
  Value value_from_tt(Value v, int ply, int r50c);
  void update_pv(Move* pv, Move move, const Move* childPv);
  void update_continuation_histories(Stack* ss, Piece pc, Square to, int bonus);
  void update_quiet_stats(const Position& pos, Stack* ss, Move move, int bonus);
  void update_all_stats(const Position& pos, Stack* ss, Move bestMove, Value bestValue, Value beta, Square prevSq,
                        Move* quietsSearched, int quietCount, Move* capturesSearched, int captureCount, Depth depth);

  // perft() is our utility to verify move generation. All the leaf nodes up
  // to the given depth are generated and counted, and the sum is returned.
  template<bool Root>
  uint64_t perft(Position& pos, Depth depth) {

    StateInfo st;
    ASSERT_ALIGNED(&st, Eval::NNUE::CacheLineSize);

    uint64_t cnt, nodes = 0;
    const bool leaf = (depth == 2);

    for (const auto& m : MoveList<LEGAL>(pos))
    {
        if (Root && depth <= 1)
            cnt = 1, nodes++;
        else
        {
            pos.do_move(m, st);
            cnt = leaf ? MoveList<LEGAL>(pos).size() : perft<false>(pos, depth - 1);
            nodes += cnt;
            pos.undo_move(m);
        }
        if (Root)
            sync_cout << UCI::move(m, pos.is_chess960()) << ": " << cnt << sync_endl;
    }
    return nodes;
  }

} // namespace


/// Search::init() is called at startup to initialize various lookup tables

void Search::init() {

  for (int i = 1; i < MAX_MOVES; ++i)
      Reductions[i] = int((19.47 + std::log(Threads.size()) / 2) * std::log(i));
}


/// Search::clear() resets search state to its initial value

void Search::clear() {

  Threads.main()->wait_for_search_finished();

  Time.availableNodes = 0;
  TT.clear();
  Threads.clear();
  Tablebases::init(Options["SyzygyPath"]); // Free mapped files
}


/// MainThread::search() is started when the program receives the UCI 'go'
/// command. It searches from the root position and outputs the "bestmove".

void MainThread::search() {

  if (Limits.perft)
  {
      nodes = perft<true>(rootPos, Limits.perft);
      sync_cout << "\nNodes searched: " << nodes << "\n" << sync_endl;
      return;
  }

  Color us = rootPos.side_to_move();
  Time.init(Limits, us, rootPos.game_ply());
  TT.new_search();

  Eval::NNUE::verify();

  if (rootMoves.empty())
  {
      rootMoves.emplace_back(MOVE_NONE);
      sync_cout << "info depth 0 score "
                << UCI::value(rootPos.checkers() ? -VALUE_MATE, -VALUE_MATE : VALUE_DRAW, VALUE_DRAW)
                << sync_endl;
  }
  else
  {
      Threads.start_searching(); // start non-main threads
      Thread::search();          // main thread start searching
  }

  // When we reach the maximum depth, we can arrive here without a raise of
  // Threads.stop. However, if we are pondering or in an infinite search,
  // the UCI protocol states that we shouldn't print the best move before the
  // GUI sends a "stop" or "ponderhit" command. We therefore simply wait here
  // until the GUI sends one of those commands.

  while (!Threads.stop && (ponder || Limits.infinite))
  {} // Busy wait for a stop or a ponder reset

  // Stop the threads if not already stopped (also raise the stop if
  // "ponderhit" just reset Threads.ponder).
  Threads.stop = true;

  // Wait until all threads have finished
  Threads.wait_for_search_finished();

  // When playing in 'nodes as time' mode, subtract the searched nodes from
  // the available ones before exiting.
  if (Limits.npmsec)
      Time.availableNodes += Limits.inc[us] - Threads.nodes_searched();

  Thread* bestThread = this;

  if (    int(Options["MultiPV"]) == 1
      && !Limits.depth
      &&  rootMoves[0].pv[0] != MOVE_NONE)
      bestThread = Threads.get_best_thread();

  bestPreviousScore = bestThread->rootMoves[0].score;
  bestPreviousAverageScore = bestThread->rootMoves[0].averageScore;

  // Send again PV info if we have a new best thread
  if (bestThread != this)
      sync_cout << UCI::pv(bestThread->rootPos, bestThread->completedDepth) << sync_endl;

  sync_cout << "bestmove " << UCI::move(bestThread->rootMoves[0].pv[0], rootPos.is_chess960());

  if (bestThread->rootMoves[0].pv.size() > 1 || bestThread->rootMoves[0].extract_ponder_from_tt(rootPos))
      std::cout << " ponder " << UCI::move(bestThread->rootMoves[0].pv[1], rootPos.is_chess960());

  std::cout << sync_endl;
}


/// Thread::search() is the main iterative deepening loop. It calls search()
/// repeatedly with increasing depth until the allocated thinking time has been
/// consumed, the user stops the search, or the maximum search depth is reached.

void Thread::search() {

  // To allow access to (ss-7) up to (ss+2), the stack must be oversized.
  // The former is needed to allow update_continuation_histories(ss-1, ...),
  // which accesses its argument at ss-6, also near the root.
  // The latter is needed for statScore and killer initialization.
  Stack stack[MAX_PLY+10], *ss = stack+7;
  Move  pv[MAX_PLY+1];
  Value alpha, beta, delta;
  Move  lastBestMove = MOVE_NONE;
  Depth lastBestMoveDepth = 0;
  MainThread* mainThread = (this == Threads.main() ? Threads.main() : nullptr);
  double timeReduction = 1, totBestMoveChanges = 0;
  int iterIdx = 0;

  std::memset(ss-7, 0, 10 * sizeof(Stack));
  for (int i = 7; i > 0; --i)
  {
      (ss-i)->continuationHistory = &this->continuationHistory[0][0][NO_PIECE][0]; // Use as a sentinel
      (ss-i)->staticEval = VALUE_NONE;
  }

  for (int i = 0; i <= MAX_PLY + 2; ++i)
      (ss+i)->ply = i;

  ss->pv = pv;

  bestValue = delta = alpha = -VALUE_INFINITE;
  beta = VALUE_INFINITE;

  if (mainThread)
  {

      if (!rootPos.checkers())
      {
          int rootComplexity;
          Eval::evaluate(rootPos, &rootComplexity);
          mainThread->complexity = std::min(1.03 + (rootComplexity - 241) / 1552.0, 1.45);
      }

      if (mainThread->bestPreviousScore == VALUE_INFINITE)
          for (int i = 0; i < 4; ++i)
              mainThread->iterValue[i] = VALUE_ZERO;
      else
          for (int i = 0; i < 4; ++i)
              mainThread->iterValue[i] = mainThread->bestPreviousScore;
  }

  size_t multiPV = size_t(Options["MultiPV"]);

  multiPV = std::min(multiPV, rootMoves.size());

  // Iterative deepening loop until requested to stop or the target depth is reached
  while (   ++rootDepth < MAX_PLY
         && !Threads.stop
         && !(Limits.depth && mainThread && rootDepth > Limits.depth))
  {
      // Age out PV variability metric
      if (mainThread)
          totBestMoveChanges /= 2;

      // Save the last iteration's scores before first PV line is searched and
      // all the move scores except the (new) PV are set to -VALUE_INFINITE.
      for (RootMove& rm : rootMoves)
          rm.previousScore = rm.score;

      size_t pvFirst = 0;
      pvLast = 0;

      // MultiPV loop. We perform a full root search for each PV line
      for (pvIdx = 0; pvIdx < multiPV && !Threads.stop; ++pvIdx)
      {
          if (pvIdx == pvLast)
          {
              pvFirst = pvLast;
              for (pvLast++; pvLast < rootMoves.size(); pvLast++)
                  if (rootMoves[pvLast].tbRank != rootMoves[pvFirst].tbRank)
                      break;
          }

          // Reset UCI info selDepth for each depth and each PV line
          selDepth = 0;

          // Reset aspiration window starting size
          if (rootDepth >= 4)
          {
              Value prev = rootMoves[pvIdx].averageScore;
              int momentum = int(prev) * prev / 16502;
              delta = Value(10);

              if (prev > VALUE_MATE_IN_MAX_PLY)
                  alpha = VALUE_MATE_IN_MAX_PLY - MAX_PLY;
              else
                  alpha = std::max(prev - (delta + (prev < 0 ? momentum : 0)),-VALUE_INFINITE);

              beta  = std::min(prev + (delta + (prev > 0 ? momentum : 0)), VALUE_INFINITE);
          }

          // Start with a small aspiration window and, in the case of a fail
          // high/low, re-search with a bigger window until we don't fail
          // high/low anymore.
          while (true)
          {
              bestValue = Stockfish::search<Root>(rootPos, ss, alpha, beta, rootDepth, false);

              // Bring the best move to the front. It is critical that sorting
              // is done with a stable algorithm because all the values but the
              // first and eventually the new best one are set to -VALUE_INFINITE
              // and we want to keep the same order for all the moves except the
              // new PV that goes to the front. Note that in case of MultiPV
              // search the already searched PV lines are preserved.
              std::stable_sort(rootMoves.begin() + pvIdx, rootMoves.begin() + pvLast);

              // If search has been stopped, we break immediately. Sorting is
              // safe because RootMoves is still valid, although it refers to
              // the previous iteration.
              if (Threads.stop)
                  break;

              // When failing high/low give some update (without cluttering
              // the UI) before a re-search.
              if (   mainThread
                  && multiPV == 1
                  && (bestValue <= alpha || bestValue >= beta)
                  && Time.elapsed() > 3000)
                  sync_cout << UCI::pv(rootPos, rootDepth) << sync_endl;

              // In case of failing low/high increase aspiration window and
              // re-search, otherwise exit the loop.
              if (bestValue <= alpha)
              {
                  beta = (alpha + beta) / 2;
                  alpha = std::max(bestValue - delta, -VALUE_INFINITE);

                  if (mainThread)
                      mainThread->stopOnPonderhit = false;
              }
              else if (bestValue >= beta)
                  beta = std::min(bestValue + delta, VALUE_INFINITE);

              else
                  break;

              delta += delta / 4 + 2;

              assert(alpha >= -VALUE_INFINITE && beta <= VALUE_INFINITE);
          }

          // Sort the PV lines searched so far and update the GUI
          std::stable_sort(rootMoves.begin() + pvFirst, rootMoves.begin() + pvIdx + 1);

          if (    mainThread
              && (Threads.stop || pvIdx + 1 == multiPV || Time.elapsed() > 3000))
              sync_cout << UCI::pv(rootPos, rootDepth) << sync_endl;
      }

      if (!Threads.stop)
          completedDepth = rootDepth;

      if (rootMoves[0].pv[0] != lastBestMove)
      {
          lastBestMove = rootMoves[0].pv[0];
          lastBestMoveDepth = rootDepth;
      }

      // Have we found a "mate in x"?
      if (   Limits.mate
          && bestValue >= VALUE_MATE_IN_MAX_PLY
          && VALUE_MATE - bestValue <= 2 * Limits.mate)
          Threads.stop = true;

      if (!mainThread)
          continue;

      // Use part of the gained time from a previous stable move for the current move
      for (Thread* th : Threads)
      {
          totBestMoveChanges += th->bestMoveChanges;
          th->bestMoveChanges = 0;
      }

      // Do we have time for the next iteration? Can we stop searching now?
      if (    Limits.use_time_management()
          && !Threads.stop
          && !mainThread->stopOnPonderhit)
      {
          double fallingEval = (69 + 13 * (mainThread->bestPreviousAverageScore - bestValue)
                                    +  6 * (mainThread->iterValue[iterIdx] - bestValue)) / 619.6;
          fallingEval = std::clamp(fallingEval, 0.5, 1.5);

          // If the bestMove is stable over several iterations, reduce time accordingly
          timeReduction = lastBestMoveDepth + 8 < completedDepth ? 1.57 : 0.65;
          double reduction = (1.4 + mainThread->previousTimeReduction) / (2.08 * timeReduction);
          double bestMoveInstability = 1 + 1.8 * totBestMoveChanges / Threads.size();

          TimePoint elapsedT = Time.elapsed();
          TimePoint optimumT = Time.optimum();

          // Stop the search if we have only one legal move, or if available time elapsed
          if (   (rootMoves.size() == 1 && (elapsedT > optimumT / 16))
              || elapsedT > optimumT * fallingEval * reduction * bestMoveInstability * mainThread->complexity)
          {
              // If we are allowed to ponder do not stop the search now but
              // keep pondering until the GUI sends "ponderhit" or "stop".
              if (mainThread->ponder)
                  mainThread->stopOnPonderhit = true;
              else
                  Threads.stop = true;
          }
      }

      mainThread->iterValue[iterIdx] = bestValue;
      iterIdx = (iterIdx + 1) & 3;
  }

  if (!mainThread)
      return;

  mainThread->previousTimeReduction = timeReduction;
}


namespace {

  // search<>() is the main search function for both PV and non-PV nodes

  template <NodeType nodeType>
  Value search(Position& pos, Stack* ss, Value alpha, Value beta, Depth depth, bool cutNode) {

    constexpr bool PvNode = nodeType != NonPV;
    constexpr bool rootNode = nodeType == Root;

    // Dive into quiescence search when the depth reaches zero
    if (depth <= 0)
        return qsearch<PvNode ? PV : NonPV>(pos, ss, alpha, beta);

    assert(-VALUE_INFINITE <= alpha && alpha < beta && beta <= VALUE_INFINITE);
    assert(PvNode || (alpha == beta - 1));
    assert(0 < depth && depth < MAX_PLY);
    assert(!(PvNode && cutNode));

    Move pv[MAX_PLY+1], capturesSearched[32], quietsSearched[64];
    StateInfo st;
    ASSERT_ALIGNED(&st, Eval::NNUE::CacheLineSize);

    TTEntry* tte;
    Key posKey;
    Move ttMove, move, excludedMove, bestMove;
    Depth extension, newDepth, ttDepth;
    Bound ttBound;
    Value bestValue, value, ttValue, eval, probCutBeta;
    bool givesCheck, improving, priorCapture, isMate, gameCycle;
    bool capture, moveCountPruning,
         ttCapture, kingDanger, ourMove, nullParity, singularQuietLMR;
    Piece movedPiece;
    int moveCount, captureCount, quietCount, improvement, complexity, rootDepth;

    // Step 1. Initialize node
    Thread* thisThread  = pos.this_thread();
    ss->inCheck         = pos.checkers();
    priorCapture        = pos.captured_piece();
    Color us            = pos.side_to_move();
    moveCount           = captureCount = quietCount = ss->moveCount = 0;
    bestValue           = -VALUE_INFINITE;
    gameCycle           = kingDanger = false;
    rootDepth           = thisThread->rootDepth;
    ourMove             = !(ss->ply & 1);
    nullParity          = (ourMove == thisThread->nmpSide);

    // Check for the available remaining time
    if (thisThread == Threads.main())
        static_cast<MainThread*>(thisThread)->check_time();

    thisThread->nodes++;

    // Used to send selDepth info to GUI (selDepth counts from 1, ply from 0)
    if (PvNode && thisThread->selDepth < ss->ply + 1)
        thisThread->selDepth = ss->ply + 1;

    // Transposition table lookup. We don't want the score of a partial
    // search to overwrite a previous full search TT value, so we use a different
    // position key in case of an excluded move.
    excludedMove = ss->excludedMove;
    posKey = pos.key();
    tte = TT.probe(posKey, ss->ttHit);
    ttValue = ss->ttHit ? value_from_tt(tte->value(), ss->ply, pos.rule50_count()) : VALUE_NONE;
    ttDepth = tte->depth();
    ttBound = tte->bound();
    ttMove =  rootNode ? thisThread->rootMoves[thisThread->pvIdx].pv[0]
            : ss->ttHit    ? tte->move() : MOVE_NONE;
    ttCapture = ttMove && pos.capture(ttMove);

    // At this point, if excluded, skip straight to step 6, static eval. However,
    // to save indentation, we list the condition in all code between here and there.
    if (!excludedMove)
        ss->ttPv = PvNode || (ss->ttHit && tte->is_pv());

    if (!rootNode)
    {
        // Check if we have an upcoming move which draws by repetition, or
        // if the opponent had an alternative move earlier to this position.
        if (pos.has_game_cycle(ss->ply))
        {
            if (!excludedMove)
                tte->save(posKey, VALUE_DRAW, ss->ttPv, BOUND_EXACT,
                          depth, MOVE_NONE, VALUE_NONE);

            if (VALUE_DRAW >= beta)
                return VALUE_DRAW;

            gameCycle = true;
            alpha = std::max(alpha, VALUE_DRAW);
        }

        // Step 2. Check for aborted search and immediate draw
        if (pos.is_draw(ss->ply))
            return VALUE_DRAW;

        if (Threads.stop.load(std::memory_order_relaxed) || ss->ply >= MAX_PLY)
            return ss->ply >= MAX_PLY && !ss->inCheck ? evaluate(pos)
                                                      : VALUE_DRAW;

        // Step 3. Mate distance pruning. Even if we mate at the next move our score
        // would be at best mate_in(ss->ply+1), but if alpha is already bigger because
        // a shorter mate was found upward in the tree then there is no need to search
        // because we will never beat the current alpha. Same logic but with reversed
        // signs applies also in the opposite condition of being mated instead of giving
        // mate. In this case return a fail-high score.
        if (alpha >= mate_in(ss->ply+1))
            return mate_in(ss->ply+1);

    }
    else
        thisThread->rootDelta = beta - alpha;

    assert(0 <= ss->ply && ss->ply < MAX_PLY);

    (ss+1)->excludedMove = bestMove = MOVE_NONE;
    (ss+2)->killers[0]   = (ss+2)->killers[1] = MOVE_NONE;
    (ss+2)->cutoffCnt    = 0;
    ss->doubleExtensions = (ss-1)->doubleExtensions;
    Square prevSq        = is_ok((ss-1)->currentMove) ? to_sq((ss-1)->currentMove) : SQ_NONE;
    ss->statScore        = 0;

    // At non-PV nodes we check for an early TT cutoff
    if (  !PvNode
        && ss->ttHit
        && !excludedMove
        && !gameCycle
        && (!ourMove || beta < VALUE_MATE_IN_MAX_PLY)
        && tte->depth() > depth - (tte->bound() == BOUND_EXACT)
        && ttValue != VALUE_NONE // Possible in case of TT access race
        && (ttValue != VALUE_DRAW || VALUE_DRAW >= beta)
        && (tte->bound() & (ttValue >= beta ? BOUND_LOWER : BOUND_UPPER)))
    {
        // If ttMove is quiet, update move sorting heuristics on TT hit (~2 Elo)
        if (ttMove)
        {
            if (ttValue >= beta)
            {
                // Bonus for a quiet ttMove that fails high (~2 Elo)
                if (!ttCapture)
                    update_quiet_stats(pos, ss, ttMove, stat_bonus(depth));

                // Extra penalty for early quiet moves of the previous ply (~0 Elo on STC, ~2 Elo on LTC)
                if (prevSq != SQ_NONE && (ss-1)->moveCount <= 2 && !priorCapture)
                    update_continuation_histories(ss-1, pos.piece_on(prevSq), prevSq, -stat_bonus(depth + 1));
            }
            // Penalty for a quiet ttMove that fails low (~1 Elo)
            else if (!ttCapture)
            {
                int penalty = -stat_bonus(depth);
                thisThread->mainHistory[us][from_to(ttMove)] << penalty;
                update_continuation_histories(ss, pos.moved_piece(ttMove), to_sq(ttMove), penalty);
            }
        }

        return ttValue;
    }

    // Step 5. Tablebases probe
    if (!rootNode && !excludedMove && TB::Cardinality)
    {
        int piecesCount = popcount(pos.pieces());

        if (    piecesCount <= TB::Cardinality
            &&  pos.rule50_count() == 0
            && !pos.can_castle(ANY_CASTLING))
        {
            TB::ProbeState err;
            TB::WDLScore v = Tablebases::probe_wdl(pos, &err);

            // Force check of time on the next occasion
            if (thisThread == Threads.main())
                static_cast<MainThread*>(thisThread)->callsCnt = 0;

            if (err != TB::ProbeState::FAIL)
            {
                thisThread->tbHits.fetch_add(1, std::memory_order_relaxed);

                int drawScore = TB::UseRule50 ? 1 : 0;

                int centiPly = TraditionalPawnValue * ss->ply / 100;

                Value tbValue =    v < -drawScore ? -VALUE_TB_WIN + (10 * TraditionalPawnValue * (v == -1)) + centiPly + TraditionalPawnValue * popcount(pos.pieces( pos.side_to_move()))
                                 : v >  drawScore ?  VALUE_TB_WIN - (10 * TraditionalPawnValue * (v ==  1)) - centiPly - TraditionalPawnValue * popcount(pos.pieces(~pos.side_to_move()))
                                 : v < 0 ? Value(-56) : VALUE_DRAW;

                if (    abs(v) <= drawScore
                    || !ss->ttHit
                    || (v < -drawScore && beta  > tbValue + 19)
                    || (v >  drawScore && alpha < tbValue - 19))
                {
                    tte->save(posKey, tbValue, ss->ttPv, v > drawScore ? BOUND_LOWER : v < -drawScore ? BOUND_UPPER : BOUND_EXACT,
                              v == 0 ? MAX_PLY : depth, MOVE_NONE, VALUE_NONE);

                    return tbValue;
                }
            }
        }
    }

    CapturePieceToHistory& captureHistory = thisThread->captureHistory;
    kingDanger = ourMove ? false : pos.king_danger();

    // Step 6. Static evaluation of the position
    if (ss->inCheck)
    {
        // Skip early pruning when in check
        ss->staticEval = eval = VALUE_NONE;
        improving = false;
        improvement = 0;
        complexity = 0;
    }
    else
    {
    if (excludedMove)
    {
        // Providing the hint that this node's accumulator will be used often brings significant Elo gain (13 Elo)
        Eval::NNUE::hint_common_parent_position(pos);
        eval = ss->staticEval;
        complexity = abs(ss->staticEval - pos.psq_eg_stm());
    }
    else if (ss->ttHit)
    {
        // Never assume anything about values stored in TT
        ss->staticEval = eval = tte->eval();
        if (eval == VALUE_NONE)
            ss->staticEval = eval = evaluate(pos, &complexity);
        else // Fall back to (semi)classical complexity for TT hits, the NNUE complexity is lost
        {
            complexity = abs(ss->staticEval - pos.psq_eg_stm());
            if (PvNode)
               Eval::NNUE::hint_common_parent_position(pos);
        }

        // ttValue can be used as a better position evaluation (~7 Elo)
        if (    ttValue != VALUE_NONE
            && (ttMove != MOVE_NONE || ttValue <= eval)
            && (ttBound & (ttValue > eval ? BOUND_LOWER : BOUND_UPPER)))
            eval = ttValue;
    }
    else
    {
        ss->staticEval = eval = evaluate(pos, &complexity);
        // Save static evaluation into transposition table
        tte->save(posKey, VALUE_NONE, ss->ttPv, BOUND_NONE, DEPTH_NONE, MOVE_NONE, eval);
    }

    // Use static evaluation difference to improve quiet move ordering (~4 Elo)
    if (is_ok((ss-1)->currentMove) && !(ss-1)->inCheck && !priorCapture)
    {
        int bonus = std::clamp(-19 * int((ss-1)->staticEval + ss->staticEval), -1920, 1920);
        thisThread->mainHistory[~us][from_to((ss-1)->currentMove)] << bonus;
    }

    // Set up the improvement variable, which is the difference between the current
    // static evaluation and the previous static evaluation at our turn (if we were
    // in check at our previous move we look at the move prior to it). The improvement
    // margin and the improving flag are used in various pruning heuristics.
    improvement =   (ss-2)->staticEval != VALUE_NONE ? ss->staticEval - (ss-2)->staticEval
                  : (ss-4)->staticEval != VALUE_NONE ? ss->staticEval - (ss-4)->staticEval
                  :                                    156;
    improving = improvement > 0;

<<<<<<< HEAD
    // Begin early pruning.
    if (   !PvNode
        && (ourMove || !excludedMove)
        && !thisThread->nmpGuardV
        &&  abs(eval) < 2 * VALUE_KNOWN_WIN)
=======
    // Step 7. Razoring (~1 Elo).
    // If eval is really low check with qsearch if it can exceed alpha, if it can't,
    // return a fail low.
    if (eval < alpha - 426 - 256 * depth * depth)
>>>>>>> acb0d204
    {
       // Step 7. Razoring.
       // If eval is really low check with qsearch if it can exceed alpha, if it can't,
       // return a fail low.
       if (  !ourMove
           && eval < alpha - 426 - 252 * depth * depth)
       {
        value = qsearch<NonPV>(pos, ss, alpha - 1, alpha);
        if (value < alpha)
            return value;
<<<<<<< HEAD
       }
=======
    }

    // Step 8. Futility pruning: child node (~40 Elo).
    // The depth condition is important for mate finding.
    if (   !ss->ttPv
        &&  depth < 9
        &&  eval - futility_margin(depth, improving) - (ss-1)->statScore / 280 >= beta
        &&  eval >= beta
        &&  eval < 25128) // larger than VALUE_KNOWN_WIN, but smaller than TB wins
        return eval;

    // Step 9. Null move search with verification search (~35 Elo)
    if (   !PvNode
        && (ss-1)->currentMove != MOVE_NULL
        && (ss-1)->statScore < 18755
        &&  eval >= beta
        &&  eval >= ss->staticEval
        &&  ss->staticEval >= beta - 20 * depth - improvement / 13 + 253 + complexity / 25
        && !excludedMove
        &&  pos.non_pawn_material(us)
        && (ss->ply >= thisThread->nmpMinPly))
    {
        assert(eval - beta >= 0);

        // Null move dynamic reduction based on depth, eval and complexity of position
        Depth R = std::min(int(eval - beta) / 172, 6) + depth / 3 + 4 - (complexity > 825);

        ss->currentMove = MOVE_NULL;
        ss->continuationHistory = &thisThread->continuationHistory[0][0][NO_PIECE][0];

        pos.do_null_move(st);

        Value nullValue = -search<NonPV>(pos, ss+1, -beta, -beta+1, depth-R, !cutNode);

        pos.undo_null_move();

        if (nullValue >= beta)
        {
            // Do not return unproven mate or TB scores
            if (nullValue >= VALUE_TB_WIN_IN_MAX_PLY)
                nullValue = beta;

            if (thisThread->nmpMinPly || (abs(beta) < VALUE_KNOWN_WIN && depth < 14))
                return nullValue;

            assert(!thisThread->nmpMinPly); // Recursive verification is not allowed

            // Do verification search at high depths, with null move pruning disabled
            // until ply exceeds nmpMinPly.
            thisThread->nmpMinPly = ss->ply + 3 * (depth-R) / 4;

            Value v = search<NonPV>(pos, ss, beta-1, beta, depth-R, false);

            thisThread->nmpMinPly = 0;

            if (v >= beta)
                return nullValue;
        }
    }

    probCutBeta = beta + 186 - 54 * improving;

    // Step 10. ProbCut (~10 Elo)
    // If we have a good enough capture (or queen promotion) and a reduced search returns a value
    // much above beta, we can (almost) safely prune the previous move.
    if (   !PvNode
        &&  depth > 4
        &&  abs(beta) < VALUE_TB_WIN_IN_MAX_PLY
        // if value from transposition table is lower than probCutBeta, don't attempt probCut
        // there and in further interactions with transposition table cutoff depth is set to depth - 3
        // because probCut search has depth set to depth - 4 but we also do a move before it
        // so effective depth is equal to depth - 3
        && !(   ss->ttHit
             && tte->depth() >= depth - 3
             && ttValue != VALUE_NONE
             && ttValue < probCutBeta))
    {
        assert(probCutBeta < VALUE_INFINITE);

        MovePicker mp(pos, ttMove, probCutBeta - ss->staticEval, &captureHistory);

        while ((move = mp.next_move()) != MOVE_NONE)
            if (move != excludedMove && pos.legal(move))
            {
                assert(pos.capture_stage(move));

                ss->currentMove = move;
                ss->continuationHistory = &thisThread->continuationHistory[ss->inCheck]
                                                                          [true]
                                                                          [pos.moved_piece(move)]
                                                                          [to_sq(move)];

                pos.do_move(move, st);

                // Perform a preliminary qsearch to verify that the move holds
                value = -qsearch<NonPV>(pos, ss+1, -probCutBeta, -probCutBeta+1);

                // If the qsearch held, perform the regular search
                if (value >= probCutBeta)
                    value = -search<NonPV>(pos, ss+1, -probCutBeta, -probCutBeta+1, depth - 4, !cutNode);

                pos.undo_move(move);

                if (value >= probCutBeta)
                {
                    // Save ProbCut data into transposition table
                    tte->save(posKey, value_to_tt(value, ss->ply), ss->ttPv, BOUND_LOWER, depth - 3, move, ss->staticEval);
                    return value;
                }
            }

        Eval::NNUE::hint_common_parent_position(pos);
    }

    // Step 11. If the position is not in TT, decrease depth by 2 (or by 4 if the TT entry for the current position was hit and the stored depth is greater than or equal to the current depth).
    // Use qsearch if depth is equal or below zero (~9 Elo)
    if (    PvNode
        && !ttMove)
        depth -= 2 + 2 * (ss->ttHit &&  tte->depth() >= depth);
>>>>>>> acb0d204

       // Step 8. Futility pruning: child node (~25 Elo)
       if (    depth < 9 // was 8
           && !ss->ttPv
           && !kingDanger
           && !gameCycle
           && !(thisThread->nmpGuard && nullParity)
           &&  abs(alpha) < VALUE_KNOWN_WIN
           &&  eval >= beta
           &&  eval - futility_margin(depth, improving) - (ss-1)->statScore / 280 >= beta)
           return eval;

       // Step 9. Null move search with verification search (~22 Elo)
       if (   !thisThread->nmpGuard
           &&  (ss-1)->statScore < 18755
           && !gameCycle
           &&  beta < VALUE_MATE_IN_MAX_PLY
           &&  eval >= beta
           &&  eval >= ss->staticEval
           &&  ss->staticEval >= beta - 19 * depth - improvement / 13 + 253 + complexity / 25
           &&  pos.non_pawn_material(us)
           && !kingDanger
           && (rootDepth < 11 || ourMove || MoveList<LEGAL>(pos).size() > 5))
       {
           assert(eval - beta >= 0);

           thisThread->nmpSide = ourMove;

           // Null move dynamic reduction based on depth and value
           Depth R = std::min(int(eval - beta) / 168, 6) + depth / 3 + 4 - (complexity > 825);

           if (   depth < 11
               || ttValue >= beta
               || ttDepth < depth-R
               || !(ttBound & BOUND_UPPER))
           {
           ss->currentMove = MOVE_NULL;
           ss->continuationHistory = &thisThread->continuationHistory[0][0][NO_PIECE][0];

           pos.do_null_move(st);
           thisThread->nmpGuard = true;
           Value nullValue = -search<NonPV>(pos, ss+1, -beta, -beta+1, depth-R, !cutNode);
           thisThread->nmpGuard = false;
           pos.undo_null_move();

           if (nullValue >= beta)
           {
               // Do not return unproven mate or TB scores
               nullValue = std::min(nullValue, VALUE_MATE_IN_MAX_PLY);

               if (   abs(beta) < VALUE_KNOWN_WIN
                   && depth < 11
                   && beta <= qsearch<NonPV>(pos, ss, beta-1, beta))
                   return nullValue;

               // Do verification search at high depths
               thisThread->nmpGuardV = true;
               Value v = search<NonPV>(pos, ss, beta-1, beta, depth-R, false);
               thisThread->nmpGuardV = false;

               if (v >= beta)
                   return nullValue;
           }
           }
       }

       probCutBeta = beta + 186 - 54 * improving;

       // Step 10. ProbCut (~10 Elo)
       // If we have a good enough capture and a reduced search returns a value
       // much above beta, we can (almost) safely prune the previous move.
       if (    depth > 4
           &&  abs(beta) < VALUE_MATE_IN_MAX_PLY
           // If we don't have a ttHit or our ttDepth is not greater our
           // reduced depth search, continue with the probcut.
           && (!ss->ttHit || ttDepth < depth - 3))
       {
           assert(probCutBeta < VALUE_INFINITE);
           MovePicker mp(pos, ttMove, probCutBeta - ss->staticEval, &captureHistory);

           while ((move = mp.next_move()) != MOVE_NONE)
               if (move != excludedMove)
               {
                   assert(pos.capture(move) || promotion_type(move) == QUEEN);
                   assert(depth >= 5);

                   ss->currentMove = move;
                   ss->continuationHistory = &thisThread->continuationHistory[ss->inCheck]
                                                                             [true]
                                                                             [pos.moved_piece(move)]
                                                                             [to_sq(move)];

                   pos.do_move(move, st);

                   // Perform a preliminary qsearch to verify that the move holds
                   value = -qsearch<NonPV>(pos, ss+1, -probCutBeta, -probCutBeta+1);

                   // If the qsearch held perform the regular search
                   if (value >= probCutBeta)
                       value = -search<NonPV>(pos, ss+1, -probCutBeta, -probCutBeta+1, depth - 4, !cutNode);

                   pos.undo_move(move);

                   if (value >= probCutBeta)
                   {
                       if (!excludedMove)
                           tte->save(posKey, value_to_tt(value, ss->ply), ss->ttPv,
                                     BOUND_LOWER, depth - 3, move, ss->staticEval);

                       return value;
                   }
               }

           Eval::NNUE::hint_common_parent_position(pos);
       }
    } // End early Pruning

    // Step 11. If the position is not in TT, decrease depth by 2 or 1 depending on node type (~3 Elo)
    if (   PvNode
        && depth >= 3
        && !gameCycle
        && !ttMove
        && (ss-1)->moveCount > 1)
        depth -= 2;

    } // In check search starts here

   // Step 12. A small Probcut idea, when we are in check (~4 Elo)
   probCutBeta = beta + 391;
   if (    ss->inCheck
        && !PvNode
        && depth >= 2
        && ttCapture
        && !gameCycle
        && !kingDanger
        && !(thisThread->nmpGuard && nullParity)
        && !(thisThread->nmpGuardV && nullParity)
        && (ttBound & BOUND_LOWER)
        && ttDepth >= depth - 3
        && ttValue >= probCutBeta
        && abs(ttValue) <= VALUE_KNOWN_WIN
        && abs(beta) <= VALUE_KNOWN_WIN)
        return probCutBeta;

    const PieceToHistory* contHist[] = { (ss-1)->continuationHistory, (ss-2)->continuationHistory,
                                          nullptr                   , (ss-4)->continuationHistory,
                                          nullptr                   , (ss-6)->continuationHistory };

    Move countermove = prevSq != SQ_NONE ? thisThread->counterMoves[pos.piece_on(prevSq)][prevSq] : MOVE_NONE;

    MovePicker mp(pos, ttMove, depth, &thisThread->mainHistory,
                                      &captureHistory,
                                      contHist,
                                      countermove,
                                      ss->killers);

    value = bestValue;
    moveCountPruning = singularQuietLMR = false;

    // Indicate PvNodes that will probably fail low if the node was searched
    // at a depth equal or greater than the current depth, and the result of this search was a fail low.
    bool likelyFailLow =    PvNode
                         && ttMove
                         && (ttBound & BOUND_UPPER)
                         && ttDepth >= depth;

    bool lmPrunable = (  !ourMove
                       || ss->ply > 6
                       || (ss-1)->moveCount > 1
                       || (ss-3)->moveCount > 1
                       || (ss-5)->moveCount > 1);

    int lmrAdjustment =   ttCapture
                        + 2 * cutNode
                        + ((ss+1)->cutoffCnt > 3)
                        - 2 * (ss->ttPv && !likelyFailLow)
                        - ((ss-1)->moveCount > 7)
                        - 2 * PvNode;

    bool allowLMR =     depth > 1
                    && !gameCycle
                    && (!PvNode || ss->ply > 1);

    bool doSingular =    !rootNode
                      && !excludedMove // Avoid recursive singular search
                      &&  ttValue != VALUE_NONE
                      && (ttBound & BOUND_LOWER)
                      &&  alpha > VALUE_MATED_IN_MAX_PLY + MAX_PLY
                      &&  ttValue > -VALUE_KNOWN_WIN / 2
                      &&  ttDepth >= depth - 3
                      &&  depth >= 4 - (thisThread->completedDepth > 22) + 2 * (PvNode && tte->is_pv());

    bool doLMP =    !PvNode
                 && (lmPrunable || ss->ply > 2)
                 &&  pos.non_pawn_material(us);

    // Step 13. Loop through all pseudo-legal moves until no moves remain
    // or a beta cutoff occurs.
    while ((move = mp.next_move(moveCountPruning)) != MOVE_NONE)
    {
      assert(is_ok(move));

      if (move == excludedMove)
          continue;

      // At root obey the "searchmoves" option and skip moves not listed in Root
      // Move List. As a consequence any illegal move is also skipped. In MultiPV
      // mode we also skip PV moves which have been already searched and those
      // of lower "TB rank" if we are in a TB root position.
      if (rootNode && !std::count(thisThread->rootMoves.begin() + thisThread->pvIdx,
                                  thisThread->rootMoves.begin() + thisThread->pvLast, move))
          continue;

      ss->moveCount = ++moveCount;

      if (rootNode && thisThread == Threads.main() && Time.elapsed() > 3000)
          sync_cout << "info depth " << depth
                    << " currmove " << UCI::move(move, pos.is_chess960())
                    << " currmovenumber " << moveCount + thisThread->pvIdx << sync_endl;
      if (PvNode)
          (ss+1)->pv = nullptr;

      extension = 0;
      capture = pos.capture_stage(move);
      movedPiece = pos.moved_piece(move);
      givesCheck = pos.gives_check(move);
      isMate = false;

      if (givesCheck)
      {
          pos.do_move(move, st, givesCheck);
          isMate = MoveList<LEGAL>(pos).size() == 0;
          pos.undo_move(move);
      }

      if (isMate)
      {
          ss->currentMove = move;
          ss->continuationHistory = &thisThread->continuationHistory[ss->inCheck]
                                                                    [capture]
                                                                    [movedPiece]
                                                                    [to_sq(move)];
          value = mate_in(ss->ply+1);

          if (PvNode && (moveCount == 1 || (value > alpha && (rootNode || value < beta))))
          {
              (ss+1)->pv = pv;
              (ss+1)->pv[0] = MOVE_NONE;
          }
      }
      else
      {
      // If we already have a mate in 1 from the current position and the current
      // move isn't a mate in 1, continue as there is no point to searching it.
      if (bestValue >= mate_in(ss->ply+1))
          continue;

      // Calculate new depth for this move
      newDepth = depth - 1;
      Value delta = beta - alpha;
      Depth r = reduction(improving, depth, moveCount, delta, thisThread->rootDelta);

      // Step 14. Pruning at shallow depth (~120 Elo). Depth conditions are important for mate finding.
      if (   doLMP
          && (bestValue < VALUE_MATE_IN_MAX_PLY || !ourMove)
          && bestValue > VALUE_MATED_IN_MAX_PLY)
      {
          // Skip quiet moves if movecount exceeds our FutilityMoveCount threshold (~8 Elo)
          moveCountPruning = moveCount >= futility_move_count(improving, depth);

          if (lmPrunable)
          {
          // Reduced depth of the next LMR search
          int lmrDepth = std::max(newDepth - r, 0);

          if (   capture
              || givesCheck)
          {
              // Futility pruning for captures (~2 Elo)
              if (   !givesCheck
                  //&& !PvNode
                  &&  lmrDepth < 6 // was 3
                  && !ss->inCheck
                  && ss->staticEval + 182 + 230 * lmrDepth + PieceValue[EG][pos.piece_on(to_sq(move))]
                   + captureHistory[movedPiece][to_sq(move)][type_of(pos.piece_on(to_sq(move)))] / 7 < alpha)
                  continue;

              Bitboard occupied;
              // SEE based pruning (~11 Elo)
              if (!pos.see_ge(move, occupied, Value(-206) * depth))
              {
                  if (depth < 2 - capture)
                      continue;
                  // Don't prune the move if opp. King/Queen/Rook is attacked by a slider after the exchanges.
                  // Since in see_ge we don't update occupied when the king recaptures, we also don't prune the
                  // move when the opp. King gets a discovered slider attack DURING the exchanges.
                  Bitboard leftEnemies = pos.pieces(~us, ROOK, QUEEN, KING) & occupied;
                  Bitboard attacks = 0;
                  occupied |= to_sq(move);
                  while (leftEnemies && !attacks)
                  {
                      Square sq = pop_lsb(leftEnemies);
                      attacks = pos.attackers_to(sq, occupied) & pos.pieces(us) & occupied;
                      // Exclude Queen/Rook(s) which were already threatened before SEE
                      if (attacks && sq != pos.square<KING>(~us) && (pos.attackers_to(sq, pos.pieces()) & pos.pieces(us)))
                          attacks = 0;
                  }
                  if (!attacks)
                      continue;
              }
          }
          else
          {
              int history =   (*contHist[0])[movedPiece][to_sq(move)]
                            + (*contHist[1])[movedPiece][to_sq(move)]
                            + (*contHist[3])[movedPiece][to_sq(move)];

              // Continuation history based pruning (~2 Elo)
              if (   lmrDepth < 5
                  && history < -4405 * (depth - 1))
                  continue;

              history += 2 * thisThread->mainHistory[us][from_to(move)];

              lmrDepth += history / 7278;
              lmrDepth = std::max(lmrDepth, -2);

              // Futility pruning: parent node (~13 Elo)
              if (   !ss->inCheck
                  && lmrDepth < 13 // was 8
                  && history < 20500 - 3875 * (depth - 1)
                  && ss->staticEval + 103 + 138 * lmrDepth <= alpha)
                  continue;

              lmrDepth = std::max(lmrDepth, 0);

              // Prune moves with negative SEE (~4 Elo)
              if (!pos.see_ge(move, Value(-24 * lmrDepth * lmrDepth - 16 * lmrDepth)))
                  continue;
          }
          }
      }

      // Step 15. Extensions (~100 Elo)
      // Singular extension search (~94 Elo). If all moves but one fail low on a
      // search of (alpha-s, beta-s), and just one fails high on (alpha, beta),
      // then that move is singular and should be extended. To verify this we do
      // a reduced search on all the other moves but the ttMove and if the
      // result is lower than ttValue minus a margin, then we will extend the ttMove.
      if (    doSingular
          &&  move == ttMove)
      {
          Value singularBeta = std::max(ttValue - (3 + 2 * (ss->ttPv && !PvNode)) * depth / 2, VALUE_MATED_IN_MAX_PLY);
          Depth singularDepth = (depth - 1) / 2;

          ss->excludedMove = move;
          // the search with excludedMove will update ss->staticEval
          value = search<NonPV>(pos, ss, singularBeta - 1, singularBeta, singularDepth, cutNode);
          ss->excludedMove = MOVE_NONE;

          if (value < singularBeta)
          {
              singularQuietLMR = !ttCapture;
              // Avoid search explosion by limiting the number of double extensions
              if (  !PvNode
                  && value < singularBeta - 25
                  && ss->doubleExtensions < 4)
              {
                  extension = 2;
                  depth += depth < 12;
              }
              else
                  extension = 1;
          }

          // Multi-cut pruning
          // Our ttMove is assumed to fail high, and now we failed high also on a reduced
          // search without the ttMove. So we assume this expected Cut-node is not singular,
          // that multiple moves fail high, and we can prune the whole subtree by returning
          // a soft bound.
          else if (!PvNode)
          {
            if (ttValue >= beta)
                return ttValue; // beta safer?

            // If the eval of ttMove is less than alpha and value, we reduce it (negative extension)
            else if (!gameCycle && alpha < VALUE_MATE_IN_MAX_PLY - MAX_PLY)
                     extension = -1;
          }
      }

      // Check extensions (~1 Elo)
      if (   extension < 1
          && givesCheck
          && depth > 9
          && abs(ss->staticEval) > 78)
          extension = 1;

      // Add extension to new depth
      newDepth += extension;
      ss->doubleExtensions = (ss-1)->doubleExtensions + (extension == 2);

      // Speculative prefetch as early as possible
      prefetch(TT.first_entry(pos.key_after(move)));

      // Update the current move (this must be done after singular extension search)
      ss->currentMove = move;
      ss->continuationHistory = &thisThread->continuationHistory[ss->inCheck]
                                                                [capture]
                                                                [movedPiece]
                                                                [to_sq(move)];

      // Step 16. Make the move
      pos.do_move(move, st, givesCheck);

<<<<<<< HEAD
      bool lateKingDanger = (rootDepth > 10 && ourMove && ss->ply < 7 && pos.king_danger());
=======
      // Decrease reduction if position is or has been on the PV
      // and node is not likely to fail low. (~3 Elo)
      if (   ss->ttPv
          && !likelyFailLow)
          r -= 2;

      // Decrease reduction if opponent's move count is high (~1 Elo)
      if ((ss-1)->moveCount > 7)
          r--;

      // Increase reduction for cut nodes (~3 Elo)
      if (cutNode)
          r += 2;

      // Increase reduction if ttMove is a capture (~3 Elo)
      if (ttCapture)
          r++;

      // Decrease reduction for PvNodes based on depth (~2 Elo)
      if (PvNode)
          r -= 1 + 12 / (3 + depth);

      // Decrease reduction if ttMove has been singularly extended (~1 Elo)
      if (singularQuietLMR)
          r--;

      // Increase reduction if next ply has a lot of fail high (~5 Elo)
      if ((ss+1)->cutoffCnt > 3)
          r++;
>>>>>>> acb0d204

      ss->statScore =  2 * thisThread->mainHistory[us][from_to(move)]
                         + (*contHist[0])[movedPiece][to_sq(move)]
                         + (*contHist[1])[movedPiece][to_sq(move)]
                         + (*contHist[3])[movedPiece][to_sq(move)]
                         - 4082;

      r =         r
                + lmrAdjustment
                - singularQuietLMR
                - ss->statScore / (11079 + 4626 * (depth > 6 && depth < 19))
                - (move == ss->killers[0] && (*contHist[0])[movedPiece][to_sq(move)] >= 3722);

      // Step 17. Late moves reduction / extension (LMR, ~117 Elo)
      // We use various heuristics for the sons of a node after the first son has
      // been searched. In general we would like to reduce them, but there are many
      // cases where we extend a son if it has good chances to be "interesting".
      if (    allowLMR
          && !lateKingDanger
          &&  moveCount > 1
          && (!capture || (cutNode && (ss-1)->moveCount > 1)))
      {
          // In general we want to cap the LMR depth search at newDepth, but when
          // reduction is negative, we allow this move a limited search extension
          // beyond the first move depth. This may lead to hidden double extensions.
          Depth d = std::clamp(newDepth - r, 1, newDepth + 1);

          value = -search<NonPV>(pos, ss+1, -(alpha+1), -alpha, d, true);

          // Do full depth search when reduced LMR search fails high
          if (value > alpha && d < newDepth)
          {
              // Adjust full depth search based on LMR results - if result
              // was good enough search deeper, if it was bad enough search shallower
              const bool doDeeperSearch = value > (alpha + 58 + 12 * (newDepth - d));
              const bool doEvenDeeperSearch = value > alpha + 588 && ss->doubleExtensions <= 5;
              const bool doShallowerSearch = value < bestValue + newDepth;

              ss->doubleExtensions = ss->doubleExtensions + doEvenDeeperSearch;

              newDepth += doDeeperSearch - doShallowerSearch + doEvenDeeperSearch;

              if (newDepth > d)
                  value = -search<NonPV>(pos, ss+1, -(alpha+1), -alpha, newDepth, !cutNode);

              int bonus = value <= alpha ? -stat_bonus(newDepth)
                        : value >= beta  ?  stat_bonus(newDepth)
                                         :  0;

              update_continuation_histories(ss, movedPiece, to_sq(move), bonus);
          }
      }

      // Step 18. Full depth search when LMR is skipped. If expected reduction is high, reduce its depth by 1.
      else if (!PvNode || moveCount > 1)
      {
          // Increase reduction for cut nodes and not ttMove (~1 Elo)
          if (!ttMove && cutNode)
              r += 2;

          value = -search<NonPV>(pos, ss+1, -(alpha+1), -alpha, newDepth - (r > 4), !cutNode);
      }

      // For PV nodes only, do a full PV search on the first move or after a fail
      // high (in the latter case search only if value < beta), otherwise let the
      // parent node fail low with value <= alpha and try another move.
      if (PvNode && (moveCount == 1 || (value > alpha && (rootNode || value < beta))))
      {
          (ss+1)->pv = pv;
          (ss+1)->pv[0] = MOVE_NONE;

          if (gameCycle && (ss-1)->moveCount < 2)
              newDepth += 2;

          value = -search<PV>(pos, ss+1, -beta, -alpha, newDepth, false);
      }

      // Step 19. Undo move
      pos.undo_move(move);
      }

      assert(value > -VALUE_INFINITE && value < VALUE_INFINITE);

      // Step 20. Check for a new best move
      // Finished searching the move. If a stop occurred, the return value of
      // the search cannot be trusted, and we return immediately without
      // updating best move, PV and TT.
      if (Threads.stop.load(std::memory_order_relaxed))
          return VALUE_ZERO;

      if (rootNode)
      {
          RootMove& rm = *std::find(thisThread->rootMoves.begin(),
                                    thisThread->rootMoves.end(), move);

          if (abs(value) < VALUE_TB_WIN - 7 * TraditionalPawnValue)
              rm.averageScore = rm.averageScore != -VALUE_INFINITE ? (2 * value + rm.averageScore) / 3 : value;
          else
              rm.averageScore = value;

          // PV move or new best move?
          if (moveCount == 1 || value > alpha)
          {
              rm.score =  rm.uciScore = value;
              rm.selDepth = thisThread->selDepth;
              rm.scoreLowerbound = rm.scoreUpperbound = false;

              if (value >= beta)
              {
                  rm.scoreLowerbound = true;
                  rm.uciScore = beta;
              }
              else if (value <= alpha)
              {
                  rm.scoreUpperbound = true;
                  rm.uciScore = alpha;
              }

              rm.pv.resize(1);

              assert((ss+1)->pv);

              for (Move* m = (ss+1)->pv; *m != MOVE_NONE; ++m)
                  rm.pv.push_back(*m);

              // We record how often the best move has been changed in each iteration.
              // This information is used for time management. In MultiPV mode,
              // we must take care to only do this for the first PV line.
              if (   moveCount > 1
                  && !thisThread->pvIdx)
                  ++thisThread->bestMoveChanges;
          }
          else
              // All other moves but the PV are set to the lowest value: this
              // is not a problem when sorting because the sort is stable and the
              // move position in the list is preserved - just the PV is pushed up.
              rm.score = -VALUE_INFINITE;
      }

      if (value > bestValue)
      {
          bestValue = value;

          if (value > alpha)
          {
              bestMove = move;

              if (PvNode && !rootNode) // Update pv even in fail-high case
                  update_pv(ss->pv, move, (ss+1)->pv);

              if (PvNode && value < beta) // Update alpha! Always alpha < beta
              {
                  // Reduce other moves if we have found at least one score improvement (~1 Elo)
                  if (   depth > 1
<<<<<<< HEAD
                      && depth < 6
                      && !gameCycle
                      && beta  <  VALUE_KNOWN_WIN
                      && alpha > -VALUE_KNOWN_WIN)
=======
                      && (   (improving && complexity > 971)
                          || value < (5 * alpha + 75 * beta) / 87
                          || depth < 6)
                      && beta  <  12535
                      && value > -12535)
>>>>>>> acb0d204
                      depth -= 1;

                  assert(depth > 0);
                  alpha = value;
              }
              else
              {
                  ss->cutoffCnt++;
                  assert(value >= beta); // Fail high
                  break;
              }
          }
      }


      // If the move is worse than some previously searched move, remember it to update its stats later
      if (move != bestMove)
      {
          if (capture && captureCount < 32)
              capturesSearched[captureCount++] = move;

          else if (!capture && quietCount < 64)
              quietsSearched[quietCount++] = move;
      }
    }

    // The following condition would detect a stop only after move loop has been
    // completed. But in this case bestValue is valid because we have fully
    // searched our subtree, and we can anyhow save the result in TT.
    /*
       if (Threads.stop)
        return VALUE_DRAW;
    */

    // Step 21. Check for mate and stalemate
    // All legal moves have been searched and if there are no legal moves, it
    // must be a mate or a stalemate. If we are in a singular extension search then
    // return a fail low score.

    assert(moveCount || !ss->inCheck || excludedMove || !MoveList<LEGAL>(pos).size());

    if (!moveCount)
        bestValue = excludedMove ? alpha :
                    ss->inCheck  ? mated_in(ss->ply)
                                 : VALUE_DRAW;

    // If there is a move which produces search value greater than alpha we update stats of searched moves
    else if (bestMove)
        update_all_stats(pos, ss, bestMove, bestValue, beta, prevSq,
                         quietsSearched, quietCount, capturesSearched, captureCount, depth);

    // Bonus for prior countermove that caused the fail low
    else if (!priorCapture && prevSq != SQ_NONE)
    {
        int bonus = (depth > 5) + (PvNode || cutNode) + (bestValue < alpha - 97 * depth) + ((ss-1)->moveCount > 10);
        update_continuation_histories(ss-1, pos.piece_on(prevSq), prevSq, stat_bonus(depth) * bonus);
    }

    // If no good move is found and the previous position was ttPv, then the previous
    // opponent move is probably good and the new position is added to the search tree. (~7 Elo)
    if (bestValue <= alpha)
        ss->ttPv = ss->ttPv || ((ss-1)->ttPv && depth > 3);

    // Write gathered information in transposition table
    if (!excludedMove && !(rootNode && thisThread->pvIdx))
        tte->save(posKey, value_to_tt(bestValue, ss->ply), ss->ttPv,
                  bestValue >= beta ? BOUND_LOWER :
                  PvNode && bestMove ? BOUND_EXACT : BOUND_UPPER,
                  depth, bestMove, ss->staticEval);

    assert(bestValue > -VALUE_INFINITE && bestValue < VALUE_INFINITE);

    return bestValue;
  }


  // qsearch() is the quiescence search function, which is called by the main search
  // function with zero depth, or recursively with further decreasing depth per call.
  // (~155 Elo)
  template <NodeType nodeType>
  Value qsearch(Position& pos, Stack* ss, Value alpha, Value beta, Depth depth) {

    static_assert(nodeType != Root);
    constexpr bool PvNode = nodeType == PV;

    assert(alpha >= -VALUE_INFINITE && alpha < beta && beta <= VALUE_INFINITE);
    assert(PvNode || (alpha == beta - 1));
    assert(depth <= 0);

    Move pv[MAX_PLY+1];
    StateInfo st;
    ASSERT_ALIGNED(&st, Eval::NNUE::CacheLineSize);

    TTEntry* tte;
    Key posKey;
    Move ttMove, move, bestMove;
    Depth ttDepth;
    Bound ttBound;
    Value bestValue, value, ttValue, futilityValue, futilityBase;
    bool pvHit, givesCheck, capture, gameCycle;
    int moveCount;

    // Step 1. Initialize node
    if (PvNode)
    {
        (ss+1)->pv = pv;
        ss->pv[0] = MOVE_NONE;
    }

    Thread* thisThread = pos.this_thread();
    bestMove = MOVE_NONE;
    ss->inCheck = pos.checkers();
    moveCount = 0;
    gameCycle = false;

    thisThread->nodes++;

    if (pos.has_game_cycle(ss->ply))
    {
       if (VALUE_DRAW >= beta)
           return VALUE_DRAW;

       alpha = std::max(alpha, VALUE_DRAW);
       gameCycle = true;
    }

    if (pos.is_draw(ss->ply))
        return VALUE_DRAW;

    // Step 2. Check for an immediate draw or maximum ply reached
    if (ss->ply >= MAX_PLY)
        return !ss->inCheck ? evaluate(pos) : VALUE_DRAW;

    if (alpha >= mate_in(ss->ply+1))
        return mate_in(ss->ply+1);

    assert(0 <= ss->ply && ss->ply < MAX_PLY);

    // Decide whether or not to include checks: this fixes also the type of
    // TT entry depth that we are going to use. Note that in qsearch we use
    // only two types of depth in TT: DEPTH_QS_CHECKS or DEPTH_QS_NO_CHECKS.
    ttDepth = ss->inCheck || depth >= DEPTH_QS_CHECKS ? DEPTH_QS_CHECKS
                                                      : DEPTH_QS_NO_CHECKS;

    // Step 3. Transposition table lookup
    posKey = pos.key();
    tte = TT.probe(posKey, ss->ttHit);
    ttValue = ss->ttHit ? value_from_tt(tte->value(), ss->ply, pos.rule50_count()) : VALUE_NONE;
    ttBound = tte->bound();
    ttMove = ss->ttHit ? tte->move() : MOVE_NONE;
    pvHit = ss->ttHit && tte->is_pv();

    // At non-PV nodes we check for an early TT cutoff
    if (  !PvNode
        && ss->ttHit
        && !gameCycle
        && ((ss->ply & 1) || beta < VALUE_MATE_IN_MAX_PLY)
        && tte->depth() >= ttDepth
        && ttValue != VALUE_NONE // Only in case of TT access race
        && (ttValue != VALUE_DRAW || VALUE_DRAW >= beta)
        && (tte->bound() & (ttValue >= beta ? BOUND_LOWER : BOUND_UPPER)))
        return ttValue;

    // Step 4. Static evaluation of the position
    if (ss->inCheck)
    {
        ss->staticEval = VALUE_NONE;
        bestValue = futilityBase = -VALUE_INFINITE;
    }
    else
    {
        if (ss->ttHit)
        {
            // Never assume anything about values stored in TT
            if ((ss->staticEval = bestValue = tte->eval()) == VALUE_NONE)
                ss->staticEval = bestValue = evaluate(pos);

            // ttValue can be used as a better position evaluation (~13 Elo)
            if (    ttValue != VALUE_NONE
                && (ttMove != MOVE_NONE || ttValue <= bestValue)
                && (ttBound & (ttValue > bestValue ? BOUND_LOWER : BOUND_UPPER)))
                bestValue = ttValue;
        }
        else
            // In case of null move search use previous static eval with a different sign
            ss->staticEval = bestValue =
            (ss-1)->currentMove != MOVE_NULL ? evaluate(pos)
                                             : -(ss-1)->staticEval;

        // Stand pat. Return immediately if static value is at least beta
        if (bestValue >= beta)
        {
            // Save gathered info in transposition table
            if (!ss->ttHit)
                tte->save(posKey, value_to_tt(bestValue, ss->ply), false, BOUND_LOWER,
                          DEPTH_NONE, MOVE_NONE, ss->staticEval);

            return bestValue;
        }

        if (PvNode && bestValue > alpha)
            alpha = bestValue;

        futilityBase = bestValue + 168;
    }

    const PieceToHistory* contHist[] = { (ss-1)->continuationHistory, (ss-2)->continuationHistory,
                                          nullptr                   , (ss-4)->continuationHistory,
                                          nullptr                   , (ss-6)->continuationHistory };

    // Initialize a MovePicker object for the current position, and prepare
    // to search the moves. Because the depth is <= 0 here, only captures,
    // queen promotions, and other checks (only if depth >= DEPTH_QS_CHECKS)
    // will be generated.
    Square prevSq = (ss-1)->currentMove != MOVE_NULL ? to_sq((ss-1)->currentMove) : SQ_NONE;
    MovePicker mp(pos, ttMove, depth, &thisThread->mainHistory,
                                      &thisThread->captureHistory,
                                      contHist,
                                      prevSq);

    int quietCheckEvasions = 0;

    // Step 5. Loop through all pseudo-legal moves until no moves remain
    // or a beta cutoff occurs.
    while ((move = mp.next_move()) != MOVE_NONE)
    {
      assert(is_ok(move));

      givesCheck = pos.gives_check(move);
      capture = pos.capture_stage(move);

      moveCount++;

      if (bestValue > VALUE_MATED_IN_MAX_PLY)
      {
         // Futility pruning and moveCount pruning (~10 Elo)
         if (   !givesCheck
             &&  to_sq(move) != prevSq
             &&  futilityBase > -VALUE_KNOWN_WIN
             &&  type_of(move) != PROMOTION)
         {
             if (moveCount > 2 + PvNode)
                 continue;

             futilityValue = futilityBase + PieceValue[EG][pos.piece_on(to_sq(move))];

             if (futilityValue <= alpha)
             {
                 bestValue = std::max(bestValue, futilityValue);
                 continue;
             }

             if (futilityBase <= alpha && !pos.see_ge(move, VALUE_ZERO + 1))
             {
                 bestValue = std::max(bestValue, futilityBase);
                 continue;
             }
         }

         // We prune after 2nd quiet check evasion where being 'in check' is implicitly checked through the counter
         // and being a 'quiet' apart from being a tt move is assumed after an increment because captures are pushed ahead.
         if (quietCheckEvasions > 1)
             break;

         // Continuation history based pruning (~3 Elo)
         if (   !capture
             && !PvNode
             && (*contHist[0])[pos.moved_piece(move)][to_sq(move)] < 0
             && (*contHist[1])[pos.moved_piece(move)][to_sq(move)] < 0)
            continue;

         // Do not search moves with bad enough SEE values (~5 Elo)
         if (!pos.see_ge(move, Value(-110)))
             continue;
      }

      // Speculative prefetch as early as possible
      prefetch(TT.first_entry(pos.key_after(move)));

      // Update the current move
      ss->currentMove = move;
      ss->continuationHistory = &thisThread->continuationHistory[ss->inCheck]
                                                                [capture]
                                                                [pos.moved_piece(move)]
                                                                [to_sq(move)];

      quietCheckEvasions += !capture && ss->inCheck;

      // Step 7. Make and search the move
      pos.do_move(move, st, givesCheck);
      value = -qsearch<nodeType>(pos, ss+1, -beta, -alpha, depth - 1);
      pos.undo_move(move);

      assert(value > -VALUE_INFINITE && value < VALUE_INFINITE);

      // Step 8. Check for a new best move
      if (value > bestValue)
      {
          bestValue = value;

          if (value > alpha)
          {
              bestMove = move;

              if (PvNode) // Update pv even in fail-high case
                  update_pv(ss->pv, move, (ss+1)->pv);

              if (PvNode && value < beta) // Update alpha here!
                  alpha = value;
              else
                  break; // Fail high
          }
       }
    }

    // Step 9. Check for mate
    // All legal moves have been searched. A special case: if we're in check
    // and no legal moves were found, it is checkmate.
    if (ss->inCheck && bestValue == -VALUE_INFINITE)
    {
        assert(!MoveList<LEGAL>(pos).size());

        return mated_in(ss->ply); // Plies to mate from the root
    }

    // Save gathered info in transposition table
    tte->save(posKey, value_to_tt(bestValue, ss->ply), pvHit,
              bestValue >= beta ? BOUND_LOWER : BOUND_UPPER,
              ttDepth, bestMove, ss->staticEval);

    assert(bestValue > -VALUE_INFINITE && bestValue < VALUE_INFINITE);

    return bestValue;
  }


  // value_to_tt() adjusts a mate or TB score from "plies to mate from the root" to
  // "plies to mate from the current position". Standard scores are unchanged.
  // The function is called before storing a value in the transposition table.

  Value value_to_tt(Value v, int ply) {

    assert(v != VALUE_NONE);

    return  v > VALUE_MATE_IN_MAX_PLY  ? v + ply
          : v < VALUE_MATED_IN_MAX_PLY ? v - ply : v;
  }


  // value_from_tt() is the inverse of value_to_tt(): it adjusts a mate or TB score
  // from the transposition table (which refers to the plies to mate/be mated from
  // current position) to "plies to mate/be mated (TB win/loss) from the root". However,
  // for mate scores, to avoid potentially false mate scores related to the 50 moves rule
  // and the graph history interaction, we return an optimal TB score instead.

  Value value_from_tt(Value v, int ply, int r50c) {

    /*return  v == VALUE_NONE             ? VALUE_NONE
          : v >= VALUE_MATE_IN_MAX_PLY  ? v - ply
          : v <= VALUE_MATED_IN_MAX_PLY ? v + ply : v; */

    if (v == VALUE_NONE)
        return VALUE_NONE;

    if (v > VALUE_MATE_IN_MAX_PLY)  // TB win or better
    {
        if (VALUE_MATE - v > 99 - r50c)
            return VALUE_MATE_IN_MAX_PLY; // do not return a potentially false mate score

        return v - ply;
    }

    if (v < VALUE_MATED_IN_MAX_PLY) // TB loss or worse
    {
        if (VALUE_MATE + v > 99 - r50c)
            return VALUE_MATED_IN_MAX_PLY; // do not return a potentially false mate score

        return v + ply;
    }

    return v;
  }


  // update_pv() adds current move and appends child pv[]

  void update_pv(Move* pv, Move move, const Move* childPv) {

    for (*pv++ = move; childPv && *childPv != MOVE_NONE; )
        *pv++ = *childPv++;
    *pv = MOVE_NONE;
  }


  // update_all_stats() updates stats at the end of search() when a bestMove is found

  void update_all_stats(const Position& pos, Stack* ss, Move bestMove, Value bestValue, Value beta, Square prevSq,
                        Move* quietsSearched, int quietCount, Move* capturesSearched, int captureCount, Depth depth) {

    Color us = pos.side_to_move();
    Thread* thisThread = pos.this_thread();
    CapturePieceToHistory& captureHistory = thisThread->captureHistory;
    Piece moved_piece = pos.moved_piece(bestMove);
    PieceType captured;

    int bonus1 = stat_bonus(depth + 1);

    if (!pos.capture_stage(bestMove))
    {
        int bonus2 = bestValue > beta + 153 ? bonus1               // larger bonus
                                            : stat_bonus(depth);   // smaller bonus

        // Increase stats for the best move in case it was a quiet move
        update_quiet_stats(pos, ss, bestMove, bonus2);

        // Decrease stats for all non-best quiet moves
        for (int i = 0; i < quietCount; ++i)
        {
            thisThread->mainHistory[us][from_to(quietsSearched[i])] << -bonus2;
            update_continuation_histories(ss, pos.moved_piece(quietsSearched[i]), to_sq(quietsSearched[i]), -bonus2);
        }
    }
    else
    {
        // Increase stats for the best move in case it was a capture move
        captured = type_of(pos.piece_on(to_sq(bestMove)));
        captureHistory[moved_piece][to_sq(bestMove)][captured] << bonus1;
    }

    // Extra penalty for a quiet early move that was not a TT move or
    // main killer move in previous ply when it gets refuted.
    if (   prevSq != SQ_NONE
        && ((ss-1)->moveCount == 1 + (ss-1)->ttHit || ((ss-1)->currentMove == (ss-1)->killers[0]))
        && !pos.captured_piece())
            update_continuation_histories(ss-1, pos.piece_on(prevSq), prevSq, -bonus1);

    // Decrease stats for all non-best capture moves
    for (int i = 0; i < captureCount; ++i)
    {
        moved_piece = pos.moved_piece(capturesSearched[i]);
        captured = type_of(pos.piece_on(to_sq(capturesSearched[i])));
        captureHistory[moved_piece][to_sq(capturesSearched[i])][captured] << -bonus1;
    }
  }


  // update_continuation_histories() updates histories of the move pairs formed
  // by moves at ply -1, -2, -4, and -6 with current move.

  void update_continuation_histories(Stack* ss, Piece pc, Square to, int bonus) {

    for (int i : {1, 2, 4, 6})
    {
        // Only update first 2 continuation histories if we are in check
        if (ss->inCheck && i > 2)
            break;
        if (is_ok((ss-i)->currentMove))
            (*(ss-i)->continuationHistory)[pc][to] << bonus;
    }
  }


  // update_quiet_stats() updates move sorting heuristics

  void update_quiet_stats(const Position& pos, Stack* ss, Move move, int bonus) {

    // Update killers
    if (ss->killers[0] != move)
    {
        ss->killers[1] = ss->killers[0];
        ss->killers[0] = move;
    }

    Color us = pos.side_to_move();
    Thread* thisThread = pos.this_thread();
    thisThread->mainHistory[us][from_to(move)] << bonus;
    update_continuation_histories(ss, pos.moved_piece(move), to_sq(move), bonus);

    // Update countermove history
    if (is_ok((ss-1)->currentMove))
    {
        Square prevSq = to_sq((ss-1)->currentMove);
        thisThread->counterMoves[pos.piece_on(prevSq)][prevSq] = move;
    }
  }

} // namespace


/// MainThread::check_time() is used to print debug info and, more importantly,
/// to detect when we are out of available time and thus stop the search.

void MainThread::check_time() {

  if (--callsCnt > 0)
      return;

  // When using nodes, ensure checking rate is not lower than 0.1% of nodes
  callsCnt = Limits.nodes ? std::min(1024, int(Limits.nodes / 1024)) : 1024;

  static TimePoint lastInfoTime = now();

  TimePoint elapsed = Time.elapsed();
  TimePoint tick = Limits.startTime + elapsed;

  if (tick - lastInfoTime >= 1000)
  {
      lastInfoTime = tick;
      dbg_print();
  }

  // We should not stop pondering until told so by the GUI
  if (ponder)
      return;

  if (   (Limits.use_time_management() && (elapsed > Time.maximum() - 10 || stopOnPonderhit))
      || (Limits.movetime && elapsed >= Limits.movetime)
      || (Limits.nodes && Threads.nodes_searched() >= (uint64_t)Limits.nodes))
      Threads.stop = true;
}


/// UCI::pv() formats PV information according to the UCI protocol. UCI requires
/// that all (if any) unsearched PV lines are sent using a previous search score.

string UCI::pv(const Position& pos, Depth depth) {

  std::stringstream ss;
  TimePoint elapsed = Time.elapsed() + 1;
  const RootMoves& rootMoves = pos.this_thread()->rootMoves;
  size_t pvIdx = pos.this_thread()->pvIdx;
  size_t multiPV = std::min((size_t)Options["MultiPV"], rootMoves.size());
  uint64_t nodesSearched = Threads.nodes_searched();
  uint64_t tbHits = Threads.tb_hits() + (TB::RootInTB ? rootMoves.size() : 0);

  for (size_t i = 0; i < multiPV; ++i)
  {
      bool updated = rootMoves[i].score != -VALUE_INFINITE;

      if (depth == 1 && !updated && i > 0)
          continue;

      Depth d = updated ? depth : std::max(1, depth - 1);
      Value v = updated ? rootMoves[i].uciScore : rootMoves[i].previousScore;
      Value v2 = rootMoves[i].previousScore;

      if (v == -VALUE_INFINITE)
          v = VALUE_ZERO;

      bool tb = TB::RootInTB && abs(v) < VALUE_TB_WIN - 6 * TraditionalPawnValue;

      v = tb ? rootMoves[i].tbScore : v;

      if (ss.rdbuf()->in_avail()) // Not at first line
          ss << "\n";

      ss << "info"
         << " depth "    << d
         << " seldepth " << rootMoves[i].selDepth
         << " multipv "  << i + 1
         << " score "    << UCI::value(v, v2);

      if (Options["UCI_ShowWDL"])
          ss << UCI::wdl(v, pos.game_ply());

      if (i == pvIdx && !tb && updated) // tablebase- and previous-scores are exact
         ss << (rootMoves[i].scoreLowerbound ? " lowerbound" : (rootMoves[i].scoreUpperbound ? " upperbound" : ""));

      ss << " nodes "    << nodesSearched
         << " nps "      << nodesSearched * 1000 / elapsed
         << " hashfull " << TT.hashfull()
         << " tbhits "   << tbHits
         << " time "     << elapsed
         << " pv";

      for (Move m : rootMoves[i].pv)
          ss << " " << UCI::move(m, pos.is_chess960());
  }

  return ss.str();
}


/// RootMove::extract_ponder_from_tt() is called in case we have no ponder move
/// before exiting the search, for instance, in case we stop the search during a
/// fail high at root. We try hard to have a ponder move to return to the GUI,
/// otherwise in case of 'ponder on' we have nothing to think on.

bool RootMove::extract_ponder_from_tt(Position& pos) {

    StateInfo st;
    ASSERT_ALIGNED(&st, Eval::NNUE::CacheLineSize);

    bool ttHit;

    assert(pv.size() == 1);

    if (pv[0] == MOVE_NONE)
        return false;

    pos.do_move(pv[0], st);
    TTEntry* tte = TT.probe(pos.key(), ttHit);

    if (ttHit)
    {
        Move m = tte->move(); // Local copy to be SMP safe
        if (MoveList<LEGAL>(pos).contains(m))
            pv.push_back(m);
    }

    pos.undo_move(pv[0]);
    return pv.size() > 1;
}

void Tablebases::rank_root_moves(Position& pos, Search::RootMoves& rootMoves) {

    RootInTB = false;
    UseRule50 = bool(Options["Syzygy50MoveRule"]);
    Cardinality = int(Options["SyzygyProbeLimit"]);

    if (Cardinality > MaxCardinality)
        Cardinality = MaxCardinality;

    if (Cardinality >= popcount(pos.pieces()) && !pos.can_castle(ANY_CASTLING))
    {
        // Rank moves using DTZ tables
        RootInTB = root_probe(pos, rootMoves);

        if (!RootInTB)
        {
            // DTZ tables are missing; try to rank moves using WDL tables
            RootInTB = root_probe_wdl(pos, rootMoves);
        }
    }

    if (RootInTB)
    {
        // Sort moves according to TB rank
        std::stable_sort(rootMoves.begin(), rootMoves.end(),
                  [](const RootMove &a, const RootMove &b) { return a.tbRank > b.tbRank; } );
    }
    else
    {
        // Clean up if root_probe() and root_probe_wdl() have failed
        for (auto& m : rootMoves)
            m.tbRank = 0;
    }
}

} // namespace Stockfish<|MERGE_RESOLUTION|>--- conflicted
+++ resolved
@@ -715,151 +715,22 @@
                   :                                    156;
     improving = improvement > 0;
 
-<<<<<<< HEAD
     // Begin early pruning.
     if (   !PvNode
         && (ourMove || !excludedMove)
         && !thisThread->nmpGuardV
         &&  abs(eval) < 2 * VALUE_KNOWN_WIN)
-=======
-    // Step 7. Razoring (~1 Elo).
-    // If eval is really low check with qsearch if it can exceed alpha, if it can't,
-    // return a fail low.
-    if (eval < alpha - 426 - 256 * depth * depth)
->>>>>>> acb0d204
     {
        // Step 7. Razoring.
        // If eval is really low check with qsearch if it can exceed alpha, if it can't,
        // return a fail low.
        if (  !ourMove
-           && eval < alpha - 426 - 252 * depth * depth)
+           && eval < alpha - 426 - 256 * depth * depth)
        {
         value = qsearch<NonPV>(pos, ss, alpha - 1, alpha);
         if (value < alpha)
             return value;
-<<<<<<< HEAD
        }
-=======
-    }
-
-    // Step 8. Futility pruning: child node (~40 Elo).
-    // The depth condition is important for mate finding.
-    if (   !ss->ttPv
-        &&  depth < 9
-        &&  eval - futility_margin(depth, improving) - (ss-1)->statScore / 280 >= beta
-        &&  eval >= beta
-        &&  eval < 25128) // larger than VALUE_KNOWN_WIN, but smaller than TB wins
-        return eval;
-
-    // Step 9. Null move search with verification search (~35 Elo)
-    if (   !PvNode
-        && (ss-1)->currentMove != MOVE_NULL
-        && (ss-1)->statScore < 18755
-        &&  eval >= beta
-        &&  eval >= ss->staticEval
-        &&  ss->staticEval >= beta - 20 * depth - improvement / 13 + 253 + complexity / 25
-        && !excludedMove
-        &&  pos.non_pawn_material(us)
-        && (ss->ply >= thisThread->nmpMinPly))
-    {
-        assert(eval - beta >= 0);
-
-        // Null move dynamic reduction based on depth, eval and complexity of position
-        Depth R = std::min(int(eval - beta) / 172, 6) + depth / 3 + 4 - (complexity > 825);
-
-        ss->currentMove = MOVE_NULL;
-        ss->continuationHistory = &thisThread->continuationHistory[0][0][NO_PIECE][0];
-
-        pos.do_null_move(st);
-
-        Value nullValue = -search<NonPV>(pos, ss+1, -beta, -beta+1, depth-R, !cutNode);
-
-        pos.undo_null_move();
-
-        if (nullValue >= beta)
-        {
-            // Do not return unproven mate or TB scores
-            if (nullValue >= VALUE_TB_WIN_IN_MAX_PLY)
-                nullValue = beta;
-
-            if (thisThread->nmpMinPly || (abs(beta) < VALUE_KNOWN_WIN && depth < 14))
-                return nullValue;
-
-            assert(!thisThread->nmpMinPly); // Recursive verification is not allowed
-
-            // Do verification search at high depths, with null move pruning disabled
-            // until ply exceeds nmpMinPly.
-            thisThread->nmpMinPly = ss->ply + 3 * (depth-R) / 4;
-
-            Value v = search<NonPV>(pos, ss, beta-1, beta, depth-R, false);
-
-            thisThread->nmpMinPly = 0;
-
-            if (v >= beta)
-                return nullValue;
-        }
-    }
-
-    probCutBeta = beta + 186 - 54 * improving;
-
-    // Step 10. ProbCut (~10 Elo)
-    // If we have a good enough capture (or queen promotion) and a reduced search returns a value
-    // much above beta, we can (almost) safely prune the previous move.
-    if (   !PvNode
-        &&  depth > 4
-        &&  abs(beta) < VALUE_TB_WIN_IN_MAX_PLY
-        // if value from transposition table is lower than probCutBeta, don't attempt probCut
-        // there and in further interactions with transposition table cutoff depth is set to depth - 3
-        // because probCut search has depth set to depth - 4 but we also do a move before it
-        // so effective depth is equal to depth - 3
-        && !(   ss->ttHit
-             && tte->depth() >= depth - 3
-             && ttValue != VALUE_NONE
-             && ttValue < probCutBeta))
-    {
-        assert(probCutBeta < VALUE_INFINITE);
-
-        MovePicker mp(pos, ttMove, probCutBeta - ss->staticEval, &captureHistory);
-
-        while ((move = mp.next_move()) != MOVE_NONE)
-            if (move != excludedMove && pos.legal(move))
-            {
-                assert(pos.capture_stage(move));
-
-                ss->currentMove = move;
-                ss->continuationHistory = &thisThread->continuationHistory[ss->inCheck]
-                                                                          [true]
-                                                                          [pos.moved_piece(move)]
-                                                                          [to_sq(move)];
-
-                pos.do_move(move, st);
-
-                // Perform a preliminary qsearch to verify that the move holds
-                value = -qsearch<NonPV>(pos, ss+1, -probCutBeta, -probCutBeta+1);
-
-                // If the qsearch held, perform the regular search
-                if (value >= probCutBeta)
-                    value = -search<NonPV>(pos, ss+1, -probCutBeta, -probCutBeta+1, depth - 4, !cutNode);
-
-                pos.undo_move(move);
-
-                if (value >= probCutBeta)
-                {
-                    // Save ProbCut data into transposition table
-                    tte->save(posKey, value_to_tt(value, ss->ply), ss->ttPv, BOUND_LOWER, depth - 3, move, ss->staticEval);
-                    return value;
-                }
-            }
-
-        Eval::NNUE::hint_common_parent_position(pos);
-    }
-
-    // Step 11. If the position is not in TT, decrease depth by 2 (or by 4 if the TT entry for the current position was hit and the stored depth is greater than or equal to the current depth).
-    // Use qsearch if depth is equal or below zero (~9 Elo)
-    if (    PvNode
-        && !ttMove)
-        depth -= 2 + 2 * (ss->ttHit &&  tte->depth() >= depth);
->>>>>>> acb0d204
 
        // Step 8. Futility pruning: child node (~25 Elo)
        if (    depth < 9 // was 8
@@ -879,7 +750,7 @@
            &&  beta < VALUE_MATE_IN_MAX_PLY
            &&  eval >= beta
            &&  eval >= ss->staticEval
-           &&  ss->staticEval >= beta - 19 * depth - improvement / 13 + 253 + complexity / 25
+           &&  ss->staticEval >= beta - 20 * depth - improvement / 13 + 253 + complexity / 25
            &&  pos.non_pawn_material(us)
            && !kingDanger
            && (rootDepth < 11 || ourMove || MoveList<LEGAL>(pos).size() > 5))
@@ -889,7 +760,7 @@
            thisThread->nmpSide = ourMove;
 
            // Null move dynamic reduction based on depth and value
-           Depth R = std::min(int(eval - beta) / 168, 6) + depth / 3 + 4 - (complexity > 825);
+           Depth R = std::min(int(eval - beta) / 172, 6) + depth / 3 + 4 - (complexity > 825);
 
            if (   depth < 11
                || ttValue >= beta
@@ -1275,39 +1146,7 @@
       // Step 16. Make the move
       pos.do_move(move, st, givesCheck);
 
-<<<<<<< HEAD
       bool lateKingDanger = (rootDepth > 10 && ourMove && ss->ply < 7 && pos.king_danger());
-=======
-      // Decrease reduction if position is or has been on the PV
-      // and node is not likely to fail low. (~3 Elo)
-      if (   ss->ttPv
-          && !likelyFailLow)
-          r -= 2;
-
-      // Decrease reduction if opponent's move count is high (~1 Elo)
-      if ((ss-1)->moveCount > 7)
-          r--;
-
-      // Increase reduction for cut nodes (~3 Elo)
-      if (cutNode)
-          r += 2;
-
-      // Increase reduction if ttMove is a capture (~3 Elo)
-      if (ttCapture)
-          r++;
-
-      // Decrease reduction for PvNodes based on depth (~2 Elo)
-      if (PvNode)
-          r -= 1 + 12 / (3 + depth);
-
-      // Decrease reduction if ttMove has been singularly extended (~1 Elo)
-      if (singularQuietLMR)
-          r--;
-
-      // Increase reduction if next ply has a lot of fail high (~5 Elo)
-      if ((ss+1)->cutoffCnt > 3)
-          r++;
->>>>>>> acb0d204
 
       ss->statScore =  2 * thisThread->mainHistory[us][from_to(move)]
                          + (*contHist[0])[movedPiece][to_sq(move)]
@@ -1318,8 +1157,7 @@
       r =         r
                 + lmrAdjustment
                 - singularQuietLMR
-                - ss->statScore / (11079 + 4626 * (depth > 6 && depth < 19))
-                - (move == ss->killers[0] && (*contHist[0])[movedPiece][to_sq(move)] >= 3722);
+                - ss->statScore / (11079 + 4626 * (depth > 6 && depth < 19));
 
       // Step 17. Late moves reduction / extension (LMR, ~117 Elo)
       // We use various heuristics for the sons of a node after the first son has
@@ -1462,18 +1300,12 @@
               {
                   // Reduce other moves if we have found at least one score improvement (~1 Elo)
                   if (   depth > 1
-<<<<<<< HEAD
-                      && depth < 6
+                      && (   (improving && complexity > 971)
+                          || value < (5 * alpha + 75 * beta) / 87
+                          || depth < 6)
                       && !gameCycle
                       && beta  <  VALUE_KNOWN_WIN
                       && alpha > -VALUE_KNOWN_WIN)
-=======
-                      && (   (improving && complexity > 971)
-                          || value < (5 * alpha + 75 * beta) / 87
-                          || depth < 6)
-                      && beta  <  12535
-                      && value > -12535)
->>>>>>> acb0d204
                       depth -= 1;
 
                   assert(depth > 0);
