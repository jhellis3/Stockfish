--- conflicted
+++ resolved
@@ -109,7 +109,6 @@
           << bonus * 141 / 128;
 }
 
-<<<<<<< HEAD
 int risk_tolerance(Value v) {
     // Returns (some constant of) second derivative of sigmoid.
     static constexpr auto sigmoid_d2 = [](int x, int y) {
@@ -133,10 +132,6 @@
     return -(winning_risk + losing_risk) * 32;
 }
 
-=======
-// Add a small random component to draw evaluations to avoid 3-fold blindness
-Value value_draw(size_t nodes) { return VALUE_DRAW - 1 + Value(nodes & 0x2); }
->>>>>>> 2662d6bf
 Value value_to_tt(Value v, int ply);
 Value value_from_tt(Value v, int ply);
 void  update_pv(Move* pv, Move move, const Move* childPv);
@@ -697,9 +692,6 @@
                 update_continuation_histories(ss - 1, pos.piece_on(prevSq), prevSq, -2301);
         }
 
-<<<<<<< HEAD
-        return ttData.value;
-=======
         // Partial workaround for the graph history interaction problem
         // For high rule50 counts don't produce transposition table cutoffs.
         if (pos.rule50_count() < 90)
@@ -711,7 +703,7 @@
                 Key nextPosKey                             = pos.key();
                 auto [ttHitNext, ttDataNext, ttWriterNext] = tt.probe(nextPosKey);
                 ttDataNext.value =
-                  ttHitNext ? value_from_tt(ttDataNext.value, ss->ply + 1, pos.rule50_count())
+                  ttHitNext ? value_from_tt(ttDataNext.value, ss->ply + 1)
                             : VALUE_NONE;
                 undo_move(pos, ttData.move);
 
@@ -727,7 +719,6 @@
                 return ttData.value;
             }
         }
->>>>>>> 2662d6bf
     }
 
     // Step 5. Tablebases probe
@@ -835,29 +826,15 @@
 
     opponentWorsening = ss->staticEval > -(ss - 1)->staticEval;
 
-<<<<<<< HEAD
     // Begin early pruning.
     if (   !PvNode
         && !thisThread->nmpGuardV
         && !is_decisive(eval)
         && !is_decisive(beta)
         &&  eval >= beta)
-=======
-    if (priorReduction >= 3 && !opponentWorsening)
-        depth++;
-    if (priorReduction >= 1 && depth >= 2 && ss->staticEval + (ss - 1)->staticEval > 175)
-        depth--;
-
-    // Step 7. Razoring
-    // If eval is really low, skip search entirely and return the qsearch value.
-    // For PvNodes, we must have a guard against mates being returned.
-    if (!PvNode && eval < alpha - 486 - 325 * depth * depth)
-        return qsearch<NonPV>(pos, ss, alpha, beta);
-
-    // Step 8. Futility pruning: child node
-    // The depth condition is important for mate finding.
-    {
-        auto futility_margin = [&](Depth d) {
+    {
+        auto futility_margin = [&](Depth d)
+        {
             Value futilityMult = 93 - 20 * (cutNode && !ss->ttHit);
 
             return futilityMult * d                      //
@@ -867,17 +844,6 @@
                  + std::abs(correctionValue) / 168639;
         };
 
-        if (!ss->ttPv && depth < 14 && eval - futility_margin(depth) >= beta && eval >= beta
-            && (!ttData.move || ttCapture) && !is_loss(beta) && !is_win(eval))
-            return beta + (eval - beta) / 3;
-    }
-
-    // Step 9. Null move search with verification search
-    if (cutNode && (ss - 1)->currentMove != Move::null() && eval >= beta
-        && ss->staticEval >= beta - 19 * depth + 389 && !excludedMove && pos.non_pawn_material(us)
-        && ss->ply >= thisThread->nmpMinPly && !is_loss(beta))
->>>>>>> 2662d6bf
-    {
        // Step 8. Futility pruning: child node (~40 Elo)
        // The depth condition is important for mate finding.
        if (    depth < (11 - 3 * ((ss-1)->mainLine || (ss-1)->secondaryLine || (ttData.move && !ttCapture)))
@@ -886,7 +852,7 @@
            && !excludedMove
            && !gameCycle
            && !(thisThread->nmpGuard && nullParity)
-           &&  eval - futility_margin(depth, cutNode && !ss->ttHit, improving, opponentWorsening, (ss-1)->statScore, std::abs(correctionValue)) >= beta)
+           &&  eval - futility_margin(depth) >= beta)
            return beta + (eval - beta) / 3;
 
        // Step 9. Null move search with verification search (~35 Elo)
@@ -967,7 +933,6 @@
                    thisThread->nodes.fetch_add(1, std::memory_order_relaxed);
 
                    ss->currentMove = move;
-                   ss->isTTMove    = (move == ttData.move);
                    ss->continuationHistory =
                      &thisThread->continuationHistory[ss->inCheck][true][movedPiece][move.to_sq()];
                    ss->continuationCorrectionHistory =
@@ -992,7 +957,6 @@
     // Step 11. Internal iterative reductions
     // For PV nodes without a ttMove as well as for deep enough cutNodes, we decrease depth.
     // (*Scaler) Especially if they make IIR less aggressive.
-<<<<<<< HEAD
     if (   !allNode
         &&  depth >= (PvNode ? 5 : 7)
         && !ttData.move
@@ -1004,7 +968,7 @@
     } // In check search starts here
 
    // Step 12. A small Probcut idea
-   probCutBeta = beta + 180 + depth * 20;
+   probCutBeta = beta + 400;
    if (     ss->inCheck
         && !PvNode
         &&  ttCapture
@@ -1020,75 +984,6 @@
         && ttData.value >= probCutBeta
         && !is_decisive(ttData.value)
         && !is_decisive(beta))
-=======
-    if (!allNode && depth >= (PvNode ? 5 : 7) && !ttData.move)
-        depth--;
-
-    // Step 11. ProbCut
-    // If we have a good enough capture (or queen promotion) and a reduced search
-    // returns a value much above beta, we can (almost) safely prune the previous move.
-    probCutBeta = beta + 201 - 58 * improving;
-    if (depth >= 3
-        && !is_decisive(beta)
-        // If value from transposition table is lower than probCutBeta, don't attempt
-        // probCut there and in further interactions with transposition table cutoff
-        // depth is set to depth - 3 because probCut search has depth set to depth - 4
-        // but we also do a move before it. So effective depth is equal to depth - 3.
-        && !(is_valid(ttData.value) && ttData.value < probCutBeta))
-    {
-        assert(probCutBeta < VALUE_INFINITE && probCutBeta > beta);
-
-        MovePicker mp(pos, ttData.move, probCutBeta - ss->staticEval, &thisThread->captureHistory);
-        Depth      probCutDepth = std::max(depth - 4, 0);
-
-        while ((move = mp.next_move()) != Move::none())
-        {
-            assert(move.is_ok());
-
-            if (move == excludedMove || !pos.legal(move))
-                continue;
-
-            assert(pos.capture_stage(move));
-
-            movedPiece = pos.moved_piece(move);
-
-            do_move(pos, move, st);
-
-            ss->currentMove = move;
-            ss->continuationHistory =
-              &this->continuationHistory[ss->inCheck][true][movedPiece][move.to_sq()];
-            ss->continuationCorrectionHistory =
-              &this->continuationCorrectionHistory[movedPiece][move.to_sq()];
-
-            // Perform a preliminary qsearch to verify that the move holds
-            value = -qsearch<NonPV>(pos, ss + 1, -probCutBeta, -probCutBeta + 1);
-
-            // If the qsearch held, perform the regular search
-            if (value >= probCutBeta && probCutDepth > 0)
-                value = -search<NonPV>(pos, ss + 1, -probCutBeta, -probCutBeta + 1, probCutDepth,
-                                       !cutNode);
-
-            undo_move(pos, move);
-
-            if (value >= probCutBeta)
-            {
-                // Save ProbCut data into transposition table
-                ttWriter.write(posKey, value_to_tt(value, ss->ply), ss->ttPv, BOUND_LOWER,
-                               probCutDepth + 1, move, unadjustedStaticEval, tt.generation());
-
-                if (!is_decisive(value))
-                    return value - (probCutBeta - beta);
-            }
-        }
-    }
-
-moves_loop:  // When in check, search starts here
-
-    // Step 12. A small Probcut idea
-    probCutBeta = beta + 400;
-    if ((ttData.bound & BOUND_LOWER) && ttData.depth >= depth - 4 && ttData.value >= probCutBeta
-        && !is_decisive(beta) && is_valid(ttData.value) && !is_decisive(ttData.value))
->>>>>>> 2662d6bf
         return probCutBeta;
 
     const PieceToHistory* contHist[] = {
@@ -1120,7 +1015,7 @@
                       && !is_loss(alpha)
                       && !is_decisive(ttData.value)
                       &&  ttData.depth >= depth - 3
-                      &&  depth >= 4 - (thisThread->completedDepth > 32) + ss->ttPv;
+                      &&  depth >= 6 - (thisThread->completedDepth > 24) + ss->ttPv;
 
     int lmrAdjustment =   cutNode * 2
                         + ((ss+1)->cutoffCnt > 3)
@@ -1170,8 +1065,8 @@
         givesCheck = pos.gives_check(move);
         isMate     = false;
 
-
-<<<<<<< HEAD
+        (ss + 1)->quietMoveStreak = (!capture && !givesCheck) ? (ss->quietMoveStreak + 1) : 0;
+
         // This tracks all of our possible responses to our opponent's best moves outside of the PV.
         // The reasoning here is that while we look for flaws in the PV, we must otherwise find an improvement
         // in a secondary root move in order to change the PV. Such an improvement must occur on the path of
@@ -1194,7 +1089,6 @@
         if (isMate)
         {
             ss->currentMove = move;
-            ss->isTTMove    = (move == ttData.move);
             ss->continuationHistory =
               &thisThread->continuationHistory[ss->inCheck][capture][movedPiece][move.to_sq()];
             ss->continuationCorrectionHistory =
@@ -1210,10 +1104,6 @@
         }
         else
         {
-=======
-        (ss + 1)->quietMoveStreak = (!capture && !givesCheck) ? (ss->quietMoveStreak + 1) : 0;
-
->>>>>>> 2662d6bf
         // Calculate new depth for this move
         newDepth = depth - 1;
 
@@ -1250,27 +1140,8 @@
                 }
 
                 // SEE based pruning for captures and checks
-<<<<<<< HEAD
                 if (!pos.see_ge(move, -190 * depth))
                     continue;
-=======
-                int seeHist = std::clamp(captHist / 31, -137 * depth, 125 * depth);
-                if (!pos.see_ge(move, -158 * depth - seeHist))
-                {
-                    bool mayStalemateTrap =
-                      depth > 2 && givesCheck && alpha < 0
-                      && !capture  // we consider that captures will likely destroy the stalemate configuration
-                      && pos.non_pawn_material(us) == PieceValue[movedPiece]
-                      && PieceValue[movedPiece] >= RookValue
-                      // it can't be stalemate if we moved a piece adjacent to the king
-                      && !(attacks_bb<KING>(pos.square<KING>(us)) & move.from_sq())
-                      && !mp.can_move_king_or_pawn();
-
-                    // avoid pruning sacrifices of our last piece for stalemate
-                    if (!mayStalemateTrap)
-                        continue;
-                }
->>>>>>> 2662d6bf
             }
             else
             {
@@ -1305,21 +1176,15 @@
             }
         }
 
-<<<<<<< HEAD
         // Step 15. Extensions (~100 Elo)
         if (gameCycleExtension)
             extension = 2;
 
-        // Singular extension search (~76 Elo, ~170 nElo). If all moves but one
-=======
-        // Step 15. Extensions
         // Singular extension search. If all moves but one
->>>>>>> 2662d6bf
         // fail low on a search of (alpha-s, beta-s), and just one fails high on
         // (alpha, beta), then that move is singular and should be extended. To
         // verify this we do a reduced search on the position excluding the ttMove
         // and if the result is lower than ttValue minus a margin, then we will
-<<<<<<< HEAD
         //  extend the ttMove. Recursive singular search is avoided.
 
         // Note: the depth margin and singularBeta margin are known for having
@@ -1335,27 +1200,10 @@
 
             ss->excludedMove = move;
             // the search with excludedMove will update ss->staticEval
-=======
-        // extend the ttMove. Recursive singular search is avoided.
-
-        // (*Scaler) Generally, higher singularBeta (i.e closer to ttValue)
-        // and lower extension margins scale well.
-
-        if (!rootNode && move == ttData.move && !excludedMove
-            && depth >= 6 - (thisThread->completedDepth > 27) + ss->ttPv && is_valid(ttData.value)
-            && !is_decisive(ttData.value) && (ttData.bound & BOUND_LOWER)
-            && ttData.depth >= depth - 3)
-        {
-            Value singularBeta  = ttData.value - (58 + 76 * (ss->ttPv && !PvNode)) * depth / 57;
-            Depth singularDepth = newDepth / 2;
-
-            ss->excludedMove = move;
->>>>>>> 2662d6bf
             value = search<NonPV>(pos, ss, singularBeta - 1, singularBeta, singularDepth, cutNode);
             ss->excludedMove = Move::none();
 
             if (value < singularBeta)
-<<<<<<< HEAD
                 extension = allowExt + allowExt * (!PvNode || !ttCapture) * (1 + (value < singularBeta - 224));
 
             // Multi-cut pruning
@@ -1365,47 +1213,6 @@
             // and we can prune the whole subtree by returning a softbound.
             else if (!PvNode && singularBeta >= beta)
                 return singularBeta;
-=======
-            {
-                int corrValAdj1  = std::abs(correctionValue) / 248400;
-                int corrValAdj2  = std::abs(correctionValue) / 249757;
-                int doubleMargin = -4 + 244 * PvNode - 206 * !ttCapture - corrValAdj1
-                                 - 997 * ttMoveHistory / 131072
-                                 - (ss->ply * 2 > thisThread->rootDepth * 3) * 47;
-                int tripleMargin = 84 + 269 * PvNode - 253 * !ttCapture + 91 * ss->ttPv
-                                 - corrValAdj2 - (ss->ply * 2 > thisThread->rootDepth * 3) * 54;
-
-                extension =
-                  1 + (value < singularBeta - doubleMargin) + (value < singularBeta - tripleMargin);
-
-                depth++;
-            }
-
-            // Multi-cut pruning
-            // Our ttMove is assumed to fail high based on the bound of the TT entry,
-            // and if after excluding the ttMove with a reduced search we fail high
-            // over the original beta, we assume this expected cut-node is not
-            // singular (multiple moves fail high), and we can prune the whole
-            // subtree by returning a softbound.
-            else if (value >= beta && !is_decisive(value))
-                return value;
-
-            // Negative extensions
-            // If other moves failed high over (ttValue - margin) without the
-            // ttMove on a reduced search, but we cannot do multi-cut because
-            // (ttValue - margin) is lower than the original beta, we do not know
-            // if the ttMove is singular or can do a multi-cut, so we reduce the
-            // ttMove in favor of other moves based on some conditions:
-
-            // If the ttMove is assumed to fail high over current beta
-            else if (ttData.value >= beta)
-                extension = -3;
-
-            // If we are on a cutNode but the ttMove is not assumed to fail high
-            // over current beta
-            else if (cutNode)
-                extension = -2;
->>>>>>> 2662d6bf
         }
 
         // Step 16. Make the move
@@ -1420,40 +1227,6 @@
           &thisThread->continuationHistory[ss->inCheck][capture][movedPiece][move.to_sq()];
         ss->continuationCorrectionHistory =
           &thisThread->continuationCorrectionHistory[movedPiece][move.to_sq()];
-<<<<<<< HEAD
-=======
-        uint64_t nodeCount = rootNode ? uint64_t(nodes) : 0;
-
-        // Decrease reduction for PvNodes (*Scaler)
-        if (ss->ttPv)
-            r -= 2437 + PvNode * 926 + (ttData.value > alpha) * 901
-               + (ttData.depth >= depth) * (943 + cutNode * 1180);
-
-        // These reduction adjustments have no proven non-linear scaling
-
-        r += 316;  // Base reduction offset to compensate for other tweaks
-        r -= moveCount * 66;
-        r -= std::abs(correctionValue) / 28047;
-
-        // Increase reduction for cut nodes
-        if (cutNode)
-            r += 2864 + 966 * !ttData.move;
-
-        // Increase reduction if ttMove is a capture but the current move is not a capture
-        if (ttCapture)
-            r += 1210 + (depth < 8) * 963;
-
-        // Increase reduction if next ply has a lot of fail high
-        if ((ss + 1)->cutoffCnt > 2)
-            r += 1036 + allNode * 848;
-
-        if (!capture && !givesCheck && ss->quietMoveStreak >= 2)
-            r += (ss->quietMoveStreak - 1) * 50;
-
-        // For first picked move (ttMove) reduce reduction
-        else if (move == ttData.move)
-            r -= 2006;
->>>>>>> 2662d6bf
 
         if (capture)
             ss->statScore =
@@ -1461,25 +1234,21 @@
               + thisThread->captureHistory[movedPiece][move.to_sq()][type_of(pos.captured_piece())]
               - 5030;
         else
-<<<<<<< HEAD
             ss->statScore =  2 * thisThread->mainHistory[us][move.from_to()]
                                + (*contHist[0])[movedPiece][move.to_sq()]
                                + (*contHist[1])[movedPiece][move.to_sq()]
+                               + 1000 * ss->inCheck
                                - 3206;
 
-        if (ss->isTTMove)
+        if (move == ttData.move)
             r =   -ss->statScore / 10160;
 
         else
             r =     r
                   + ((ttCapture && !capture) * (1 + depth < 8))
                   + lmrAdjustment
+                  + (!capture && !givesCheck && ss->quietMoveStreak > 16)
                   - ss->statScore / 10160;
-=======
-            ss->statScore = 2 * thisThread->mainHistory[us][move.from_to()]
-                          + (*contHist[0])[movedPiece][move.to_sq()]
-                          + (*contHist[1])[movedPiece][move.to_sq()] + 1000 * ss->inCheck - 3206;
->>>>>>> 2662d6bf
 
         r -= std::min(std::abs(correctionValue) / 28720128, 2);
 
@@ -1502,15 +1271,7 @@
             // beyond the first move depth.
             // To prevent problems when the max value is less than the min value,
             // std::clamp has been replaced by a more robust implementation.
-<<<<<<< HEAD
-            bool previousPV = !cutNode && (ss - 1)->isPvNode && moveCount < 8;
-
-            Depth d = std::max(1, std::min(newDepth - r, newDepth + !allNode + previousPV));
-=======
-            Depth d = std::max(1, std::min(newDepth - r / 1024,
-                                           newDepth + !allNode + (PvNode && !bestMove)))
-                    + ((ss - 1)->isPvNode);
->>>>>>> 2662d6bf
+            Depth d = std::max(1, std::min(newDepth - r, newDepth + !allNode + (PvNode && !bestMove))) + ((ss - 1)->isPvNode);
 
             value         = -search<NonPV>(pos, ss + 1, -(alpha + 1), -alpha, d, true);
 
@@ -1533,11 +1294,7 @@
                 update_continuation_histories(ss, movedPiece, move.to_sq(), 1508);
             }
             else if (value > alpha && value < bestValue + 9)
-<<<<<<< HEAD
-                newDepth -= (1 + (value < bestValue + 4));
-=======
                 newDepth--;
->>>>>>> 2662d6bf
         }
 
         // Step 18. Full-depth search when LMR is skipped
@@ -1549,11 +1306,7 @@
 
             r -= ttMoveHistory / 8192;
 
-<<<<<<< HEAD
-            // Note that if expected reduction is high, we reduce search depth by 1 here (~9 Elo)
-=======
             // Note that if expected reduction is high, we reduce search depth here
->>>>>>> 2662d6bf
             value = -search<NonPV>(pos, ss + 1, -(alpha + 1), -alpha,
                                    newDepth - (r > 3) - (r > 5 && newDepth > 2), !cutNode);
         }
@@ -1566,11 +1319,7 @@
             (ss + 1)->pv[0] = Move::none();
 
             // Extend move from transposition table if we are about to dive into qsearch.
-<<<<<<< HEAD
-            if (allowExt && ss->isTTMove && thisThread->rootDepth > 8)
-=======
-            if (move == ttData.move && thisThread->rootDepth > 8)
->>>>>>> 2662d6bf
+            if (allowExt && move == ttData.move && thisThread->rootDepth > 8)
                 newDepth = std::max(newDepth, 1);
 
             value = -search<PV>(pos, ss + 1, -beta, -alpha, newDepth, false);
