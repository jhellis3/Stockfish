--- conflicted
+++ resolved
@@ -70,13 +70,8 @@
 // Add correctionHistory value to raw staticEval and guarantee evaluation does not hit the tablebase range
 Value to_corrected_static_eval(Value v, const Worker& w, const Position& pos) {
     auto cv = w.correctionHistory[pos.side_to_move()][pawn_structure_index<Correction>(pos)];
-<<<<<<< HEAD
-    v += cv * std::abs(cv) / 7350;
+    v += cv * std::abs(cv) / 7179;
     return std::clamp(v, -VALUE_MAX_EVAL, VALUE_MAX_EVAL);
-=======
-    v += cv * std::abs(cv) / 7179;
-    return std::clamp(v, VALUE_TB_LOSS_IN_MAX_PLY + 1, VALUE_TB_WIN_IN_MAX_PLY - 1);
->>>>>>> 47597641
 }
 
 // History and stats update bonus, based on depth
@@ -275,9 +270,8 @@
             selDepth = 0;
 
             // Reset aspiration window starting size
-<<<<<<< HEAD
             Value avg   = rootMoves[pvIdx].averageScore;
-            int momentum = int(avg) * avg / 9530;
+            int momentum = int(avg) * avg / 9474;
             delta        = 10;
 
             if (avg >= VALUE_DRAW)
@@ -287,16 +281,6 @@
 
             alpha = std::max(avg - (delta + (avg < 0 ? momentum : 0)),-VALUE_INFINITE);
             beta  = std::min(avg + (delta + (avg > 0 ? momentum : 0)), VALUE_INFINITE);
-=======
-            Value avg = rootMoves[pvIdx].averageScore;
-            delta     = 10 + avg * avg / 9474;
-            alpha     = std::max(avg - delta, -VALUE_INFINITE);
-            beta      = std::min(avg + delta, VALUE_INFINITE);
-
-            // Adjust optimism based on root move's averageScore (~4 Elo)
-            optimism[us]  = 117 * avg / (std::abs(avg) + 88);
-            optimism[~us] = -optimism[us];
->>>>>>> 47597641
 
             // Start with a small aspiration window and, in the case of a fail
             // high/low, re-search with a bigger window until we don't fail
@@ -717,7 +701,6 @@
 
     opponentWorsening = ss->staticEval + (ss - 1)->staticEval > 2;
 
-<<<<<<< HEAD
     // Begin early pruning.
     if (   !PvNode
         && !thisThread->nmpGuardV
@@ -733,16 +716,16 @@
            && !excludedMove
            && !gameCycle
            && !(thisThread->nmpGuard && nullParity)
-           &&  eval - futility_margin(depth, cutNode && !ss->ttHit, improving, opponentWorsening) - (ss-1)->statScore / 254 >= beta)
+           &&  eval - futility_margin(depth, cutNode && !ss->ttHit, improving, opponentWorsening) - (ss-1)->statScore / 258 >= beta)
            return eval;
 
        // Step 9. Null move search with verification search (~35 Elo)
        if (   !thisThread->nmpGuard
-           &&  (ss-1)->statScore < 16993
+           &&  (ss-1)->statScore < 16079
            && !gameCycle
            && !excludedMove
            &&  eval >= ss->staticEval
-           &&  ss->staticEval >= beta - 19 * depth + 326
+           &&  ss->staticEval >= beta - 21 * depth + 324
            &&  pos.non_pawn_material(us)
            && !kingDanger
            && (rootDepth < 11 || ourMove || MoveList<LEGAL>(pos).size() > 5))
@@ -752,7 +735,7 @@
            thisThread->nmpSide = ourMove;
 
            // Null move dynamic reduction based on depth and eval
-           Depth R = std::min(int(eval - beta) / 134, 6) + depth / 3 + 4;
+           Depth R = std::min(int(eval - beta) / 144, 6) + depth / 3 + 4;
 
            if (!ourMove && (ss-1)->secondaryLine)
                R = std::min(R, 8);
@@ -786,7 +769,7 @@
            }
        }
 
-       probCutBeta = beta + 159 - 66 * improving;
+       probCutBeta = beta + 177 - 65 * improving;
 
        // Step 10. ProbCut (~10 Elo)
        // If we have a good enough capture and a reduced search returns a value
@@ -849,77 +832,6 @@
         && !ttMove
         && (ss-1)->moveCount > 1)
         depth -= 2;
-=======
-    // Step 7. Razoring (~1 Elo)
-    // If eval is really low check with qsearch if it can exceed alpha, if it can't,
-    // return a fail low.
-    // Adjust razor margin according to cutoffCnt. (~1 Elo)
-    if (eval < alpha - 473 - (308 - 138 * ((ss + 1)->cutoffCnt > 3)) * depth * depth)
-    {
-        value = qsearch<NonPV>(pos, ss, alpha - 1, alpha);
-        if (value < alpha)
-            return value;
-    }
-
-    // Step 8. Futility pruning: child node (~40 Elo)
-    // The depth condition is important for mate finding.
-    if (!ss->ttPv && depth < 11
-        && eval - futility_margin(depth, cutNode && !ss->ttHit, improving, opponentWorsening)
-               - (ss - 1)->statScore / 258
-             >= beta
-        && eval >= beta && eval < VALUE_TB_WIN_IN_MAX_PLY && (!ttMove || ttCapture))
-        return beta > VALUE_TB_LOSS_IN_MAX_PLY ? (eval + beta) / 2 : eval;
-
-    // Step 9. Null move search with verification search (~35 Elo)
-    if (!PvNode && (ss - 1)->currentMove != Move::null() && (ss - 1)->statScore < 16079
-        && eval >= beta && ss->staticEval >= beta - 21 * depth + 324 && !excludedMove
-        && pos.non_pawn_material(us) && ss->ply >= thisThread->nmpMinPly
-        && beta > VALUE_TB_LOSS_IN_MAX_PLY)
-    {
-        assert(eval - beta >= 0);
-
-        // Null move dynamic reduction based on depth and eval
-        Depth R = std::min(int(eval - beta) / 144, 6) + depth / 3 + 4;
-
-        ss->currentMove         = Move::null();
-        ss->continuationHistory = &thisThread->continuationHistory[0][0][NO_PIECE][0];
-
-        pos.do_null_move(st, tt);
-
-        Value nullValue = -search<NonPV>(pos, ss + 1, -beta, -beta + 1, depth - R, !cutNode);
-
-        pos.undo_null_move();
-
-        // Do not return unproven mate or TB scores
-        if (nullValue >= beta && nullValue < VALUE_TB_WIN_IN_MAX_PLY)
-        {
-            if (thisThread->nmpMinPly || depth < 16)
-                return nullValue;
-
-            assert(!thisThread->nmpMinPly);  // Recursive verification is not allowed
-
-            // Do verification search at high depths, with null move pruning disabled
-            // until ply exceeds nmpMinPly.
-            thisThread->nmpMinPly = ss->ply + 3 * (depth - R) / 4;
-
-            Value v = search<NonPV>(pos, ss, beta - 1, beta, depth - R, false);
-
-            thisThread->nmpMinPly = 0;
-
-            if (v >= beta)
-                return nullValue;
-        }
-    }
-
-    // Step 10. Internal iterative reductions (~9 Elo)
-    // For PV nodes without a ttMove, we decrease depth by 3.
-    if (PvNode && !ttMove)
-        depth -= 3;
-
-    // Use qsearch if depth <= 0.
-    if (depth <= 0)
-        return qsearch<PV>(pos, ss, alpha, beta);
->>>>>>> 47597641
 
     // For cutNodes without a ttMove, we decrease depth by 2 if depth is high enough.
     else if (    cutNode
@@ -928,11 +840,10 @@
              && (!ttMove || (ttBound == BOUND_UPPER)))
         depth -= 1 + !ttMove;
 
-<<<<<<< HEAD
     } // In check search starts here
 
    // Step 12. A small Probcut idea, when we are in check (~4 Elo)
-   probCutBeta = beta + 420;
+   probCutBeta = beta + 428;
    if (    ss->inCheck
         && !PvNode
         &&  ttCapture
@@ -948,71 +859,6 @@
         && ttValue >= probCutBeta
         && abs(ttValue) < VALUE_MAX_EVAL
         && abs(beta) < VALUE_MAX_EVAL)
-=======
-    // Step 11. ProbCut (~10 Elo)
-    // If we have a good enough capture (or queen promotion) and a reduced search returns a value
-    // much above beta, we can (almost) safely prune the previous move.
-    probCutBeta = beta + 177 - 65 * improving;
-    if (
-      !PvNode && depth > 3
-      && std::abs(beta) < VALUE_TB_WIN_IN_MAX_PLY
-      // If value from transposition table is lower than probCutBeta, don't attempt probCut
-      // there and in further interactions with transposition table cutoff depth is set to depth - 3
-      // because probCut search has depth set to depth - 4 but we also do a move before it
-      // So effective depth is equal to depth - 3
-      && !(tte->depth() >= depth - 3 && ttValue != VALUE_NONE && ttValue < probCutBeta))
-    {
-        assert(probCutBeta < VALUE_INFINITE && probCutBeta > beta);
-
-        MovePicker mp(pos, ttMove, probCutBeta - ss->staticEval, &thisThread->captureHistory);
-
-        while ((move = mp.next_move()) != Move::none())
-            if (move != excludedMove && pos.legal(move))
-            {
-                assert(pos.capture_stage(move));
-
-                // Prefetch the TT entry for the resulting position
-                prefetch(tt.first_entry(pos.key_after(move)));
-
-                ss->currentMove = move;
-                ss->continuationHistory =
-                  &this
-                     ->continuationHistory[ss->inCheck][true][pos.moved_piece(move)][move.to_sq()];
-
-                thisThread->nodes.fetch_add(1, std::memory_order_relaxed);
-                pos.do_move(move, st);
-
-                // Perform a preliminary qsearch to verify that the move holds
-                value = -qsearch<NonPV>(pos, ss + 1, -probCutBeta, -probCutBeta + 1);
-
-                // If the qsearch held, perform the regular search
-                if (value >= probCutBeta)
-                    value = -search<NonPV>(pos, ss + 1, -probCutBeta, -probCutBeta + 1, depth - 4,
-                                           !cutNode);
-
-                pos.undo_move(move);
-
-                if (value >= probCutBeta)
-                {
-                    // Save ProbCut data into transposition table
-                    tte->save(posKey, value_to_tt(value, ss->ply), ss->ttPv, BOUND_LOWER, depth - 3,
-                              move, unadjustedStaticEval, tt.generation());
-                    return std::abs(value) < VALUE_TB_WIN_IN_MAX_PLY ? value - (probCutBeta - beta)
-                                                                     : value;
-                }
-            }
-
-        Eval::NNUE::hint_common_parent_position(pos, networks, refreshTable);
-    }
-
-moves_loop:  // When in check, search starts here
-
-    // Step 12. A small Probcut idea, when we are in check (~4 Elo)
-    probCutBeta = beta + 428;
-    if (ss->inCheck && !PvNode && ttCapture && (tte->bound() & BOUND_LOWER)
-        && tte->depth() >= depth - 4 && ttValue >= probCutBeta
-        && std::abs(ttValue) < VALUE_TB_WIN_IN_MAX_PLY && std::abs(beta) < VALUE_TB_WIN_IN_MAX_PLY)
->>>>>>> 47597641
         return probCutBeta;
 
     const PieceToHistory* contHist[] = {(ss - 1)->continuationHistory,
@@ -1204,18 +1050,10 @@
                   ss->staticEval + (bestValue < ss->staticEval - 54 ? 142 : 55) + 132 * lmrDepth;
 
                 // Futility pruning: parent node (~13 Elo)
-<<<<<<< HEAD
                 if (   !ss->inCheck
-                    && lmrDepth < (7 * (2 - (ourMove && (ss-1)->secondaryLine)))
+                    && lmrDepth < (6 * (2 - (ourMove && (ss-1)->secondaryLine)))
                     && history < 20500 - 3875 * (depth - 1)
                     && futilityValue <= alpha)
-=======
-                if (!ss->inCheck && lmrDepth < 11 && futilityValue <= alpha)
-                {
-                    if (bestValue <= futilityValue && std::abs(bestValue) < VALUE_TB_WIN_IN_MAX_PLY
-                        && futilityValue < VALUE_TB_WIN_IN_MAX_PLY)
-                        bestValue = (bestValue + futilityValue * 3) / 4;
->>>>>>> 47597641
                     continue;
 
                 lmrDepth = std::max(lmrDepth, 0);
@@ -1243,8 +1081,7 @@
         else if (    doSingular
                  &&  move == ttMove)
         {
-<<<<<<< HEAD
-            Value singularBeta = std::max(ttValue - (65 + 52 * (ss->ttPv && !PvNode)) * depth / 63, -VALUE_MAX_EVAL);
+            Value singularBeta = std::max(ttValue - (59 + 49 * (ss->ttPv && !PvNode)) * depth / 64, -VALUE_MAX_EVAL);
             Depth singularDepth = newDepth / 2;
 
             ss->excludedMove = move;
@@ -1254,43 +1091,13 @@
 
             if (allowExt && value < singularBeta && (ttValue > beta - 128 || !ourMove))
             {
-                int doubleMargin = 251 * PvNode - 241 * !ttCapture; // essentially !PvNode || !ttCapture
-=======
-            // Singular extension search (~94 Elo). If all moves but one fail low on a
-            // search of (alpha-s, beta-s), and just one fails high on (alpha, beta),
-            // then that move is singular and should be extended. To verify this we do
-            // a reduced search on the position excluding the ttMove and if the result
-            // is lower than ttValue minus a margin, then we will extend the ttMove.
-
-            // Note: the depth margin and singularBeta margin are known for having non-linear
-            // scaling. Their values are optimized to time controls of 180+1.8 and longer
-            // so changing them requires tests at these types of time controls.
-            // Recursive singular search is avoided.
-            if (!rootNode && move == ttMove && !excludedMove
-                && depth >= 4 - (thisThread->completedDepth > 33) + ss->ttPv
-                && std::abs(ttValue) < VALUE_TB_WIN_IN_MAX_PLY && (tte->bound() & BOUND_LOWER)
-                && tte->depth() >= depth - 3)
-            {
-                Value singularBeta  = ttValue - (59 + 49 * (ss->ttPv && !PvNode)) * depth / 64;
-                Depth singularDepth = newDepth / 2;
->>>>>>> 47597641
+                int doubleMargin = 285 * PvNode - 228 * !ttCapture; // essentially !PvNode || !ttCapture
 
                 extension = 1;
 
                 if (allowMultipleExt)
                 {
-<<<<<<< HEAD
                     extension += (value < singularBeta - doubleMargin);
-=======
-                    int doubleMargin = 285 * PvNode - 228 * !ttCapture;
-                    int tripleMargin =
-                      121 + 238 * PvNode - 259 * !ttCapture + 117 * (ss->ttPv || !ttCapture);
-                    int quadMargin = 471 + 343 * PvNode - 281 * !ttCapture + 217 * ss->ttPv;
-
-                    extension = 1 + (value < singularBeta - doubleMargin)
-                              + (value < singularBeta - tripleMargin)
-                              + (value < singularBeta - quadMargin);
->>>>>>> 47597641
 
                     depth += (!PvNode && (depth < 14));
                 }
@@ -1350,45 +1157,15 @@
         ss->statScore =  2 * thisThread->mainHistory[us][move.from_to()]
                            + (*contHist[0])[movedPiece][move.to_sq()]
                            + (*contHist[1])[movedPiece][move.to_sq()]
-                           - 5078;
+                           - 5313;
 
         if (move == ttMove)
-            r =   -ss->statScore / (17662 - std::min(depth, 16) * 105);
-
-<<<<<<< HEAD
+            r =   -ss->statScore / (16145 - std::min(depth, 15) * 102);
+
         else
             r =     r
                   + lmrAdjustment
-                  - ss->statScore / (17662 - std::min(depth, 16) * 105);
-=======
-        // Increase reduction for cut nodes (~4 Elo)
-        if (cutNode)
-            r += 2 - (tte->depth() >= depth && ss->ttPv);
-
-        // Increase reduction if ttMove is a capture (~3 Elo)
-        if (ttCapture)
-            r++;
-
-        // Decrease reduction for PvNodes (~0 Elo on STC, ~2 Elo on LTC)
-        if (PvNode)
-            r--;
-
-        // Increase reduction if next ply has a lot of fail high (~5 Elo)
-        if ((ss + 1)->cutoffCnt > 3)
-            r++;
-
-        // Set reduction to 0 for first picked move (ttMove) (~2 Elo)
-        // Nullifies all previous reduction adjustments to ttMove and leaves only history to do them
-        else if (move == ttMove)
-            r = 0;
-
-        ss->statScore = 2 * thisThread->mainHistory[us][move.from_to()]
-                      + (*contHist[0])[movedPiece][move.to_sq()]
-                      + (*contHist[1])[movedPiece][move.to_sq()] - 5313;
-
-        // Decrease/increase reduction for moves with a good/bad history (~8 Elo)
-        r -= ss->statScore / (16145 - std::min(depth, 15) * 102);
->>>>>>> 47597641
+                  - ss->statScore / (16145 - std::min(depth, 15) * 102);
 
         // Step 17. Late moves reduction / extension (LMR, ~117 Elo)
         // We use various heuristics for the sons of a node after the first son has
@@ -1533,7 +1310,6 @@
                 else
                 {
                     // Reduce other moves if we have found at least one score improvement (~2 Elo)
-<<<<<<< HEAD
                     if (   depth > 2
                         && depth < 13
                         && !gameCycle
@@ -1541,10 +1317,6 @@
                         && beta  <  VALUE_MAX_EVAL
                         && alpha > -VALUE_MAX_EVAL)
                         depth -= 1; // try 2
-=======
-                    if (depth > 2 && depth < 13 && std::abs(value) < VALUE_TB_WIN_IN_MAX_PLY)
-                        depth -= 2;
->>>>>>> 47597641
 
                     assert(depth > 0);
                     alpha = value;  // Update alpha! Always alpha < beta
@@ -1754,7 +1526,7 @@
         // Stand pat. Return immediately if static value is at least beta
         if (bestValue >= beta)
         {
-            if (std::abs(bestValue) < VALUE_TB_WIN_IN_MAX_PLY && !PvNode)
+            if (std::abs(bestValue) < VALUE_MAX_EVAL && !PvNode)
                 bestValue = (3 * bestValue + beta) / 4;
             if (!ss->ttHit)
                 tte->save(posKey, value_to_tt(bestValue, ss->ply), false, BOUND_LOWER, DEPTH_NONE,
@@ -1822,27 +1594,12 @@
                 }
             }
 
-<<<<<<< HEAD
-            // We prune after 2nd quiet check evasion where being 'in check' is implicitly checked through the counter
-            // and being a 'quiet' apart from being a tt move is assumed after an increment because captures are pushed ahead.
-            if (quietCheckEvasions > 1)
-                break;
-
             // Continuation history based pruning (~3 Elo)
             if (   !capture
                 && !PvNode
                 &&    (*contHist[0])[pos.moved_piece(move)][move.to_sq()]
                     + (*contHist[1])[pos.moved_piece(move)][move.to_sq()]
-                    + thisThread->pawnHistory[pawn_structure_index(pos)][pos.moved_piece(move)][move.to_sq()] <= 4000)
-=======
-            // Continuation history based pruning (~3 Elo)
-            if (!capture
-                && (*contHist[0])[pos.moved_piece(move)][move.to_sq()]
-                       + (*contHist[1])[pos.moved_piece(move)][move.to_sq()]
-                       + thisThread->pawnHistory[pawn_structure_index(pos)][pos.moved_piece(move)]
-                                                [move.to_sq()]
-                     <= 4057)
->>>>>>> 47597641
+                    + thisThread->pawnHistory[pawn_structure_index(pos)][pos.moved_piece(move)][move.to_sq()] <= 4057)
                 continue;
 
             // Do not search moves with bad enough SEE values (~5 Elo)
