--- conflicted
+++ resolved
@@ -912,12 +912,8 @@
       newDepth = depth - ONE_PLY + extension;
 
       // Step 13. Pruning at shallow depth
-<<<<<<< HEAD
       if (  !PvNode
-=======
-      if (  !rootNode
           && pos.non_pawn_material(pos.side_to_move())
->>>>>>> b258b4fe
           && bestValue > VALUE_MATED_IN_MAX_PLY)
       {
           if (   !captureOrPromotion
