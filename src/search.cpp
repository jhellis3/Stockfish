/*
  Stockfish, a UCI chess playing engine derived from Glaurung 2.1
  Copyright (C) 2004-2023 The Stockfish developers (see AUTHORS file)

  Stockfish is free software: you can redistribute it and/or modify
  it under the terms of the GNU General Public License as published by
  the Free Software Foundation, either version 3 of the License, or
  (at your option) any later version.

  Stockfish is distributed in the hope that it will be useful,
  but WITHOUT ANY WARRANTY; without even the implied warranty of
  MERCHANTABILITY or FITNESS FOR A PARTICULAR PURPOSE.  See the
  GNU General Public License for more details.

  You should have received a copy of the GNU General Public License
  along with this program.  If not, see <http://www.gnu.org/licenses/>.
*/

#include "search.h"

#include <algorithm>
#include <array>
#include <atomic>
#include <cassert>
#include <cmath>
#include <cstdlib>
#include <cstring>
#include <initializer_list>
#include <iostream>
#include <sstream>
#include <string>
#include <utility>

#include "bitboard.h"
#include "evaluate.h"
#include "misc.h"
#include "movegen.h"
#include "movepick.h"
#include "nnue/evaluate_nnue.h"
#include "nnue/nnue_common.h"
#include "position.h"
#include "syzygy/tbprobe.h"
#include "thread.h"
#include "timeman.h"
#include "tt.h"
#include "uci.h"

namespace Stockfish {

namespace Search {

  LimitsType Limits;
}

namespace Tablebases {

  int Cardinality;
  bool RootInTB;
  bool UseRule50;
}

namespace TB = Tablebases;

using std::string;
using Eval::evaluate;
using namespace Search;

namespace {

  // Different node types, used as a template parameter
  enum NodeType { NonPV, PV, Root };

  // Futility margin
  Value futility_margin(Depth d, bool noTtCutNode, bool improving) {
    return Value((140 - 40 * noTtCutNode) * (d - improving));
  }

  // Reductions lookup table initialized at startup
  int Reductions[MAX_MOVES]; // [depth or moveNumber]

  Depth reduction(bool i, Depth d, int mn, Value delta, Value rootDelta) {
    int reductionScale = Reductions[d] * Reductions[mn];
    return  (reductionScale + 1372 - int(delta) * 1073 / int(rootDelta)) / 1024
          + (!i && reductionScale > 936);
  }

  constexpr int futility_move_count(bool improving, Depth depth) {
    return improving ? (3 + depth * depth)
                     : (3 + depth * depth) / 2;
  }

  // History and stats update bonus, based on depth
  int stat_bonus(Depth d) {
    return std::min(336 * d - 547, 1561);
  }

<<<<<<< HEAD
=======
  // Add a small random component to draw evaluations to avoid 3-fold blindness
  Value value_draw(const Thread* thisThread) {
    return VALUE_DRAW - 1 + Value(thisThread->nodes & 0x2);
  }

  // Skill structure is used to implement strength limit.
  // If we have a UCI_Elo, we convert it to an appropriate skill level, anchored to the Stash engine.
  // This method is based on a fit of the Elo results for games played between the master at various
  // skill levels and various versions of the Stash engine, all ranked at CCRL.
  // Skill 0 .. 19 now covers CCRL Blitz Elo from 1320 to 3190, approximately
  // Reference: https://github.com/vondele/Stockfish/commit/a08b8d4e9711c20acedbfe17d618c3c384b339ec
  struct Skill {
    Skill(int skill_level, int uci_elo) {
        if (uci_elo)
        {
            double e = double(uci_elo - 1320) / (3190 - 1320);
            level = std::clamp((((37.2473 * e - 40.8525) * e + 22.2943) * e - 0.311438), 0.0, 19.0);
        }
        else
            level = double(skill_level);
    }
    bool enabled() const { return level < 20.0; }
    bool time_to_pick(Depth depth) const { return depth == 1 + int(level); }
    Move pick_best(size_t multiPV);

    double level;
    Move best = MOVE_NONE;
  };

>>>>>>> afe7f4d9
  template <NodeType nodeType>
  Value search(Position& pos, Stack* ss, Value alpha, Value beta, Depth depth, bool cutNode);

  template <NodeType nodeType>
  Value qsearch(Position& pos, Stack* ss, Value alpha, Value beta, Depth depth = 0);

  Value value_to_tt(Value v, int ply);
  Value value_from_tt(Value v, int ply, int r50c);
  void update_pv(Move* pv, Move move, const Move* childPv);
  void update_continuation_histories(Stack* ss, Piece pc, Square to, int bonus);
  void update_quiet_stats(const Position& pos, Stack* ss, Move move, int bonus);
  void update_all_stats(const Position& pos, Stack* ss, Move bestMove, Value bestValue, Value beta, Square prevSq,
                        Move* quietsSearched, int quietCount, Move* capturesSearched, int captureCount, Depth depth);

  // perft() is our utility to verify move generation. All the leaf nodes up
  // to the given depth are generated and counted, and the sum is returned.
  template<bool Root>
  uint64_t perft(Position& pos, Depth depth) {

    StateInfo st;
    ASSERT_ALIGNED(&st, Eval::NNUE::CacheLineSize);

    uint64_t cnt, nodes = 0;
    const bool leaf = (depth == 2);

    for (const auto& m : MoveList<LEGAL>(pos))
    {
        if (Root && depth <= 1)
            cnt = 1, nodes++;
        else
        {
            pos.do_move(m, st);
            cnt = leaf ? MoveList<LEGAL>(pos).size() : perft<false>(pos, depth - 1);
            nodes += cnt;
            pos.undo_move(m);
        }
        if (Root)
            sync_cout << UCI::move(m, pos.is_chess960()) << ": " << cnt << sync_endl;
    }
    return nodes;
  }

} // namespace


/// Search::init() is called at startup to initialize various lookup tables

void Search::init() {

  for (int i = 1; i < MAX_MOVES; ++i)
      Reductions[i] = int((20.57 + std::log(Threads.size()) / 2) * std::log(i));
}


/// Search::clear() resets search state to its initial value

void Search::clear() {

  Threads.main()->wait_for_search_finished();

  Time.availableNodes = 0;
  TT.clear();
  Threads.clear();
  Tablebases::init(Options["SyzygyPath"]); // Free mapped files
}


/// MainThread::search() is started when the program receives the UCI 'go'
/// command. It searches from the root position and outputs the "bestmove".

void MainThread::search() {

  if (Limits.perft)
  {
      nodes = perft<true>(rootPos, Limits.perft);
      sync_cout << "\nNodes searched: " << nodes << "\n" << sync_endl;
      return;
  }

  Color us = rootPos.side_to_move();
  Time.init(Limits, us, rootPos.game_ply());
  TT.new_search();

  Eval::NNUE::verify();

  if (rootMoves.empty())
  {
      rootMoves.emplace_back(MOVE_NONE);
      sync_cout << "info depth 0 score "
                << UCI::value(rootPos.checkers() ? -VALUE_MATE, -VALUE_MATE : VALUE_DRAW, VALUE_DRAW)
                << sync_endl;
  }
  else
  {
      Threads.start_searching(); // start non-main threads
      Thread::search();          // main thread start searching
  }

  // When we reach the maximum depth, we can arrive here without a raise of
  // Threads.stop. However, if we are pondering or in an infinite search,
  // the UCI protocol states that we shouldn't print the best move before the
  // GUI sends a "stop" or "ponderhit" command. We therefore simply wait here
  // until the GUI sends one of those commands.

  while (!Threads.stop && (ponder || Limits.infinite))
  {} // Busy wait for a stop or a ponder reset

  // Stop the threads if not already stopped (also raise the stop if
  // "ponderhit" just reset Threads.ponder).
  Threads.stop = true;

  // Wait until all threads have finished
  Threads.wait_for_search_finished();

  // When playing in 'nodes as time' mode, subtract the searched nodes from
  // the available ones before exiting.
  if (Limits.npmsec)
      Time.availableNodes += Limits.inc[us] - Threads.nodes_searched();

  Thread* bestThread = this;

  if (    int(Options["MultiPV"]) == 1
      && !Limits.depth
      &&  rootMoves[0].pv[0] != MOVE_NONE)
      bestThread = Threads.get_best_thread();

  bestPreviousScore = bestThread->rootMoves[0].score;
  bestPreviousAverageScore = bestThread->rootMoves[0].averageScore;

  // Send again PV info if we have a new best thread
  if (bestThread != this)
      sync_cout << UCI::pv(bestThread->rootPos, bestThread->completedDepth) << sync_endl;

  sync_cout << "bestmove " << UCI::move(bestThread->rootMoves[0].pv[0], rootPos.is_chess960());

  if (bestThread->rootMoves[0].pv.size() > 1 || bestThread->rootMoves[0].extract_ponder_from_tt(rootPos))
      std::cout << " ponder " << UCI::move(bestThread->rootMoves[0].pv[1], rootPos.is_chess960());

  std::cout << sync_endl;
}


/// Thread::search() is the main iterative deepening loop. It calls search()
/// repeatedly with increasing depth until the allocated thinking time has been
/// consumed, the user stops the search, or the maximum search depth is reached.

void Thread::search() {

  // Allocate stack with extra size to allow access from (ss-7) to (ss+2)
  // (ss-7) is needed for update_continuation_histories(ss-1, ...) which accesses (ss-6)
  // (ss+2) is needed for initialization of statScore and killers
  Stack stack[MAX_PLY+10], *ss = stack+7;
  Move  pv[MAX_PLY+1];
  Value alpha, beta, delta;
  Move  lastBestMove = MOVE_NONE;
  Depth lastBestMoveDepth = 0;
  MainThread* mainThread = (this == Threads.main() ? Threads.main() : nullptr);
  double timeReduction = 1, totBestMoveChanges = 0;
  int iterIdx = 0;

  std::memset(ss-7, 0, 10 * sizeof(Stack));
  for (int i = 7; i > 0; --i)
  {
      (ss-i)->continuationHistory = &this->continuationHistory[0][0][NO_PIECE][0]; // Use as a sentinel
      (ss-i)->staticEval = VALUE_NONE;
  }

  for (int i = 0; i <= MAX_PLY + 2; ++i)
      (ss+i)->ply = i;

  ss->pv = pv;

  bestValue = -VALUE_INFINITE;

  if (mainThread)
  {
      if (mainThread->bestPreviousScore == VALUE_INFINITE)
          for (int i = 0; i < 4; ++i)
              mainThread->iterValue[i] = VALUE_ZERO;
      else
          for (int i = 0; i < 4; ++i)
              mainThread->iterValue[i] = mainThread->bestPreviousScore;
  }

  size_t multiPV = size_t(Options["MultiPV"]);

  multiPV = std::min(multiPV, rootMoves.size());

  // Iterative deepening loop until requested to stop or the target depth is reached
  while (   ++rootDepth < MAX_PLY
         && !Threads.stop
         && !(Limits.depth && mainThread && rootDepth > Limits.depth))
  {
      // Age out PV variability metric
      if (mainThread)
          totBestMoveChanges /= 2;

      // Save the last iteration's scores before the first PV line is searched and
      // all the move scores except the (new) PV are set to -VALUE_INFINITE.
      for (RootMove& rm : rootMoves)
          rm.previousScore = rm.score;

      size_t pvFirst = 0;
      pvLast = 0;

      // MultiPV loop. We perform a full root search for each PV line
      for (pvIdx = 0; pvIdx < multiPV && !Threads.stop; ++pvIdx)
      {
          if (pvIdx == pvLast)
          {
              pvFirst = pvLast;
              for (pvLast++; pvLast < rootMoves.size(); pvLast++)
                  if (rootMoves[pvLast].tbRank != rootMoves[pvFirst].tbRank)
                      break;
          }

          // Reset UCI info selDepth for each depth and each PV line
          selDepth = 0;

          // Reset aspiration window starting size
          Value prev = rootMoves[pvIdx].averageScore;
          int momentum = int(prev) * prev / 15799;
          delta = Value(10);

<<<<<<< HEAD
          if (prev > VALUE_MATE_IN_MAX_PLY)
              alpha = VALUE_MATE_IN_MAX_PLY - MAX_PLY;
          else
              alpha = std::max(prev - (delta + (prev < 0 ? momentum : 0)),-VALUE_INFINITE);

          beta  = std::min(prev + (delta + (prev > 0 ? momentum : 0)), VALUE_INFINITE);
=======
          // Adjust optimism based on root move's previousScore (~4 Elo)
          int opt = 109 * prev / (std::abs(prev) + 141);
          optimism[ us] = Value(opt);
          optimism[~us] = -optimism[us];
>>>>>>> afe7f4d9

          // Start with a small aspiration window and, in the case of a fail
          // high/low, re-search with a bigger window until we don't fail
          // high/low anymore.
          while (true)
          {
              bestValue = Stockfish::search<Root>(rootPos, ss, alpha, beta, rootDepth, false);

              // Bring the best move to the front. It is critical that sorting
              // is done with a stable algorithm because all the values but the
              // first and eventually the new best one is set to -VALUE_INFINITE
              // and we want to keep the same order for all the moves except the
              // new PV that goes to the front. Note that in the case of MultiPV
              // search the already searched PV lines are preserved.
              std::stable_sort(rootMoves.begin() + pvIdx, rootMoves.begin() + pvLast);

              // If search has been stopped, we break immediately. Sorting is
              // safe because RootMoves is still valid, although it refers to
              // the previous iteration.
              if (Threads.stop)
                  break;

              // When failing high/low give some update (without cluttering
              // the UI) before a re-search.
              if (   mainThread
                  && multiPV == 1
                  && (bestValue <= alpha || bestValue >= beta)
                  && Time.elapsed() > 3000)
                  sync_cout << UCI::pv(rootPos, rootDepth) << sync_endl;

              // In case of failing low/high increase aspiration window and
              // re-search, otherwise exit the loop.
              if (bestValue <= alpha)
              {
                  beta = (alpha + beta) / 2;
                  alpha = std::max(bestValue - delta, -VALUE_INFINITE);

                  if (mainThread)
                      mainThread->stopOnPonderhit = false;
              }
              else if (bestValue >= beta)
                  beta = std::min(bestValue + delta, VALUE_INFINITE);

              else
                  break;

              delta += delta / 3;

              assert(alpha >= -VALUE_INFINITE && beta <= VALUE_INFINITE);
          }

          // Sort the PV lines searched so far and update the GUI
          std::stable_sort(rootMoves.begin() + pvFirst, rootMoves.begin() + pvIdx + 1);

          if (    mainThread
              && (Threads.stop || pvIdx + 1 == multiPV || Time.elapsed() > 3000))
              sync_cout << UCI::pv(rootPos, rootDepth) << sync_endl;
      }

      if (!Threads.stop)
          completedDepth = rootDepth;

      if (rootMoves[0].pv[0] != lastBestMove)
      {
          lastBestMove = rootMoves[0].pv[0];
          lastBestMoveDepth = rootDepth;
      }

      // Have we found a "mate in x"?
      if (   Limits.mate
          && bestValue >= VALUE_MATE_IN_MAX_PLY
          && VALUE_MATE - bestValue <= 2 * Limits.mate)
          Threads.stop = true;

      if (!mainThread)
          continue;

      // Use part of the gained time from a previous stable move for the current move
      for (Thread* th : Threads)
      {
          totBestMoveChanges += th->bestMoveChanges;
          th->bestMoveChanges = 0;
      }

      // Do we have time for the next iteration? Can we stop searching now?
      if (    Limits.use_time_management()
          && !Threads.stop
          && !mainThread->stopOnPonderhit)
      {
          double fallingEval = (69 + 13 * (mainThread->bestPreviousAverageScore - bestValue)
                                   +  6 * (mainThread->iterValue[iterIdx] - bestValue)) / 619.6;

          fallingEval = std::clamp(fallingEval, 0.5, 1.5);

          // If the bestMove is stable over several iterations, reduce time accordingly
          timeReduction = lastBestMoveDepth + 6 < completedDepth ? 0.68
                                                                 : (mainThread->previousTimeReduction == 0.68 ? 2.20
                                                                                                              : 1.52);

          double bestMoveInstability = 1 + totBestMoveChanges / 8;

          TimePoint elapsedT = Time.elapsed();
          TimePoint optimumT = Time.optimum();

          // Stop the search if we have only one legal move, or if available time elapsed
          if (   (rootMoves.size() == 1 && (elapsedT > optimumT / 16))
              || elapsedT > 4.33 * optimumT
              || elapsedT > optimumT * fallingEval * timeReduction * bestMoveInstability)
          {
              // If we are allowed to ponder do not stop the search now but
              // keep pondering until the GUI sends "ponderhit" or "stop".
              if (mainThread->ponder)
                  mainThread->stopOnPonderhit = true;
              else
                  Threads.stop = true;
          }
      }

      mainThread->iterValue[iterIdx] = bestValue;
      iterIdx = (iterIdx + 1) & 3;
  }

  if (!mainThread)
      return;

  mainThread->previousTimeReduction = timeReduction;
}


namespace {

  // search<>() is the main search function for both PV and non-PV nodes

  template <NodeType nodeType>
  Value search(Position& pos, Stack* ss, Value alpha, Value beta, Depth depth, bool cutNode) {

    constexpr bool PvNode = nodeType != NonPV;
    constexpr bool rootNode = nodeType == Root;

    // Dive into quiescence search when the depth reaches zero
    if (depth <= 0)
        return qsearch<PvNode ? PV : NonPV>(pos, ss, alpha, beta);

    assert(-VALUE_INFINITE <= alpha && alpha < beta && beta <= VALUE_INFINITE);
    assert(PvNode || (alpha == beta - 1));
    assert(0 < depth && depth < MAX_PLY);
    assert(!(PvNode && cutNode));

    Move pv[MAX_PLY+1], capturesSearched[32], quietsSearched[64];
    StateInfo st;
    ASSERT_ALIGNED(&st, Eval::NNUE::CacheLineSize);

    TTEntry* tte;
    Key posKey;
    Move ttMove, move, excludedMove, bestMove;
    Depth extension, newDepth, ttDepth;
    Bound ttBound;
    Value bestValue, value, ttValue, eval, probCutBeta;
    bool givesCheck, improving, priorCapture, isMate, gameCycle;
    bool capture, moveCountPruning,
         ttCapture, kingDanger, ourMove, nullParity, singularQuietLMR;
    Piece movedPiece;
    int moveCount, captureCount, quietCount, rootDepth;

    // Step 1. Initialize node
    Thread* thisThread  = pos.this_thread();
    ss->inCheck         = pos.checkers();
    priorCapture        = pos.captured_piece();
    Color us            = pos.side_to_move();
    moveCount           = captureCount = quietCount = ss->moveCount = 0;
    bestValue           = -VALUE_INFINITE;
    gameCycle           = kingDanger = false;
    rootDepth           = thisThread->rootDepth;
    ourMove             = !(ss->ply & 1);
    nullParity          = (ourMove == thisThread->nmpSide);
    ss->secondaryLine   = false;

    // Check for the available remaining time
    if (thisThread == Threads.main())
        static_cast<MainThread*>(thisThread)->check_time();

    thisThread->nodes++;

    // Used to send selDepth info to GUI (selDepth counts from 1, ply from 0)
    if (PvNode && thisThread->selDepth < ss->ply + 1)
        thisThread->selDepth = ss->ply + 1;

    // Transposition table lookup. We don't want the score of a partial
    // search to overwrite a previous full search TT value, so we use a different
    // position key in case of an excluded move.
    excludedMove = ss->excludedMove;
    posKey = pos.key();
    tte = TT.probe(posKey, ss->ttHit);
    ttValue = ss->ttHit ? value_from_tt(tte->value(), ss->ply, pos.rule50_count()) : VALUE_NONE;
    ttDepth = tte->depth();
    ttBound = tte->bound();
    ttMove =  rootNode ? thisThread->rootMoves[thisThread->pvIdx].pv[0]
            : ss->ttHit    ? tte->move() : MOVE_NONE;
    ttCapture = ttMove && pos.capture(ttMove);

    // At this point, if excluded, skip straight to step 6, static eval. However,
    // to save indentation, we list the condition in all code between here and there.
    if (!excludedMove)
        ss->ttPv = PvNode || (ss->ttHit && tte->is_pv());

    if (!rootNode)
    {
        // Check if we have an upcoming move which draws by repetition, or
        // if the opponent had an alternative move earlier to this position.
        if (pos.has_game_cycle(ss->ply))
        {
            if (!excludedMove)
                tte->save(posKey, VALUE_DRAW, ss->ttPv, BOUND_EXACT,
                          depth, MOVE_NONE, VALUE_NONE);

            if (VALUE_DRAW >= beta)
                return VALUE_DRAW;

            gameCycle = true;
            alpha = std::max(alpha, VALUE_DRAW);
        }

        // Step 2. Check for aborted search and immediate draw
        if (pos.is_draw(ss->ply))
            return VALUE_DRAW;

        if (Threads.stop.load(std::memory_order_relaxed) || ss->ply >= MAX_PLY)
            return ss->ply >= MAX_PLY && !ss->inCheck ? evaluate(pos)
                                                      : VALUE_DRAW;

        // Step 3. Mate distance pruning. Even if we mate at the next move our score
        // would be at best mate_in(ss->ply+1), but if alpha is already bigger because
        // a shorter mate was found upward in the tree then there is no need to search
        // because we will never beat the current alpha. Same logic but with reversed
        // signs applies also in the opposite condition of being mated instead of giving
        // mate. In this case return a fail-high score.
        if (alpha >= mate_in(ss->ply+1))
            return mate_in(ss->ply+1);
    }
    else
        thisThread->rootDelta = beta - alpha;

    assert(0 <= ss->ply && ss->ply < MAX_PLY);

    (ss+1)->excludedMove = bestMove = MOVE_NONE;
    (ss+2)->killers[0]   = (ss+2)->killers[1] = MOVE_NONE;
    (ss+2)->cutoffCnt    = 0;
    ss->doubleExtensions = (ss-1)->doubleExtensions;
    Square prevSq        = is_ok((ss-1)->currentMove) ? to_sq((ss-1)->currentMove) : SQ_NONE;
    ss->statScore        = 0;

    // At non-PV nodes we check for an early TT cutoff
    if (  !PvNode
        && !excludedMove
        && !gameCycle
        && (!ourMove || beta < VALUE_MAX_EVAL)
        && ttDepth > depth
        && ttValue != VALUE_NONE // Possible in case of TT access race or if !ttHit
        && (ttValue != VALUE_DRAW || VALUE_DRAW >= beta)
        && (ttBound & (ttValue >= beta ? BOUND_LOWER : BOUND_UPPER)))
    {
        // If ttMove is quiet, update move sorting heuristics on TT hit (~2 Elo)
        if (ttMove)
        {
            if (ttValue >= beta)
            {
                // Bonus for a quiet ttMove that fails high (~2 Elo)
                if (!ttCapture)
                    update_quiet_stats(pos, ss, ttMove, stat_bonus(depth));

                // Extra penalty for early quiet moves of the previous ply (~0 Elo on STC, ~2 Elo on LTC)
                if (prevSq != SQ_NONE && (ss-1)->moveCount <= 2 && !priorCapture)
                    update_continuation_histories(ss-1, pos.piece_on(prevSq), prevSq, -stat_bonus(depth + 1));
            }
            // Penalty for a quiet ttMove that fails low (~1 Elo)
            else if (!ttCapture)
            {
                int penalty = -stat_bonus(depth);
                thisThread->mainHistory[us][from_to(ttMove)] << penalty;
                update_continuation_histories(ss, pos.moved_piece(ttMove), to_sq(ttMove), penalty);
            }
        }

        return ttValue;
    }

    // Step 5. Tablebases probe
    if (!rootNode && !excludedMove && TB::Cardinality)
    {
        int piecesCount = popcount(pos.pieces());

        if (    piecesCount <= TB::Cardinality
            &&  pos.rule50_count() == 0
            && !pos.can_castle(ANY_CASTLING))
        {
            TB::ProbeState err;
            TB::WDLScore v = Tablebases::probe_wdl(pos, &err);

            // Force check of time on the next occasion
            if (thisThread == Threads.main())
                static_cast<MainThread*>(thisThread)->callsCnt = 0;

            if (err != TB::ProbeState::FAIL)
            {
                thisThread->tbHits.fetch_add(1, std::memory_order_relaxed);

                int drawScore = TB::UseRule50 ? 1 : 0;

                int centiPly = TraditionalPawnValue * ss->ply / 100;

                Value tbValue =    v < -drawScore ? -VALUE_TB_WIN + (10 * TraditionalPawnValue * (v == -1)) + centiPly + TraditionalPawnValue * popcount(pos.pieces( pos.side_to_move()))
                                 : v >  drawScore ?  VALUE_TB_WIN - (10 * TraditionalPawnValue * (v ==  1)) - centiPly - TraditionalPawnValue * popcount(pos.pieces(~pos.side_to_move()))
                                 : v < 0 ? Value(-56) : VALUE_DRAW;

                if (    abs(v) <= drawScore
                    || !ss->ttHit
                    || (v < -drawScore && beta  > tbValue + 19)
                    || (v >  drawScore && alpha < tbValue - 19))
                {
                    tte->save(posKey, tbValue, ss->ttPv, v > drawScore ? BOUND_LOWER : v < -drawScore ? BOUND_UPPER : BOUND_EXACT,
                              v == 0 ? MAX_PLY : depth, MOVE_NONE, VALUE_NONE);

                    return tbValue;
                }
            }
        }
    }

    CapturePieceToHistory& captureHistory = thisThread->captureHistory;
    kingDanger = ourMove ? false : pos.king_danger();

    // Step 6. Static evaluation of the position
    if (ss->inCheck)
    {
        // Skip early pruning when in check
        ss->staticEval = eval = VALUE_NONE;
        improving = false;
    }
    else
    {
    if (excludedMove)
    {
        // Providing the hint that this node's accumulator will be used often brings significant Elo gain (~13 Elo)
        Eval::NNUE::hint_common_parent_position(pos);
        eval = ss->staticEval;
    }
    else if (ss->ttHit)
    {
        // Never assume anything about values stored in TT
        ss->staticEval = eval = tte->eval();
        if (eval == VALUE_NONE)
            ss->staticEval = eval = evaluate(pos);
        else if (PvNode)
            Eval::NNUE::hint_common_parent_position(pos);

        // ttValue can be used as a better position evaluation (~7 Elo)
        if (    ttValue != VALUE_NONE
            && (ttMove != MOVE_NONE || ttValue <= eval)
            && (ttBound & (ttValue > eval ? BOUND_LOWER : BOUND_UPPER)))
            eval = ttValue;
    }
    else
    {
        ss->staticEval = eval = evaluate(pos);
        // Save static evaluation into the transposition table
        tte->save(posKey, VALUE_NONE, ss->ttPv, BOUND_NONE, DEPTH_NONE, MOVE_NONE, eval);
    }

    // Use static evaluation difference to improve quiet move ordering (~4 Elo)
    if (is_ok((ss-1)->currentMove) && !(ss-1)->inCheck && !priorCapture)
    {
        int bonus = std::clamp(-18 * int((ss-1)->staticEval + ss->staticEval), -1817, 1817);
        thisThread->mainHistory[~us][from_to((ss-1)->currentMove)] << bonus;
    }

    // Set up the improving flag, which is true if current static evaluation is
    // bigger than the previous static evaluation at our turn (if we were in
    // check at our previous move we look at static evaluation at move prior to it
    // and if we were in check at move prior to it flag is set to true) and is
    // false otherwise. The improving flag is used in various pruning heuristics.
    improving =   (ss-2)->staticEval != VALUE_NONE ? ss->staticEval > (ss-2)->staticEval
                : (ss-4)->staticEval != VALUE_NONE ? ss->staticEval > (ss-4)->staticEval
                : true;

<<<<<<< HEAD
    // Begin early pruning.
=======
    // Step 7. Razoring (~1 Elo)
    // If eval is really low check with qsearch if it can exceed alpha, if it can't,
    // return a fail low.
    if (eval < alpha - 456 - 252 * depth * depth)
    {
        value = qsearch<NonPV>(pos, ss, alpha - 1, alpha);
        if (value < alpha)
            return value;
    }

    // Step 8. Futility pruning: child node (~40 Elo)
    // The depth condition is important for mate finding.
    if (   !ss->ttPv
        &&  depth < 9
        &&  eval - futility_margin(depth, cutNode && !ss->ttHit, improving) - (ss-1)->statScore / 306 >= beta
        &&  eval >= beta
        &&  eval < 24923) // smaller than TB wins
        return eval;

    // Step 9. Null move search with verification search (~35 Elo)
>>>>>>> afe7f4d9
    if (   !PvNode
        && (ourMove || !excludedMove)
        && !thisThread->nmpGuardV
        &&  abs(eval) < VALUE_MAX_EVAL)
    {
       // Step 8. Futility pruning: child node (~25 Elo)
       if (    depth < 9 // was 8
           && !ss->ttPv
           && !kingDanger
           && !gameCycle
           && !(thisThread->nmpGuard && nullParity)
           &&  abs(alpha) < VALUE_MAX_EVAL
           &&  eval >= beta
           &&  eval - futility_margin(depth, cutNode && !ss->ttHit, improving) - (ss-1)->statScore / 306 >= beta)
           return eval;

       // Step 9. Null move search with verification search (~22 Elo)
       if (   !thisThread->nmpGuard
           &&  (ss-1)->statScore < 17329
           && !gameCycle
           //&&  beta < VALUE_MATE_IN_MAX_PLY Implied by eval >= beta & abs(eval) < 2 * VALUE_KNOWN_WIN
           &&  eval >= beta
           &&  eval >= ss->staticEval
           &&  ss->staticEval >= beta - 21 * depth + 258
           &&  pos.non_pawn_material(us)
           && !kingDanger
           && (rootDepth < 11 || ourMove || MoveList<LEGAL>(pos).size() > 5))
       {
           assert(eval - beta >= 0);

           thisThread->nmpSide = ourMove;

           // Null move dynamic reduction based on depth and value
           Depth R = std::min(int(eval - beta) / 173, 6) + depth / 3 + 4;

           if (!ourMove && (ss-1)->secondaryLine)
               R = std::min(R, 8);

           if (   depth < 11
               || ttValue >= beta
               || ttDepth < depth-R
               || !(ttBound & BOUND_UPPER))
           {
           ss->currentMove = MOVE_NULL;
           ss->continuationHistory = &thisThread->continuationHistory[0][0][NO_PIECE][0];

           pos.do_null_move(st);
           thisThread->nmpGuard = true;
           Value nullValue = -search<NonPV>(pos, ss+1, -beta, -beta+1, depth-R, !cutNode);
           thisThread->nmpGuard = false;
           pos.undo_null_move();

           if (nullValue >= beta)
           {
               // Verification search
               thisThread->nmpGuardV = true;
               Value v = search<NonPV>(pos, ss, beta-1, beta, depth-R, false);
               thisThread->nmpGuardV = false;

               // While it is unsafe to return mate scores from null search, mate scores
               // from verification search are fine.
               if (v >= beta)
                   return v > VALUE_MATE_IN_MAX_PLY ? v : std::min(nullValue, VALUE_MATE_IN_MAX_PLY);
           }
           }
       }

       probCutBeta = beta + 168 - 61 * improving;

       // Step 10. ProbCut (~10 Elo)
       // If we have a good enough capture and a reduced search returns a value
       // much above beta, we can (almost) safely prune the previous move.
       if (    depth > 4
           &&  abs(beta) < VALUE_MATE_IN_MAX_PLY
           && (ttCapture || !ttMove)
           // If we don't have a ttHit or our ttDepth is not greater our
           // reduced depth search, continue with the probcut.
           && (!ss->ttHit || ttDepth < depth - 3))
       {
           assert(probCutBeta < VALUE_INFINITE);
           MovePicker mp(pos, ttMove, KnightValue - BishopValue + PieceValue[type_of(pos.captured_piece())], &captureHistory);

           while ((move = mp.next_move()) != MOVE_NONE)
               if (move != excludedMove)
               {
                   assert(pos.capture(move) || promotion_type(move) == QUEEN);
                   assert(depth >= 5);

                   ss->currentMove = move;
                   ss->continuationHistory = &thisThread->continuationHistory[ss->inCheck]
                                                                             [true]
                                                                             [pos.moved_piece(move)]
                                                                             [to_sq(move)];

                   pos.do_move(move, st);

                   // Perform a preliminary qsearch to verify that the move holds
                   value = -qsearch<NonPV>(pos, ss+1, -probCutBeta, -probCutBeta+1);

                   // If the qsearch held perform the regular search
                   if (value >= probCutBeta)
                       value = -search<NonPV>(pos, ss+1, -probCutBeta, -probCutBeta+1, depth - 4, !cutNode);

                   pos.undo_move(move);

                   if (value >= probCutBeta)
                   {
                       if (!excludedMove)
                           tte->save(posKey, value_to_tt(value, ss->ply), ss->ttPv,
                                     BOUND_LOWER, depth - 3, move, ss->staticEval);

                       return value;
                   }
               }

           Eval::NNUE::hint_common_parent_position(pos);
       }
    } // End early Pruning

    // Step 11. If the position is not in TT, decrease depth by 2 or 1 depending on node type (~3 Elo)
    if (   PvNode
        && depth >= 3
        && !gameCycle
        && !ttMove
        && (ss-1)->moveCount > 1)
        depth -= 2;

    if (    cutNode
        && !(ss-1)->secondaryLine
        &&  depth >= 7
        && !ttMove)
        depth -= 2;

    } // In check search starts here

   // Step 12. A small Probcut idea, when we are in check (~4 Elo)
   probCutBeta = beta + 413;
   if (    ss->inCheck
        && !PvNode
        && ttCapture
        && !gameCycle
        && !kingDanger
        && !(ss-1)->secondaryLine
        && !(thisThread->nmpGuard && nullParity)
        && !(thisThread->nmpGuardV && nullParity)
        && (ttBound & BOUND_LOWER)
        && ttDepth >= depth - 4
        && ttValue >= probCutBeta
        && abs(ttValue) < VALUE_MAX_EVAL
        && abs(beta) < VALUE_MAX_EVAL)
        return probCutBeta;

    const PieceToHistory* contHist[] = { (ss-1)->continuationHistory, (ss-2)->continuationHistory,
                                          nullptr                   , (ss-4)->continuationHistory,
                                          nullptr                   , (ss-6)->continuationHistory };

    Move countermove = prevSq != SQ_NONE ? thisThread->counterMoves[pos.piece_on(prevSq)][prevSq] : MOVE_NONE;

    MovePicker mp(pos, ttMove, depth, &thisThread->mainHistory,
                                      &captureHistory,
                                      contHist,
                                      countermove,
                                      ss->killers);

    value = bestValue;
    moveCountPruning = singularQuietLMR = false;

    // Indicate PvNodes that will probably fail low if the node was searched
    // at a depth equal to or greater than the current depth, and the result
    // of this search was a fail low.
    bool likelyFailLow =    PvNode
                         && ttMove
                         && (ttBound & BOUND_UPPER)
                         && ttDepth >= depth;

    bool lmPrunable = (  !ourMove
                       || ss->ply > 6
                       || (ss-1)->moveCount > 1
                       || (ss-3)->moveCount > 1
                       || (ss-5)->moveCount > 1);

    int lmrAdjustment =   ttCapture
                        + 2 * cutNode
                        + ((ss+1)->cutoffCnt > 3)
                        - (2 + (cutNode && ttDepth >= depth + 3)) * (ss->ttPv && !likelyFailLow)
                        - ((ss-1)->moveCount > 8)
                        - 2 * PvNode;

    bool allowLMR =     depth > 1
                    && !gameCycle
                    && (!PvNode || ss->ply > 1);

    bool doSingular =    !rootNode
                      && !excludedMove // Avoid recursive singular search
                      &&  ttValue != VALUE_NONE
                      && (ttBound & BOUND_LOWER)
                      &&  alpha > VALUE_MATED_IN_MAX_PLY + MAX_PLY
                      &&  ttValue > -VALUE_MAX_EVAL / 2
                      &&  ttDepth >= depth - 3
                      &&  depth >= 4 - (thisThread->completedDepth > 22) + 2 * (PvNode && tte->is_pv());

    bool doLMP =    !PvNode
                 && (lmPrunable || ss->ply > 2)
                 &&  pos.non_pawn_material(us);

    // Step 13. Loop through all pseudo-legal moves until no moves remain
    // or a beta cutoff occurs.
    while ((move = mp.next_move(moveCountPruning)) != MOVE_NONE)
    {
      assert(is_ok(move));

      if (move == excludedMove)
          continue;

      // At root obey the "searchmoves" option and skip moves not listed in Root
      // Move List. As a consequence, any illegal move is also skipped. In MultiPV
      // mode we also skip PV moves that have been already searched and those
      // of lower "TB rank" if we are in a TB root position.
      if (rootNode && !std::count(thisThread->rootMoves.begin() + thisThread->pvIdx,
                                  thisThread->rootMoves.begin() + thisThread->pvLast, move))
          continue;

      ss->moveCount = ++moveCount;

      if (rootNode && thisThread == Threads.main() && Time.elapsed() > 3000)
          sync_cout << "info depth " << depth
                    << " currmove " << UCI::move(move, pos.is_chess960())
                    << " currmovenumber " << moveCount + thisThread->pvIdx << sync_endl;
      if (PvNode)
          (ss+1)->pv = nullptr;

      extension = 0;
      capture = pos.capture_stage(move);
      movedPiece = pos.moved_piece(move);
      givesCheck = pos.gives_check(move);
      isMate = false;


      // This tracks all of our possible responses to our opponent's best moves outside of the PV.
      // The reasoning here is that while we look for flaws in the PV, we must otherwise find an improvement
      // in a secondary root move in order to change the PV. Such an improvement must occur on the path of
      // our opponent's best moves or else it is meaningless.
      ss->secondaryLine = (   (rootNode && moveCount > 1)
                           || (!ourMove && (ss-1)->secondaryLine && !excludedMove && moveCount == 1)
                           || ( ourMove && (ss-1)->secondaryLine));

      if (givesCheck)
      {
          pos.do_move(move, st, givesCheck);
          isMate = MoveList<LEGAL>(pos).size() == 0;
          pos.undo_move(move);
      }

      if (isMate)
      {
          ss->currentMove = move;
          ss->continuationHistory = &thisThread->continuationHistory[ss->inCheck]
                                                                    [capture]
                                                                    [movedPiece]
                                                                    [to_sq(move)];
          value = mate_in(ss->ply+1);

          if (PvNode && (moveCount == 1 || (value > alpha && (rootNode || value < beta))))
          {
              (ss+1)->pv = pv;
              (ss+1)->pv[0] = MOVE_NONE;
          }
      }
      else
      {
      // If we already have a mate in 1 from the current position and the current
      // move isn't a mate in 1, continue as there is no point to searching it.
      if (bestValue >= mate_in(ss->ply+1))
          continue;

      // Calculate new depth for this move
      newDepth = depth - 1;
      Value delta = beta - alpha;
      Depth r = reduction(improving, depth, moveCount, delta, thisThread->rootDelta);

      // Step 14. Pruning at shallow depth (~120 Elo). Depth conditions are important for mate finding.
      if (   doLMP
          && bestValue > VALUE_MATED_IN_MAX_PLY)
      {
          // Skip quiet moves if movecount exceeds our FutilityMoveCount threshold (~8 Elo)
          moveCountPruning = moveCount >= futility_move_count(improving, depth);

          if (lmPrunable)
          {
          // Reduced depth of the next LMR search
          int lmrDepth = newDepth - r;

          if (   capture
              || givesCheck)
          {
              // Futility pruning for captures (~2 Elo)
              if (   !givesCheck
                  //&& !PvNode
                  &&  lmrDepth < 6 // was 3
                  && !ss->inCheck
                  && ss->staticEval + 197 + 248 * lmrDepth + PieceValue[pos.piece_on(to_sq(move))]
                   + captureHistory[movedPiece][to_sq(move)][type_of(pos.piece_on(to_sq(move)))] / 7 < alpha)
                  continue;

              // SEE based pruning for captures and checks (~11 Elo)
              if (!pos.see_ge(move, Value(-205) * depth))
                  continue;
          }
          else
          {
              int history =   (*contHist[0])[movedPiece][to_sq(move)]
                            + (*contHist[1])[movedPiece][to_sq(move)]
                            + (*contHist[3])[movedPiece][to_sq(move)];

              // Continuation history based pruning (~2 Elo)
              if (   lmrDepth < 6
                  && history < -3832 * depth)
                  continue;

              history += 2 * thisThread->mainHistory[us][from_to(move)];

              lmrDepth += history / 7011;
              lmrDepth = std::max(lmrDepth, -2);

              // Futility pruning: parent node (~13 Elo)
              if (   !ss->inCheck
                  && lmrDepth < (6 * (1 + !ourMove)) // was 8
                  && history < 20500 - 3875 * (depth - 1)
                  //&& (!ourMove || !(ss-1)->secondaryLine)
                  && ss->staticEval + 112 + 138 * lmrDepth <= alpha)
                  continue;

              lmrDepth = std::max(lmrDepth, 0);

              // Prune moves with negative SEE (~4 Elo)
              if (!pos.see_ge(move, Value(-31 * lmrDepth * lmrDepth)))
                  continue;
          }
          }
      }

      // Step 15. Extensions (~100 Elo)
      // Singular extension search (~94 Elo). If all moves but one fail low on a
      // search of (alpha-s, beta-s), and just one fails high on (alpha, beta),
      // then that move is singular and should be extended. To verify this we do
      // a reduced search on all the other moves but the ttMove and if the result
      // is lower than ttValue minus a margin, then we will extend the ttMove. Note
      // that depth margin and singularBeta margin are known for having non-linear
      // scaling. Their values are optimized to time controls of 180+1.8 and longer
      // so changing them requires tests at this type of time controls.
      if (    doSingular
          &&  move == ttMove)
      {
          Value singularBeta = std::max(ttValue - (82 + 65 * (ss->ttPv && !PvNode)) * depth / 64, VALUE_MATED_IN_MAX_PLY);
          Depth singularDepth = (depth - 1) / 2;

          ss->excludedMove = move;
          // the search with excludedMove will update ss->staticEval
          value = search<NonPV>(pos, ss, singularBeta - 1, singularBeta, singularDepth, cutNode);
          ss->excludedMove = MOVE_NONE;

          if (value < singularBeta)
          {
              singularQuietLMR = !ttCapture;
              // Avoid search explosion by limiting the number of double extensions
              if (  !PvNode
                  && value < singularBeta - 21
                  && ss->doubleExtensions < 4)
              {
                  extension = 2;
                  depth += depth < 13;
              }
              else
                  extension = 1;
          }

          // Multi-cut pruning
          // Our ttMove is assumed to fail high, and now we failed high also on a reduced
          // search without the ttMove. So we assume this expected Cut-node is not singular,
          // that multiple moves fail high, and we can prune the whole subtree by returning
          // a soft bound.
          else if (!PvNode)
          {
            if (ttValue >= beta)
                return ttValue; // beta safer?

            // If the eval of ttMove is less than alpha and value, we reduce it (negative extension)
            // Add ttValue <= value?
            else if (!gameCycle && alpha < VALUE_MATE_IN_MAX_PLY - MAX_PLY)
                extension = (cutNode && (ss-1)->moveCount > 1 && !(ss-1)->secondaryLine && depth < 17) ? -3 : -1;
          }
      }

      if (extension < 1)
      {
        // Check extensions (~1 Elo)
        if (   givesCheck
            && depth > 9)
            extension = 1;

        // Quiet ttMove extensions (~1 Elo)
        else if (   PvNode
                 && move == ttMove
                 && move == ss->killers[0]
                 && (*contHist[0])[movedPiece][to_sq(move)] >= 5168)
            extension = 1;
      }

      // Add extension to new depth
      newDepth += extension;
      ss->doubleExtensions = (ss-1)->doubleExtensions + (extension == 2);

      // Speculative prefetch as early as possible
      prefetch(TT.first_entry(pos.key_after(move)));

      // Update the current move (this must be done after singular extension search)
      ss->currentMove = move;
      ss->continuationHistory = &thisThread->continuationHistory[ss->inCheck]
                                                                [capture]
                                                                [movedPiece]
                                                                [to_sq(move)];

      // Step 16. Make the move
      pos.do_move(move, st, givesCheck);

      bool lateKingDanger = (rootDepth > 10 && ourMove && ss->ply < 7 && pos.king_danger());

      // Increase reduction on repetition (~1 Elo)
     /* if (   move == (ss-4)->currentMove
          && pos.has_repeated())
          r += 2;*/

      ss->statScore =  2 * thisThread->mainHistory[us][from_to(move)]
                         + (*contHist[0])[movedPiece][to_sq(move)]
                         + (*contHist[1])[movedPiece][to_sq(move)]
                         + (*contHist[3])[movedPiece][to_sq(move)]
                         - 4006;

      r =         r
                + lmrAdjustment
                - (singularQuietLMR && moveCount == 1)
                - (move == ttMove)
                - ss->statScore / (11124 + 4740 * (depth > 5 && depth < 22));

      // Step 17. Late moves reduction / extension (LMR, ~117 Elo)
      // We use various heuristics for the sons of a node after the first son has
      // been searched. In general, we would like to reduce them, but there are many
      // cases where we extend a son if it has good chances to be "interesting".
      if (    allowLMR
          && !lateKingDanger
          &&  moveCount > 1
          && (!capture || (cutNode && (ss-1)->moveCount > 1)))
      {
          // In general we want to cap the LMR depth search at newDepth, but when
          // reduction is negative, we allow this move a limited search extension
          // beyond the first move depth. This may lead to hidden double extensions.
          Depth d = std::clamp(newDepth - r, 1, newDepth + 1);

          value = -search<NonPV>(pos, ss+1, -(alpha+1), -alpha, d, true);

          // Do a full-depth search when reduced LMR search fails high
          if (value > alpha && d < newDepth)
          {
              // Adjust full-depth search based on LMR results - if the result
              // was good enough search deeper, if it was bad enough search shallower
              const bool doDeeperSearch = value > (bestValue + 64 + 11 * (newDepth - d));
              const bool doEvenDeeperSearch = value > alpha + 711 && ss->doubleExtensions <= 6;
              const bool doShallowerSearch = value < bestValue + newDepth;

              ss->doubleExtensions = ss->doubleExtensions + doEvenDeeperSearch;

              newDepth += doDeeperSearch - doShallowerSearch + doEvenDeeperSearch;

              if (newDepth > d)
                  value = -search<NonPV>(pos, ss+1, -(alpha+1), -alpha, newDepth, !cutNode);

              int bonus = value <= alpha ? -stat_bonus(newDepth)
                        : value >= beta  ?  stat_bonus(newDepth)
                                         :  0;

              update_continuation_histories(ss, movedPiece, to_sq(move), bonus);
          }
      }

      // Step 18. Full-depth search when LMR is skipped. If expected reduction is high, reduce its depth by 1.
      else if (!PvNode || moveCount > 1)
      {
          // Increase reduction for cut nodes and not ttMove (~1 Elo)
          if (!ttMove && cutNode)
              r += 2;

          value = -search<NonPV>(pos, ss+1, -(alpha+1), -alpha, newDepth - (r > 3), !cutNode);
      }

      // For PV nodes only, do a full PV search on the first move or after a fail high,
      // otherwise let the parent node fail low with value <= alpha and try another move.
      if (PvNode && (moveCount == 1 || value > alpha))
      {
          (ss+1)->pv = pv;
          (ss+1)->pv[0] = MOVE_NONE;

          if (gameCycle && (ss-1)->moveCount < 2)
              newDepth += 2;

          value = -search<PV>(pos, ss+1, -beta, -alpha, newDepth, false);
      }

      // Step 19. Undo move
      pos.undo_move(move);
      }

      assert(value > -VALUE_INFINITE && value < VALUE_INFINITE);

      // Step 20. Check for a new best move
      // Finished searching the move. If a stop occurred, the return value of
      // the search cannot be trusted, and we return immediately without
      // updating best move, PV and TT.
      if (Threads.stop.load(std::memory_order_relaxed))
          return VALUE_ZERO;

      if (rootNode)
      {
          RootMove& rm = *std::find(thisThread->rootMoves.begin(),
                                    thisThread->rootMoves.end(), move);

          if (abs(value) < VALUE_TB_WIN - 7 * TraditionalPawnValue)
              rm.averageScore = rm.averageScore != -VALUE_INFINITE ? (2 * value + rm.averageScore) / 3 : value;
          else
              rm.averageScore = value;

          // PV move or new best move?
          if (moveCount == 1 || value > alpha)
          {
              rm.score =  rm.uciScore = value;
              rm.selDepth = thisThread->selDepth;
              rm.scoreLowerbound = rm.scoreUpperbound = false;

              thisThread->pvValue = value;

              if (value >= beta)
              {
                  rm.scoreLowerbound = true;
                  rm.uciScore = beta;
              }
              else if (value <= alpha)
              {
                  rm.scoreUpperbound = true;
                  rm.uciScore = alpha;
              }

              rm.pv.resize(1);

              assert((ss+1)->pv);

              for (Move* m = (ss+1)->pv; *m != MOVE_NONE; ++m)
                  rm.pv.push_back(*m);

              // We record how often the best move has been changed in each iteration.
              // This information is used for time management. In MultiPV mode,
              // we must take care to only do this for the first PV line.
              if (   moveCount > 1
                  && !thisThread->pvIdx)
                  ++thisThread->bestMoveChanges;
          }
          else
              // All other moves but the PV, are set to the lowest value: this
              // is not a problem when sorting because the sort is stable and the
              // move position in the list is preserved - just the PV is pushed up.
              rm.score = -VALUE_INFINITE;
      }

      if (value > bestValue)
      {
          bestValue = value;

          if (value > alpha)
          {
              bestMove = move;

              if (PvNode && !rootNode) // Update pv even in fail-high case
                  update_pv(ss->pv, move, (ss+1)->pv);

              if (value >= beta)
              {
                  ss->cutoffCnt += 1 + !ttMove;
                  assert(value >= beta); // Fail high
                  break;
              }
              else
              {
                  // Reduce other moves if we have found at least one score improvement (~2 Elo)
                  if (   depth > 2
                      && depth < 12
                      && !gameCycle
                      && beta  <  VALUE_MAX_EVAL
                      && alpha > -VALUE_MAX_EVAL)
                      depth -= 1;

                  assert(depth > 0);
                  alpha = value; // Update alpha! Always alpha < beta
              }
          }
      }


      // If the move is worse than some previously searched move, remember it, to update its stats later
      if (move != bestMove)
      {
          if (capture && captureCount < 32)
              capturesSearched[captureCount++] = move;

          else if (!capture && quietCount < 64)
              quietsSearched[quietCount++] = move;
      }
    }

    // The following condition would detect a stop only after move loop has been
    // completed. But in this case, bestValue is valid because we have fully
    // searched our subtree, and we can anyhow save the result in TT.
    /*
       if (Threads.stop)
        return VALUE_DRAW;
    */

    // Step 21. Check for mate and stalemate
    // All legal moves have been searched and if there are no legal moves, it
    // must be a mate or a stalemate. If we are in a singular extension search then
    // return a fail low score.

    assert(moveCount || !ss->inCheck || excludedMove || !MoveList<LEGAL>(pos).size());

    if (!moveCount)
        bestValue = excludedMove ? alpha :
                    ss->inCheck  ? mated_in(ss->ply)
                                 : VALUE_DRAW;

    // If there is a move that produces search value greater than alpha we update the stats of searched moves
    else if (bestMove)
        update_all_stats(pos, ss, bestMove, bestValue, beta, prevSq,
                         quietsSearched, quietCount, capturesSearched, captureCount, depth);

    // Bonus for prior countermove that caused the fail low
    else if (!priorCapture && prevSq != SQ_NONE)
    {
        int bonus = (depth > 5) + (PvNode || cutNode) + (bestValue < alpha - 800) + ((ss-1)->moveCount > 12);
        update_continuation_histories(ss-1, pos.piece_on(prevSq), prevSq, stat_bonus(depth) * bonus);
        thisThread->mainHistory[~us][from_to((ss-1)->currentMove)] << stat_bonus(depth) * bonus / 2;
    }

    // If no good move is found and the previous position was ttPv, then the previous
    // opponent move is probably good and the new position is added to the search tree. (~7 Elo)
    if (bestValue <= alpha)
        ss->ttPv = ss->ttPv || ((ss-1)->ttPv && depth > 3);

    // Write gathered information in transposition table
    if (!excludedMove && !(rootNode && thisThread->pvIdx))
        tte->save(posKey, value_to_tt(bestValue, ss->ply), ss->ttPv,
                  bestValue >= beta ? BOUND_LOWER :
                  PvNode && bestMove ? BOUND_EXACT : BOUND_UPPER,
                  depth, bestMove, ss->staticEval);

    assert(bestValue > -VALUE_INFINITE && bestValue < VALUE_INFINITE);

    return bestValue;
  }


  // qsearch() is the quiescence search function, which is called by the main search
  // function with zero depth, or recursively with further decreasing depth per call.
  // (~155 Elo)
  template <NodeType nodeType>
  Value qsearch(Position& pos, Stack* ss, Value alpha, Value beta, Depth depth) {

    static_assert(nodeType != Root);
    constexpr bool PvNode = nodeType == PV;

    assert(alpha >= -VALUE_INFINITE && alpha < beta && beta <= VALUE_INFINITE);
    assert(PvNode || (alpha == beta - 1));
    assert(depth <= 0);

    Move pv[MAX_PLY+1];
    StateInfo st;
    ASSERT_ALIGNED(&st, Eval::NNUE::CacheLineSize);

    TTEntry* tte;
    Key posKey;
    Move ttMove, move, bestMove;
    Depth ttDepth;
    Bound ttBound;
    Value bestValue, value, ttValue, futilityValue, futilityBase;
    bool pvHit, givesCheck, capture, gameCycle;
    int moveCount;
    Color us = pos.side_to_move();

    // Step 1. Initialize node
    if (PvNode)
    {
        (ss+1)->pv = pv;
        ss->pv[0] = MOVE_NONE;
    }

    Thread* thisThread = pos.this_thread();
    bestMove = MOVE_NONE;
    ss->inCheck = pos.checkers();
    moveCount = 0;
    gameCycle = false;

    thisThread->nodes++;

    if (pos.has_game_cycle(ss->ply))
    {
       if (VALUE_DRAW >= beta)
           return VALUE_DRAW;

       alpha = std::max(alpha, VALUE_DRAW);
       gameCycle = true;
    }

    if (pos.is_draw(ss->ply))
        return VALUE_DRAW;

    // Step 2. Check for an immediate draw or maximum ply reached
    if (ss->ply >= MAX_PLY)
        return !ss->inCheck ? evaluate(pos) : VALUE_DRAW;

    if (alpha >= mate_in(ss->ply+1))
        return mate_in(ss->ply+1);

    assert(0 <= ss->ply && ss->ply < MAX_PLY);

    // Decide whether or not to include checks: this fixes also the type of
    // TT entry depth that we are going to use. Note that in qsearch we use
    // only two types of depth in TT: DEPTH_QS_CHECKS or DEPTH_QS_NO_CHECKS.
    ttDepth = ss->inCheck || depth >= DEPTH_QS_CHECKS ? DEPTH_QS_CHECKS
                                                      : DEPTH_QS_NO_CHECKS;

    // Step 3. Transposition table lookup
    posKey = pos.key();
    tte = TT.probe(posKey, ss->ttHit);
    ttValue = ss->ttHit ? value_from_tt(tte->value(), ss->ply, pos.rule50_count()) : VALUE_NONE;
    ttBound = tte->bound();
    ttMove = ss->ttHit ? tte->move() : MOVE_NONE;
    pvHit = ss->ttHit && tte->is_pv();

    // At non-PV nodes we check for an early TT cutoff
    if (  !PvNode
        && ss->ttHit
        && !gameCycle
        && ((ss->ply & 1) || beta < VALUE_MAX_EVAL)
        && tte->depth() >= ttDepth
        && ttValue != VALUE_NONE // Only in case of TT access race or if !ttHit
        && (ttValue != VALUE_DRAW || VALUE_DRAW >= beta)
        && (ttBound & (ttValue >= beta ? BOUND_LOWER : BOUND_UPPER)))
        return ttValue;

    // Step 4. Static evaluation of the position
    if (ss->inCheck)
        bestValue = futilityBase = -VALUE_INFINITE;
    else
    {
        if (ss->ttHit)
        {
            // Never assume anything about values stored in TT
            if ((ss->staticEval = bestValue = tte->eval()) == VALUE_NONE)
                ss->staticEval = bestValue = evaluate(pos);

            // ttValue can be used as a better position evaluation (~13 Elo)
            if (    ttValue != VALUE_NONE
                && (ttMove != MOVE_NONE || ttValue <= bestValue)
                && (ttBound & (ttValue > bestValue ? BOUND_LOWER : BOUND_UPPER)))
                bestValue = ttValue;
        }
        else
            // In case of null move search use previous static eval with a different sign
            ss->staticEval = bestValue = (ss-1)->currentMove != MOVE_NULL ? evaluate(pos)
                                                                          : -(ss-1)->staticEval;

        // Stand pat. Return immediately if static value is at least beta
        if (bestValue >= beta)
        {
            // Save gathered info in transposition table
            if (!ss->ttHit)
                tte->save(posKey, value_to_tt(bestValue, ss->ply), false, BOUND_LOWER,
                          DEPTH_NONE, MOVE_NONE, ss->staticEval);

            return bestValue;
        }

        if (bestValue > alpha)
            alpha = bestValue;

        futilityBase = std::min(ss->staticEval, bestValue) + 200;
    }

    const PieceToHistory* contHist[] = { (ss-1)->continuationHistory, (ss-2)->continuationHistory,
                                          nullptr                   , (ss-4)->continuationHistory,
                                          nullptr                   , (ss-6)->continuationHistory };

    // Initialize a MovePicker object for the current position, and prepare
    // to search the moves. Because the depth is <= 0 here, only captures,
    // queen promotions, and other checks (only if depth >= DEPTH_QS_CHECKS)
    // will be generated.
    Square prevSq = is_ok((ss-1)->currentMove) ? to_sq((ss-1)->currentMove) : SQ_NONE;
    MovePicker mp(pos, ttMove, depth, &thisThread->mainHistory,
                                      &thisThread->captureHistory,
                                      contHist,
                                      prevSq);

    int quietCheckEvasions = 0;

    // Step 5. Loop through all pseudo-legal moves until no moves remain
    // or a beta cutoff occurs.
    while ((move = mp.next_move()) != MOVE_NONE)
    {
        assert(is_ok(move));

        // Check for legality
        if (!pos.legal(move))
            continue;

        givesCheck = pos.gives_check(move);
        capture = pos.capture_stage(move);

        moveCount++;

<<<<<<< HEAD
      if (bestValue > VALUE_MATED_IN_MAX_PLY)
      {
         // Futility pruning and moveCount pruning (~10 Elo)
         if (   !givesCheck
             &&  to_sq(move) != prevSq
             &&  futilityBase > -VALUE_MAX_EVAL
             &&  type_of(move) != PROMOTION)
         {
             if (moveCount > 2 + PvNode)
                 continue;

             futilityValue = futilityBase + PieceValue[pos.piece_on(to_sq(move))];

             // If static eval + value of piece we are going to capture is much lower
             // than alpha we can prune this move
             if (futilityValue <= alpha)
             {
                 bestValue = std::max(bestValue, futilityValue);
                 continue;
             }

             // If static eval is much lower than alpha and move is not winning material
             // we can prune this move
             if (futilityBase <= alpha && !pos.see_ge(move, VALUE_ZERO + 1))
             {
                 bestValue = std::max(bestValue, futilityBase);
                 continue;
             }
         }

         // We prune after 2nd quiet check evasion where being 'in check' is implicitly checked through the counter
         // and being a 'quiet' apart from being a tt move is assumed after an increment because captures are pushed ahead.
         if (quietCheckEvasions > 1)
             break;

         // Continuation history based pruning (~3 Elo)
         if (   !capture
             && !PvNode
             && (*contHist[0])[pos.moved_piece(move)][to_sq(move)] < 0
             && (*contHist[1])[pos.moved_piece(move)][to_sq(move)] < 0)
            continue;
=======
        // Step 6. Pruning.
        if (bestValue > VALUE_TB_LOSS_IN_MAX_PLY && pos.non_pawn_material(us))
        {
            // Futility pruning and moveCount pruning (~10 Elo)
            if (   !givesCheck
                &&  to_sq(move) != prevSq
                &&  futilityBase > VALUE_TB_LOSS_IN_MAX_PLY
                &&  type_of(move) != PROMOTION)
            {
                if (moveCount > 2)
                    continue;

                futilityValue = futilityBase + PieceValue[pos.piece_on(to_sq(move))];

                // If static eval + value of piece we are going to capture is much lower
                // than alpha we can prune this move
                if (futilityValue <= alpha)
                {
                    bestValue = std::max(bestValue, futilityValue);
                    continue;
                }

                // If static eval is much lower than alpha and move is not winning material
                // we can prune this move
                if (futilityBase <= alpha && !pos.see_ge(move, VALUE_ZERO + 1))
                {
                    bestValue = std::max(bestValue, futilityBase);
                    continue;
                }

                // If static exchange evaluation is much worse than what is needed to not
                // fall below alpha we can prune this move
                if (futilityBase > alpha && !pos.see_ge(move, (alpha - futilityBase) * 4))
                {
                    bestValue = alpha;
                    continue;
                }
            }
>>>>>>> afe7f4d9

         // Do not search moves with bad enough SEE values (~5 Elo)
         if (!pos.see_ge(move, Value(-95)))
             continue;
      }

      // Speculative prefetch as early as possible
      prefetch(TT.first_entry(pos.key_after(move)));

        // Update the current move
        ss->currentMove = move;
        ss->continuationHistory = &thisThread->continuationHistory[ss->inCheck]
                                                                  [capture]
                                                                  [pos.moved_piece(move)]
                                                                  [to_sq(move)];

        quietCheckEvasions += !capture && ss->inCheck;

        // Step 7. Make and search the move
        pos.do_move(move, st, givesCheck);
        value = -qsearch<nodeType>(pos, ss+1, -beta, -alpha, depth - 1);
        pos.undo_move(move);

        assert(value > -VALUE_INFINITE && value < VALUE_INFINITE);

        // Step 8. Check for a new best move
        if (value > bestValue)
        {
            bestValue = value;

            if (value > alpha)
            {
                bestMove = move;

                if (PvNode) // Update pv even in fail-high case
                    update_pv(ss->pv, move, (ss+1)->pv);

                if (value < beta) // Update alpha here!
                    alpha = value;
                else
                    break; // Fail high
            }
        }
    }

    // Step 9. Check for mate
    // All legal moves have been searched. A special case: if we're in check
    // and no legal moves were found, it is checkmate.
    if (ss->inCheck && bestValue == -VALUE_INFINITE)
    {
        assert(!MoveList<LEGAL>(pos).size());

        return mated_in(ss->ply); // Plies to mate from the root
    }

    // Save gathered info in transposition table
    tte->save(posKey, value_to_tt(bestValue, ss->ply), pvHit,
              bestValue >= beta ? BOUND_LOWER : BOUND_UPPER,
              ttDepth, bestMove, ss->staticEval);

    assert(bestValue > -VALUE_INFINITE && bestValue < VALUE_INFINITE);

    return bestValue;
  }


  // value_to_tt() adjusts a mate or TB score from "plies to mate from the root" to
  // "plies to mate from the current position". Standard scores are unchanged.
  // The function is called before storing a value in the transposition table.

  Value value_to_tt(Value v, int ply) {

    assert(v != VALUE_NONE);

    return  v > VALUE_MATE_IN_MAX_PLY  ? v + ply
          : v < VALUE_MATED_IN_MAX_PLY ? v - ply : v;
  }


  // value_from_tt() is the inverse of value_to_tt(): it adjusts a mate or TB score
  // from the transposition table (which refers to the plies to mate/be mated from
  // current position) to "plies to mate/be mated (TB win/loss) from the root". However,
  // for mate scores, to avoid potentially false mate scores related to the 50 moves rule
  // and the graph history interaction, we return an optimal TB score instead.

  Value value_from_tt(Value v, int ply, int r50c) {

    /*return  v == VALUE_NONE             ? VALUE_NONE
          : v >= VALUE_MATE_IN_MAX_PLY  ? v - ply
          : v <= VALUE_MATED_IN_MAX_PLY ? v + ply : v; */

    if (v == VALUE_NONE)
        return VALUE_NONE;

    if (v > VALUE_MATE_IN_MAX_PLY)  // TB win or better
    {
        if (VALUE_MATE - v > 99 - r50c)
            return VALUE_MATE_IN_MAX_PLY; // do not return a potentially false mate score

        return v - ply;
    }

    if (v < VALUE_MATED_IN_MAX_PLY) // TB loss or worse
    {
        if (VALUE_MATE + v > 99 - r50c)
            return VALUE_MATED_IN_MAX_PLY; // do not return a potentially false mate score

        return v + ply;
    }

    return v;
  }


  // update_pv() adds current move and appends child pv[]

  void update_pv(Move* pv, Move move, const Move* childPv) {

    for (*pv++ = move; childPv && *childPv != MOVE_NONE; )
        *pv++ = *childPv++;
    *pv = MOVE_NONE;
  }


  // update_all_stats() updates stats at the end of search() when a bestMove is found

  void update_all_stats(const Position& pos, Stack* ss, Move bestMove, Value bestValue, Value beta, Square prevSq,
                        Move* quietsSearched, int quietCount, Move* capturesSearched, int captureCount, Depth depth) {

    Color us = pos.side_to_move();
    Thread* thisThread = pos.this_thread();
    CapturePieceToHistory& captureHistory = thisThread->captureHistory;
    Piece moved_piece = pos.moved_piece(bestMove);
    PieceType captured;

    int quietMoveBonus = stat_bonus(depth + 1);

    if (!pos.capture_stage(bestMove))
    {
        int bestMoveBonus = bestValue > beta + 145 ? quietMoveBonus  // larger bonus
                                            : stat_bonus(depth);     // smaller bonus

        // Increase stats for the best move in case it was a quiet move
        update_quiet_stats(pos, ss, bestMove, bestMoveBonus);

        // Decrease stats for all non-best quiet moves
        for (int i = 0; i < quietCount; ++i)
        {
            thisThread->mainHistory[us][from_to(quietsSearched[i])] << -bestMoveBonus;
            update_continuation_histories(ss, pos.moved_piece(quietsSearched[i]), to_sq(quietsSearched[i]), -bestMoveBonus);
        }
    }
    else
    {
        // Increase stats for the best move in case it was a capture move
        captured = type_of(pos.piece_on(to_sq(bestMove)));
        captureHistory[moved_piece][to_sq(bestMove)][captured] << quietMoveBonus;
    }

    // Extra penalty for a quiet early move that was not a TT move or
    // main killer move in previous ply when it gets refuted.
    if (   prevSq != SQ_NONE
        && ((ss-1)->moveCount == 1 + (ss-1)->ttHit || ((ss-1)->currentMove == (ss-1)->killers[0]))
        && !pos.captured_piece())
            update_continuation_histories(ss-1, pos.piece_on(prevSq), prevSq, -quietMoveBonus);

    // Decrease stats for all non-best capture moves
    for (int i = 0; i < captureCount; ++i)
    {
        moved_piece = pos.moved_piece(capturesSearched[i]);
        captured = type_of(pos.piece_on(to_sq(capturesSearched[i])));
        captureHistory[moved_piece][to_sq(capturesSearched[i])][captured] << -quietMoveBonus;
    }
  }


  // update_continuation_histories() updates histories of the move pairs formed
  // by moves at ply -1, -2, -4, and -6 with current move.

  void update_continuation_histories(Stack* ss, Piece pc, Square to, int bonus) {

    for (int i : {1, 2, 4, 6})
    {
        // Only update the first 2 continuation histories if we are in check
        if (ss->inCheck && i > 2)
            break;
        if (is_ok((ss-i)->currentMove))
            (*(ss-i)->continuationHistory)[pc][to] << bonus;
    }
  }


  // update_quiet_stats() updates move sorting heuristics

  void update_quiet_stats(const Position& pos, Stack* ss, Move move, int bonus) {

    // Update killers
    if (ss->killers[0] != move)
    {
        ss->killers[1] = ss->killers[0];
        ss->killers[0] = move;
    }

    Color us = pos.side_to_move();
    Thread* thisThread = pos.this_thread();
    thisThread->mainHistory[us][from_to(move)] << bonus;
    update_continuation_histories(ss, pos.moved_piece(move), to_sq(move), bonus);

    // Update countermove history
    if (is_ok((ss-1)->currentMove))
    {
        Square prevSq = to_sq((ss-1)->currentMove);
        thisThread->counterMoves[pos.piece_on(prevSq)][prevSq] = move;
    }
  }

} // namespace


/// MainThread::check_time() is used to print debug info and, more importantly,
/// to detect when we are out of available time and thus stop the search.

void MainThread::check_time() {

  if (--callsCnt > 0)
      return;

  // When using nodes, ensure checking rate is not lower than 0.1% of nodes
  callsCnt = Limits.nodes ? std::min(512, int(Limits.nodes / 1024)) : 512;

  static TimePoint lastInfoTime = now();

  TimePoint elapsed = Time.elapsed();
  TimePoint tick = Limits.startTime + elapsed;

  if (tick - lastInfoTime >= 1000)
  {
      lastInfoTime = tick;
      dbg_print();
  }

  // We should not stop pondering until told so by the GUI
  if (ponder)
      return;

  if (   (Limits.use_time_management() && (elapsed > Time.maximum() || stopOnPonderhit))
      || (Limits.movetime && elapsed >= Limits.movetime)
      || (Limits.nodes && Threads.nodes_searched() >= uint64_t(Limits.nodes)))
      Threads.stop = true;
}


/// UCI::pv() formats PV information according to the UCI protocol. UCI requires
/// that all (if any) unsearched PV lines are sent using a previous search score.

string UCI::pv(const Position& pos, Depth depth) {

  std::stringstream ss;
  TimePoint elapsed = Time.elapsed() + 1;
  const RootMoves& rootMoves = pos.this_thread()->rootMoves;
  size_t pvIdx = pos.this_thread()->pvIdx;
  size_t multiPV = std::min(size_t(Options["MultiPV"]), rootMoves.size());
  uint64_t nodesSearched = Threads.nodes_searched();
  uint64_t tbHits = Threads.tb_hits() + (TB::RootInTB ? rootMoves.size() : 0);

  for (size_t i = 0; i < multiPV; ++i)
  {
      bool updated = rootMoves[i].score != -VALUE_INFINITE;

      if (depth == 1 && !updated && i > 0)
          continue;

      Depth d = updated ? depth : std::max(1, depth - 1);
      Value v = updated ? rootMoves[i].uciScore : rootMoves[i].previousScore;
      Value v2 = rootMoves[i].previousScore;

      if (v == -VALUE_INFINITE)
          v = VALUE_ZERO;

      bool tb = TB::RootInTB && abs(v) < VALUE_TB_WIN - 6 * TraditionalPawnValue;

      v = tb ? rootMoves[i].tbScore : v;

      if (ss.rdbuf()->in_avail()) // Not at first line
          ss << "\n";

      ss << "info"
         << " depth "    << d
         << " seldepth " << rootMoves[i].selDepth
         << " multipv "  << i + 1
         << " score "    << UCI::value(v, v2);

      if (Options["UCI_ShowWDL"])
          ss << UCI::wdl(v, pos.game_ply());

      if (i == pvIdx && !tb && updated) // tablebase- and previous-scores are exact
         ss << (rootMoves[i].scoreLowerbound ? " lowerbound" : (rootMoves[i].scoreUpperbound ? " upperbound" : ""));

      ss << " nodes "    << nodesSearched
         << " nps "      << nodesSearched * 1000 / elapsed
         << " hashfull " << TT.hashfull()
         << " tbhits "   << tbHits
         << " time "     << elapsed
         << " pv";

      for (Move m : rootMoves[i].pv)
          ss << " " << UCI::move(m, pos.is_chess960());
  }

  return ss.str();
}


/// RootMove::extract_ponder_from_tt() is called in case we have no ponder move
/// before exiting the search, for instance, in case we stop the search during a
/// fail high at root. We try hard to have a ponder move to return to the GUI,
/// otherwise in case of 'ponder on' we have nothing to think about.

bool RootMove::extract_ponder_from_tt(Position& pos) {

    StateInfo st;
    ASSERT_ALIGNED(&st, Eval::NNUE::CacheLineSize);

    bool ttHit;

    assert(pv.size() == 1);

    if (pv[0] == MOVE_NONE)
        return false;

    pos.do_move(pv[0], st);
    TTEntry* tte = TT.probe(pos.key(), ttHit);

    if (ttHit)
    {
        Move m = tte->move(); // Local copy to be SMP safe
        if (MoveList<LEGAL>(pos).contains(m))
            pv.push_back(m);
    }

    pos.undo_move(pv[0]);
    return pv.size() > 1;
}

void Tablebases::rank_root_moves(Position& pos, Search::RootMoves& rootMoves) {

    RootInTB = false;
    UseRule50 = bool(Options["Syzygy50MoveRule"]);
    Cardinality = int(Options["SyzygyProbeLimit"]);

    if (Cardinality > MaxCardinality)
        Cardinality = MaxCardinality;

    if (Cardinality >= popcount(pos.pieces()) && !pos.can_castle(ANY_CASTLING))
    {
        // Rank moves using DTZ tables
        RootInTB = root_probe(pos, rootMoves);

        if (!RootInTB)
        {
            // DTZ tables are missing; try to rank moves using WDL tables
            RootInTB = root_probe_wdl(pos, rootMoves);
        }
    }

    if (RootInTB)
    {
        // Sort moves according to TB rank
        std::stable_sort(rootMoves.begin(), rootMoves.end(),
                  [](const RootMove &a, const RootMove &b) { return a.tbRank > b.tbRank; } );
    }
    else
    {
        // Clean up if root_probe() and root_probe_wdl() have failed
        for (auto& m : rootMoves)
            m.tbRank = 0;
    }
}

} // namespace Stockfish<|MERGE_RESOLUTION|>--- conflicted
+++ resolved
@@ -94,38 +94,6 @@
     return std::min(336 * d - 547, 1561);
   }
 
-<<<<<<< HEAD
-=======
-  // Add a small random component to draw evaluations to avoid 3-fold blindness
-  Value value_draw(const Thread* thisThread) {
-    return VALUE_DRAW - 1 + Value(thisThread->nodes & 0x2);
-  }
-
-  // Skill structure is used to implement strength limit.
-  // If we have a UCI_Elo, we convert it to an appropriate skill level, anchored to the Stash engine.
-  // This method is based on a fit of the Elo results for games played between the master at various
-  // skill levels and various versions of the Stash engine, all ranked at CCRL.
-  // Skill 0 .. 19 now covers CCRL Blitz Elo from 1320 to 3190, approximately
-  // Reference: https://github.com/vondele/Stockfish/commit/a08b8d4e9711c20acedbfe17d618c3c384b339ec
-  struct Skill {
-    Skill(int skill_level, int uci_elo) {
-        if (uci_elo)
-        {
-            double e = double(uci_elo - 1320) / (3190 - 1320);
-            level = std::clamp((((37.2473 * e - 40.8525) * e + 22.2943) * e - 0.311438), 0.0, 19.0);
-        }
-        else
-            level = double(skill_level);
-    }
-    bool enabled() const { return level < 20.0; }
-    bool time_to_pick(Depth depth) const { return depth == 1 + int(level); }
-    Move pick_best(size_t multiPV);
-
-    double level;
-    Move best = MOVE_NONE;
-  };
-
->>>>>>> afe7f4d9
   template <NodeType nodeType>
   Value search(Position& pos, Stack* ss, Value alpha, Value beta, Depth depth, bool cutNode);
 
@@ -350,19 +318,12 @@
           int momentum = int(prev) * prev / 15799;
           delta = Value(10);
 
-<<<<<<< HEAD
           if (prev > VALUE_MATE_IN_MAX_PLY)
               alpha = VALUE_MATE_IN_MAX_PLY - MAX_PLY;
           else
               alpha = std::max(prev - (delta + (prev < 0 ? momentum : 0)),-VALUE_INFINITE);
 
           beta  = std::min(prev + (delta + (prev > 0 ? momentum : 0)), VALUE_INFINITE);
-=======
-          // Adjust optimism based on root move's previousScore (~4 Elo)
-          int opt = 109 * prev / (std::abs(prev) + 141);
-          optimism[ us] = Value(opt);
-          optimism[~us] = -optimism[us];
->>>>>>> afe7f4d9
 
           // Start with a small aspiration window and, in the case of a fail
           // high/low, re-search with a bigger window until we don't fail
@@ -747,36 +708,14 @@
                 : (ss-4)->staticEval != VALUE_NONE ? ss->staticEval > (ss-4)->staticEval
                 : true;
 
-<<<<<<< HEAD
     // Begin early pruning.
-=======
-    // Step 7. Razoring (~1 Elo)
-    // If eval is really low check with qsearch if it can exceed alpha, if it can't,
-    // return a fail low.
-    if (eval < alpha - 456 - 252 * depth * depth)
-    {
-        value = qsearch<NonPV>(pos, ss, alpha - 1, alpha);
-        if (value < alpha)
-            return value;
-    }
-
-    // Step 8. Futility pruning: child node (~40 Elo)
-    // The depth condition is important for mate finding.
-    if (   !ss->ttPv
-        &&  depth < 9
-        &&  eval - futility_margin(depth, cutNode && !ss->ttHit, improving) - (ss-1)->statScore / 306 >= beta
-        &&  eval >= beta
-        &&  eval < 24923) // smaller than TB wins
-        return eval;
-
-    // Step 9. Null move search with verification search (~35 Elo)
->>>>>>> afe7f4d9
     if (   !PvNode
         && (ourMove || !excludedMove)
         && !thisThread->nmpGuardV
         &&  abs(eval) < VALUE_MAX_EVAL)
     {
-       // Step 8. Futility pruning: child node (~25 Elo)
+       // Step 8. Futility pruning: child node (~40 Elo)
+       // The depth condition is important for mate finding.
        if (    depth < 9 // was 8
            && !ss->ttPv
            && !kingDanger
@@ -787,7 +726,7 @@
            &&  eval - futility_margin(depth, cutNode && !ss->ttHit, improving) - (ss-1)->statScore / 306 >= beta)
            return eval;
 
-       // Step 9. Null move search with verification search (~22 Elo)
+       // Step 9. Null move search with verification search (~35 Elo)
        if (   !thisThread->nmpGuard
            &&  (ss-1)->statScore < 17329
            && !gameCycle
@@ -1596,8 +1535,8 @@
 
         moveCount++;
 
-<<<<<<< HEAD
-      if (bestValue > VALUE_MATED_IN_MAX_PLY)
+      // Step 6. Pruning.
+      if (bestValue > VALUE_MATED_IN_MAX_PLY && pos.non_pawn_material(us))
       {
          // Futility pruning and moveCount pruning (~10 Elo)
          if (   !givesCheck
@@ -1638,46 +1577,6 @@
              && (*contHist[0])[pos.moved_piece(move)][to_sq(move)] < 0
              && (*contHist[1])[pos.moved_piece(move)][to_sq(move)] < 0)
             continue;
-=======
-        // Step 6. Pruning.
-        if (bestValue > VALUE_TB_LOSS_IN_MAX_PLY && pos.non_pawn_material(us))
-        {
-            // Futility pruning and moveCount pruning (~10 Elo)
-            if (   !givesCheck
-                &&  to_sq(move) != prevSq
-                &&  futilityBase > VALUE_TB_LOSS_IN_MAX_PLY
-                &&  type_of(move) != PROMOTION)
-            {
-                if (moveCount > 2)
-                    continue;
-
-                futilityValue = futilityBase + PieceValue[pos.piece_on(to_sq(move))];
-
-                // If static eval + value of piece we are going to capture is much lower
-                // than alpha we can prune this move
-                if (futilityValue <= alpha)
-                {
-                    bestValue = std::max(bestValue, futilityValue);
-                    continue;
-                }
-
-                // If static eval is much lower than alpha and move is not winning material
-                // we can prune this move
-                if (futilityBase <= alpha && !pos.see_ge(move, VALUE_ZERO + 1))
-                {
-                    bestValue = std::max(bestValue, futilityBase);
-                    continue;
-                }
-
-                // If static exchange evaluation is much worse than what is needed to not
-                // fall below alpha we can prune this move
-                if (futilityBase > alpha && !pos.see_ge(move, (alpha - futilityBase) * 4))
-                {
-                    bestValue = alpha;
-                    continue;
-                }
-            }
->>>>>>> afe7f4d9
 
          // Do not search moves with bad enough SEE values (~5 Elo)
          if (!pos.see_ge(move, Value(-95)))
