--- conflicted
+++ resolved
@@ -696,15 +696,9 @@
     // Step 6. Razoring (skipped when in check)
     if (   !PvNode
         &&  depth < 4 * ONE_PLY
-<<<<<<< HEAD
-        &&  eval + razor_margin(depth) <= alpha
+        &&  eval + razor_margin[depth] <= alpha
         &&  ttMove == MOVE_NONE
         &&  abs(eval) < 2 * VALUE_KNOWN_WIN)
-
-=======
-        &&  eval + razor_margin[depth] <= alpha
-        &&  ttMove == MOVE_NONE)
->>>>>>> 3428a287
     {
         if (   depth <= ONE_PLY
             && eval + razor_margin[3 * ONE_PLY] <= alpha)
