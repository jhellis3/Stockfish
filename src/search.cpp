--- conflicted
+++ resolved
@@ -705,151 +705,22 @@
                   :                                    168;
     improving = improvement > 0;
 
-<<<<<<< HEAD
     // Begin early pruning.
     if (   !PvNode
         && (ourMove || !excludedMove)
         && !thisThread->nmpGuardV
         &&  abs(eval) < 2 * VALUE_KNOWN_WIN)
-=======
-    // Step 7. Razoring.
-    // If eval is really low check with qsearch if it can exceed alpha, if it can't,
-    // return a fail low.
-    if (eval < alpha - 369 - 254 * depth * depth)
->>>>>>> 79c5f3a6
     {
        // Step 7. Razoring.
        // If eval is really low check with qsearch if it can exceed alpha, if it can't,
        // return a fail low.
-       if (   depth <= 7
-           && !ourMove
+       if (  !ourMove
            && eval < alpha - 369 - 254 * depth * depth)
        {
         value = qsearch<NonPV>(pos, ss, alpha - 1, alpha);
         if (value < alpha)
             return value;
-<<<<<<< HEAD
        }
-=======
-    }
-
-    // Step 8. Futility pruning: child node (~25 Elo).
-    // The depth condition is important for mate finding.
-    if (   !ss->ttPv
-        &&  depth < 8
-        &&  eval - futility_margin(depth, improving) - (ss-1)->statScore / 303 >= beta
-        &&  eval >= beta
-        &&  eval < 28031) // larger than VALUE_KNOWN_WIN, but smaller than TB wins
-        return eval;
-
-    // Step 9. Null move search with verification search (~22 Elo)
-    if (   !PvNode
-        && (ss-1)->currentMove != MOVE_NULL
-        && (ss-1)->statScore < 17139
-        &&  eval >= beta
-        &&  eval >= ss->staticEval
-        &&  ss->staticEval >= beta - 20 * depth - improvement / 13 + 233 + complexity / 25
-        && !excludedMove
-        &&  pos.non_pawn_material(us)
-        && (ss->ply >= thisThread->nmpMinPly || us != thisThread->nmpColor))
-    {
-        assert(eval - beta >= 0);
-
-        // Null move dynamic reduction based on depth, eval and complexity of position
-        Depth R = std::min(int(eval - beta) / 168, 7) + depth / 3 + 4 - (complexity > 861);
-
-        ss->currentMove = MOVE_NULL;
-        ss->continuationHistory = &thisThread->continuationHistory[0][0][NO_PIECE][0];
-
-        pos.do_null_move(st);
-
-        Value nullValue = -search<NonPV>(pos, ss+1, -beta, -beta+1, depth-R, !cutNode);
-
-        pos.undo_null_move();
-
-        if (nullValue >= beta)
-        {
-            // Do not return unproven mate or TB scores
-            if (nullValue >= VALUE_TB_WIN_IN_MAX_PLY)
-                nullValue = beta;
-
-            if (thisThread->nmpMinPly || (abs(beta) < VALUE_KNOWN_WIN && depth < 14))
-                return nullValue;
-
-            assert(!thisThread->nmpMinPly); // Recursive verification is not allowed
-
-            // Do verification search at high depths, with null move pruning disabled
-            // for us, until ply exceeds nmpMinPly.
-            thisThread->nmpMinPly = ss->ply + 3 * (depth-R) / 4;
-            thisThread->nmpColor = us;
-
-            Value v = search<NonPV>(pos, ss, beta-1, beta, depth-R, false);
-
-            thisThread->nmpMinPly = 0;
-
-            if (v >= beta)
-                return nullValue;
-        }
-    }
-
-    probCutBeta = beta + 191 - 54 * improving;
-
-    // Step 10. ProbCut (~4 Elo)
-    // If we have a good enough capture and a reduced search returns a value
-    // much above beta, we can (almost) safely prune the previous move.
-    if (   !PvNode
-        &&  depth > 4
-        &&  abs(beta) < VALUE_TB_WIN_IN_MAX_PLY
-        // if value from transposition table is lower than probCutBeta, don't attempt probCut
-        // there and in further interactions with transposition table cutoff depth is set to depth - 3
-        // because probCut search has depth set to depth - 4 but we also do a move before it
-        // so effective depth is equal to depth - 3
-        && !(   ss->ttHit
-             && tte->depth() >= depth - 3
-             && ttValue != VALUE_NONE
-             && ttValue < probCutBeta))
-    {
-        assert(probCutBeta < VALUE_INFINITE);
-
-        MovePicker mp(pos, ttMove, probCutBeta - ss->staticEval, depth - 3, &captureHistory);
-
-        while ((move = mp.next_move()) != MOVE_NONE)
-            if (move != excludedMove && pos.legal(move))
-            {
-                assert(pos.capture(move) || promotion_type(move) == QUEEN);
-
-                ss->currentMove = move;
-                ss->continuationHistory = &thisThread->continuationHistory[ss->inCheck]
-                                                                          [true]
-                                                                          [pos.moved_piece(move)]
-                                                                          [to_sq(move)];
-
-                pos.do_move(move, st);
-
-                // Perform a preliminary qsearch to verify that the move holds
-                value = -qsearch<NonPV>(pos, ss+1, -probCutBeta, -probCutBeta+1);
-
-                // If the qsearch held, perform the regular search
-                if (value >= probCutBeta)
-                    value = -search<NonPV>(pos, ss+1, -probCutBeta, -probCutBeta+1, depth - 4, !cutNode);
-
-                pos.undo_move(move);
-
-                if (value >= probCutBeta)
-                {
-                    // Save ProbCut data into transposition table
-                    tte->save(posKey, value_to_tt(value, ss->ply), ss->ttPv, BOUND_LOWER, depth - 3, move, ss->staticEval);
-                    return value;
-                }
-            }
-    }
-
-    // Step 11. If the position is not in TT, decrease depth by 3.
-    // Use qsearch if depth is equal or below zero (~4 Elo)
-    if (    PvNode
-        && !ttMove)
-        depth -= 3;
->>>>>>> 79c5f3a6
 
        // Step 8. Futility pruning: child node (~25 Elo)
        if (    depth < 8
@@ -1125,15 +996,9 @@
               || givesCheck)
           {
               // Futility pruning for captures (~0 Elo)
-<<<<<<< HEAD
-              if (   !pos.empty(to_sq(move))
-                  && !givesCheck
-                  && lmrDepth < 7 // was 3
-=======
               if (   !givesCheck
-                  && !PvNode
-                  && lmrDepth < 7
->>>>>>> 79c5f3a6
+                  //&& !PvNode
+                  &&  lmrDepth < 7 // was 3
                   && !ss->inCheck
                   && ss->staticEval + 180 + 201 * lmrDepth + PieceValue[EG][pos.piece_on(to_sq(move))]
                    + captureHistory[movedPiece][to_sq(move)][type_of(pos.piece_on(to_sq(move)))] / 6 < alpha)
@@ -1252,48 +1117,7 @@
           &&  moveCount > 1
           && (!capture || (cutNode && (ss-1)->moveCount >1)))
       {
-<<<<<<< HEAD
          ss->statScore =  2 * thisThread->mainHistory[us][from_to(move)]
-=======
-          Depth r = reduction(improving, depth, moveCount, delta, thisThread->rootDelta);
-
-          // Decrease reduction if position is or has been on the PV
-          // and node is not likely to fail low. (~3 Elo)
-          if (   ss->ttPv
-              && !likelyFailLow)
-              r -= 2;
-
-          // Decrease reduction if opponent's move count is high (~1 Elo)
-          if ((ss-1)->moveCount > 7)
-              r--;
-
-          // Increase reduction for cut nodes (~3 Elo)
-          if (cutNode)
-              r += 2;
-
-          // Increase reduction if ttMove is a capture (~3 Elo)
-          if (ttCapture)
-              r++;
-
-          // Decrease reduction for PvNodes based on depth
-          if (PvNode)
-              r -= 1 + 11 / (3 + depth);
-
-          // Decrease reduction if ttMove has been singularly extended (~1 Elo)
-          if (singularQuietLMR)
-              r--;
-
-          // Dicrease reduction if we move a threatened piece (~1 Elo)
-          if (   depth > 9
-              && (mp.threatenedPieces & from_sq(move)))
-              r--;
-
-          // Increase reduction if next ply has a lot of fail high
-          if ((ss+1)->cutoffCnt > 3 && !PvNode)
-              r++;
-
-          ss->statScore =  2 * thisThread->mainHistory[us][from_to(move)]
->>>>>>> 79c5f3a6
                          + (*contHist[0])[movedPiece][to_sq(move)]
                          + (*contHist[1])[movedPiece][to_sq(move)]
                          + (*contHist[3])[movedPiece][to_sq(move)]
@@ -1302,6 +1126,7 @@
           Depth r =   reduction(improving, depth, moveCount, delta, thisThread->rootDelta)
                     + lmrAdjustment
                     - singularQuietLMR
+                    - (depth > 9 && (mp.threatenedPieces & from_sq(move)))
                     - ss->statScore / 13628;
 
           // In general we want to cap the LMR depth search at newDepth, but when
@@ -1696,16 +1521,10 @@
 
       // Continuation history based pruning (~2 Elo)
       if (   !capture
-<<<<<<< HEAD
           && !PvNode
           &&  bestValue > VALUE_MATED_IN_MAX_PLY
-          && (*contHist[0])[pos.moved_piece(move)][to_sq(move)] < CounterMovePruneThreshold
-          && (*contHist[1])[pos.moved_piece(move)][to_sq(move)] < CounterMovePruneThreshold)
-=======
-          && bestValue > VALUE_TB_LOSS_IN_MAX_PLY
           && (*contHist[0])[pos.moved_piece(move)][to_sq(move)] < 0
           && (*contHist[1])[pos.moved_piece(move)][to_sq(move)] < 0)
->>>>>>> 79c5f3a6
           continue;
 
       // movecount pruning for quiet check evasions
