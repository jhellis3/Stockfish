/*
  Stockfish, a UCI chess playing engine derived from Glaurung 2.1
  Copyright (C) 2004-2025 The Stockfish developers (see AUTHORS file)

  Stockfish is free software: you can redistribute it and/or modify
  it under the terms of the GNU General Public License as published by
  the Free Software Foundation, either version 3 of the License, or
  (at your option) any later version.

  Stockfish is distributed in the hope that it will be useful,
  but WITHOUT ANY WARRANTY; without even the implied warranty of
  MERCHANTABILITY or FITNESS FOR A PARTICULAR PURPOSE.  See the
  GNU General Public License for more details.

  You should have received a copy of the GNU General Public License
  along with this program.  If not, see <http://www.gnu.org/licenses/>.
*/

#include "search.h"

#include <algorithm>
#include <array>
#include <atomic>
#include <cassert>
#include <cmath>
#include <cstdint>
#include <cstdlib>
#include <initializer_list>
#include <iostream>
#include <limits>
#include <list>
#include <ratio>
#include <string>
#include <utility>
<<<<<<< HEAD
=======

>>>>>>> 94e6c049
#include "bitboard.h"
#include "evaluate.h"
#include "history.h"
#include "misc.h"
#include "movegen.h"
#include "movepick.h"
#include "nnue/network.h"
#include "nnue/nnue_accumulator.h"
#include "position.h"
#include "syzygy/tbprobe.h"
#include "thread.h"
#include "timeman.h"
#include "tt.h"
#include "uci.h"
#include "ucioption.h"

namespace Stockfish {

namespace TB = Tablebases;

using Eval::evaluate;

using namespace Search;

namespace {

// (*Scalers):
// The values with Scaler asterisks have proven non-linear scaling.
// They are optimized to time controls of 180 + 1.8 and longer,
// so changing them or adding conditions that are similar requires
// tests at these types of time controls.

// Futility margin
Value futility_margin(Depth d,
                      bool  noTtCutNode,
                      bool  improving,
                      bool  oppWorsening,
                      int   statScore,
                      int   correctionValue) {
    Value futilityMult       = 105 - 23 * noTtCutNode;
    Value improvingDeduction = improving * futilityMult * 2;
    Value worseningDeduction = oppWorsening * futilityMult / 3;
    Value statScoreAddition  = statScore / 335;
    Value correctionAddition = correctionValue / 149902;

    return futilityMult * d - improvingDeduction - worseningDeduction + statScoreAddition
         + correctionAddition;
}

constexpr int futility_move_count(bool improving, Depth depth) {
    return (3 + depth * depth) / (2 - improving);
}

int correction_value(const Worker& w, const Position& pos, const Stack* const ss) {
    const Color us    = pos.side_to_move();
    const auto  m     = (ss - 1)->currentMove;
    const auto  pcv   = w.pawnCorrectionHistory[pawn_structure_index<Correction>(pos)][us];
    const auto  micv  = w.minorPieceCorrectionHistory[minor_piece_index(pos)][us];
    const auto  wnpcv = w.nonPawnCorrectionHistory[non_pawn_index<WHITE>(pos)][WHITE][us];
    const auto  bnpcv = w.nonPawnCorrectionHistory[non_pawn_index<BLACK>(pos)][BLACK][us];
    const auto  cntcv =
      m.is_ok() ? (*(ss - 2)->continuationCorrectionHistory)[pos.piece_on(m.to_sq())][m.to_sq()]
                 : 0;

    return 7696 * pcv + 7689 * micv + 9708 * (wnpcv + bnpcv) + 6978 * cntcv;
}

// Add correctionHistory value to raw staticEval and guarantee evaluation
// does not hit the tablebase range.
Value to_corrected_static_eval(const Value v, const int cv) {
    return std::clamp(v + cv / 131072, -VALUE_MAX_EVAL + 1, VALUE_MAX_EVAL - 1);
}

void update_correction_history(const Position& pos,
                               Stack* const    ss,
                               Search::Worker& workerThread,
                               const int       bonus) {
    const Move  m  = (ss - 1)->currentMove;
    const Color us = pos.side_to_move();

    static constexpr int nonPawnWeight = 172;

    workerThread.pawnCorrectionHistory[pawn_structure_index<Correction>(pos)][us]
      << bonus * 111 / 128;
    workerThread.minorPieceCorrectionHistory[minor_piece_index(pos)][us] << bonus * 151 / 128;
    workerThread.nonPawnCorrectionHistory[non_pawn_index<WHITE>(pos)][WHITE][us]
      << bonus * nonPawnWeight / 128;
    workerThread.nonPawnCorrectionHistory[non_pawn_index<BLACK>(pos)][BLACK][us]
      << bonus * nonPawnWeight / 128;

    if (m.is_ok())
        (*(ss - 2)->continuationCorrectionHistory)[pos.piece_on(m.to_sq())][m.to_sq()]
          << bonus * 141 / 128;
}

int risk_tolerance(Value v) {
    // Returns (some constant of) second derivative of sigmoid.
    static constexpr auto sigmoid_d2 = [](int x, int y) {
        return 631760 * x / ((x * x + 3 * y * y) * y);
    };

    // a and b are the crude approximation of the wdl model.
    // The win rate is: 1/(1+exp((a-v)/b))
    // The loss rate is 1/(1+exp((v+a)/b))
    int a = 340;
    int b = 122;

    // guard against overflow
    assert(abs(v) + a <= std::numeric_limits<int>::max() / 644800);

    // The risk utility is therefore d/dv^2 (1/(1+exp(-(v-a)/b)) -1/(1+exp(-(-v-a)/b)))
    // -115200x/(x^2+3) = -345600(ab) / (a^2+3b^2) (multiplied by some constant) (second degree pade approximant)
    int winning_risk = sigmoid_d2(v - a, b);
    int losing_risk  = sigmoid_d2(v + a, b);

    return -(winning_risk + losing_risk) * 32;
}

Value value_to_tt(Value v, int ply);
Value value_from_tt(Value v, int ply);
void  update_pv(Move* pv, Move move, const Move* childPv);
void  update_continuation_histories(Stack* ss, Piece pc, Square to, int bonus);
void  update_quiet_histories(
   const Position& pos, Stack* ss, Search::Worker& workerThread, Move move, int bonus);
void update_all_stats(const Position&      pos,
                      Stack*               ss,
                      Search::Worker&      workerThread,
                      Move                 bestMove,
                      Square               prevSq,
                      ValueList<Move, 32>& quietsSearched,
                      ValueList<Move, 32>& capturesSearched,
                      Depth                depth,
                      Move                 TTMove,
                      int                  moveCount);

}  // namespace

Search::Worker::Worker(SharedState&                    sharedState,
                       std::unique_ptr<ISearchManager> sm,
                       size_t                          threadId,
                       NumaReplicatedAccessToken       token) :
    // Unpack the SharedState struct into member variables
    threadIdx(threadId),
    numaAccessToken(token),
    manager(std::move(sm)),
    options(sharedState.options),
    threads(sharedState.threads),
    tt(sharedState.tt),
    networks(sharedState.networks),
    refreshTable(networks[token]) {
    clear();
}

void Search::Worker::ensure_network_replicated() {
    // Access once to force lazy initialization.
    // We do this because we want to avoid initialization during search.
    (void) (networks[numaAccessToken]);
}

void Search::Worker::start_searching() {

    accumulatorStack.reset();

    // Non-main threads go directly to iterative_deepening()
    if (!is_mainthread())
    {
        iterative_deepening();
        return;
    }

    main_manager()->tm.init(limits, rootPos.side_to_move(), rootPos.game_ply(), options,
                            main_manager()->originalTimeAdjust);
    tt.new_search();

    if (rootMoves.empty())
    {
        rootMoves.emplace_back(Move::none());
        main_manager()->updates.onUpdateNoMoves(
          {0, {rootPos.checkers() ? -VALUE_MATE : VALUE_DRAW, rootPos}});
    }
    else
    {
        threads.start_searching();  // start non-main threads
        iterative_deepening();      // main thread start searching
    }

    // When we reach the maximum depth, we can arrive here without a raise of
    // threads.stop. However, if we are pondering or in an infinite search,
    // the UCI protocol states that we shouldn't print the best move before the
    // GUI sends a "stop" or "ponderhit" command. We therefore simply wait here
    // until the GUI sends one of those commands.
    while (!threads.stop && (main_manager()->ponder || limits.infinite))
    {}  // Busy wait for a stop or a ponder reset

    // Stop the threads if not already stopped (also raise the stop if
    // "ponderhit" just reset threads.ponder)
    threads.stop = true;

    // Wait until all threads have finished
    threads.wait_for_search_finished();

    // When playing in 'nodes as time' mode, subtract the searched nodes from
    // the available ones before exiting.
    if (limits.npmsec)
        main_manager()->tm.advance_nodes_time(threads.nodes_searched()
                                              - limits.inc[rootPos.side_to_move()]);

    Worker* bestThread = this;

    if (int(options["MultiPV"]) == 1 && !limits.depth && !limits.mate
        && rootMoves[0].pv[0] != Move::none())
        bestThread = threads.get_best_thread()->worker.get();

    main_manager()->bestPreviousScore        = bestThread->rootMoves[0].score;
    main_manager()->bestPreviousAverageScore = bestThread->rootMoves[0].averageScore;

    // Send again PV info if we have a new best thread
    if (bestThread != this)
        main_manager()->pv(*bestThread, threads, tt, bestThread->completedDepth);

    std::string ponder;

    if (bestThread->rootMoves[0].pv.size() > 1
        || bestThread->rootMoves[0].extract_ponder_from_tt(tt, rootPos))
        ponder = UCIEngine::move(bestThread->rootMoves[0].pv[1], rootPos.is_chess960());

    auto bestmove = UCIEngine::move(bestThread->rootMoves[0].pv[0], rootPos.is_chess960());
    main_manager()->updates.onBestmove(bestmove, ponder);
}

// Main iterative deepening loop. It calls search()
// repeatedly with increasing depth until the allocated thinking time has been
// consumed, the user stops the search, or the maximum search depth is reached.
void Search::Worker::iterative_deepening() {

    SearchManager* mainThread = (is_mainthread() ? main_manager() : nullptr);

    Move pv[MAX_PLY + 1];

    Depth lastBestMoveDepth = 0;
    Value lastBestScore     = -VALUE_INFINITE;
    auto  lastBestPV        = std::vector{Move::none()};

    Value  alpha, beta;
    Value  bestValue     = -VALUE_INFINITE;
    Color  us            = rootPos.side_to_move();
    double timeReduction = 1, totBestMoveChanges = 0;
    int    delta, iterIdx                        = 0;

    // Allocate stack with extra size to allow access from (ss - 7) to (ss + 2):
    // (ss - 7) is needed for update_continuation_histories(ss - 1) which accesses (ss - 6),
    // (ss + 2) is needed for initialization of cutOffCnt.
    Stack  stack[MAX_PLY + 10] = {};
    Stack* ss                  = stack + 7;

    for (int i = 7; i > 0; --i)
    {
        (ss - i)->continuationHistory =
          &this->continuationHistory[0][0][NO_PIECE][0];  // Use as a sentinel
        (ss - i)->continuationCorrectionHistory = &this->continuationCorrectionHistory[NO_PIECE][0];
        (ss - i)->staticEval                    = VALUE_NONE;
    }

    for (int i = 0; i <= MAX_PLY + 2; ++i)
        (ss + i)->ply = i;

    ss->pv = pv;

    if (mainThread)
    {
        if (mainThread->bestPreviousScore == VALUE_INFINITE)
            mainThread->iterValue.fill(VALUE_ZERO);
        else
            mainThread->iterValue.fill(mainThread->bestPreviousScore);
    }

    size_t multiPV = size_t(options["MultiPV"]);

    int rootContempt = UCIEngine::to_int(int(options["Contempt"]), rootPos);

    multiPV = std::min(multiPV, rootMoves.size());

<<<<<<< HEAD
    lowPlyHistory.fill(92);
=======
    int searchAgainCounter = 0;

    lowPlyHistory.fill(86);
>>>>>>> 94e6c049

    // Iterative deepening loop until requested to stop or the target depth is reached
    while (++rootDepth < MAX_PLY && !threads.stop
           && !(limits.depth && mainThread && rootDepth > limits.depth))
    {
        // Age out PV variability metric
        if (mainThread)
            totBestMoveChanges /= 2;

        // Save the last iteration's scores before the first PV line is searched and
        // all the move scores except the (new) PV are set to -VALUE_INFINITE.
        for (RootMove& rm : rootMoves)
            rm.previousScore = rm.score;

        size_t pvFirst = 0;
        pvLast         = 0;

        // MultiPV loop. We perform a full root search for each PV line
        for (pvIdx = 0; pvIdx < multiPV; ++pvIdx)
        {
            if (pvIdx == pvLast)
            {
                pvFirst = pvLast;
                for (pvLast++; pvLast < rootMoves.size(); pvLast++)
                    if (rootMoves[pvLast].tbRank != rootMoves[pvFirst].tbRank)
                        break;
            }

            // Reset UCI info selDepth for each depth and each PV line
            selDepth = 0;

            // Reset aspiration window starting size
<<<<<<< HEAD
            Value avg   = rootMoves[pvIdx].averageScore;
            int momentum = (int(avg) * avg) >> 14;
            delta        = 9;

            // Dynamic symmetric contempt. If we at least have a draw, we have contempt; otherwise assume opponent has it.
            if (rootMoves[0].averageScore >= VALUE_DRAW)
            {
                contempt[us] = rootContempt;
                contempt[~us] = 0;
            }
            else
            {
                contempt[us] = 0;
                contempt[~us] = rootContempt;
            }

            alpha = std::max(avg - (delta + (avg < 0 ? momentum : 0)),-VALUE_INFINITE);
            beta  = std::min(avg + (delta + (avg > 0 ? momentum : 0)), VALUE_INFINITE);
=======
            delta     = 5 + std::abs(rootMoves[pvIdx].meanSquaredScore) / 11134;
            Value avg = rootMoves[pvIdx].averageScore;
            alpha     = std::max(avg - delta, -VALUE_INFINITE);
            beta      = std::min(avg + delta, VALUE_INFINITE);

            // Adjust optimism based on root move's averageScore
            optimism[us]  = 137 * avg / (std::abs(avg) + 91);
            optimism[~us] = -optimism[us];
>>>>>>> 94e6c049

            // Start with a small aspiration window and, in the case of a fail
            // high/low, re-search with a bigger window until we don't fail
            // high/low anymore.
            while (true)
            {
                rootDelta = beta - alpha;
                bestValue = search<Root>(rootPos, ss, alpha, beta, rootDepth, false);

                // Bring the best move to the front. It is critical that sorting
                // is done with a stable algorithm because all the values but the
                // first and eventually the new best one is set to -VALUE_INFINITE
                // and we want to keep the same order for all the moves except the
                // new PV that goes to the front. Note that in the case of MultiPV
                // search the already searched PV lines are preserved.
                std::stable_sort(rootMoves.begin() + pvIdx, rootMoves.begin() + pvLast);

                // If search has been stopped, we break immediately. Sorting is
                // safe because RootMoves is still valid, although it refers to
                // the previous iteration.
                if (threads.stop)
                    break;

                // When failing high/low give some update before a re-search. To avoid
                // excessive output that could hang GUIs like Fritz 19, only start
                // at nodes > 10M (rather than depth N, which can be reached quickly)
                if (mainThread && multiPV == 1 && (bestValue <= alpha || bestValue >= beta)
                    && nodes > 10000000)
                    main_manager()->pv(*this, threads, tt, rootDepth);

                // In case of failing low/high increase aspiration window and re-search,
                // otherwise exit the loop.
                if (bestValue <= alpha)
                {
                    beta  = (alpha + beta) / 2;
                    alpha = std::max(bestValue - delta, -VALUE_INFINITE);

                  if (mainThread)
                      mainThread->stopOnPonderhit = false;
                }
                else if (bestValue >= beta)
                    beta = std::min(bestValue + delta, VALUE_INFINITE);

                else
                    break;

                delta += delta / 3;

                assert(alpha >= -VALUE_INFINITE && beta <= VALUE_INFINITE);
            }

            // Sort the PV lines searched so far and update the GUI
            std::stable_sort(rootMoves.begin() + pvFirst, rootMoves.begin() + pvIdx + 1);

            if (mainThread
                && (threads.stop || pvIdx + 1 == multiPV || nodes > 10000000)
                // A thread that aborted search can have mated-in/TB-loss PV and
                // score that cannot be trusted, i.e. it can be delayed or refuted
                // if we would have had time to fully search other root-moves. Thus
                // we suppress this output and below pick a proven score/PV for this
                // thread (from the previous iteration).
                && !(threads.abortedSearch && is_loss(rootMoves[0].uciScore)))
                main_manager()->pv(*this, threads, tt, rootDepth);

            if (threads.stop)
                break;
        }

        if (!threads.stop)
            completedDepth = rootDepth;

        // We make sure not to pick an unproven mated-in score,
        // in case this thread prematurely stopped search (aborted-search).
        if (threads.abortedSearch && rootMoves[0].score != -VALUE_INFINITE
            && is_loss(rootMoves[0].score))
        {
            // Bring the last best move to the front for best thread selection.
            Utility::move_to_front(rootMoves, [&lastBestPV = std::as_const(lastBestPV)](
                                                const auto& rm) { return rm == lastBestPV[0]; });
            rootMoves[0].pv    = lastBestPV;
            rootMoves[0].score = rootMoves[0].uciScore = lastBestScore;
        }
        else if (rootMoves[0].pv[0] != lastBestPV[0])
        {
            lastBestPV        = rootMoves[0].pv;
            lastBestScore     = rootMoves[0].score;
            lastBestMoveDepth = rootDepth;
        }

        if (!mainThread)
            continue;

        // Have we found a "mate in x"?
        if (limits.mate && rootMoves[0].score == rootMoves[0].uciScore
            && ((rootMoves[0].score > VALUE_MATE_IN_MAX_PLY
                 && VALUE_MATE - rootMoves[0].score <= 2 * limits.mate)
                || (rootMoves[0].score != -VALUE_INFINITE
                    && rootMoves[0].score < VALUE_MATED_IN_MAX_PLY
                    && VALUE_MATE + rootMoves[0].score <= 2 * limits.mate)))
            threads.stop = true;

        // Use part of the gained time from a previous stable move for the current move
        for (auto&& th : threads)
        {
            totBestMoveChanges += th->worker->bestMoveChanges;
            th->worker->bestMoveChanges = 0;
        }

        // Do we have time for the next iteration? Can we stop searching now?
        if (limits.use_time_management() && !threads.stop && !mainThread->stopOnPonderhit)
        {
            double fallingEval = (11.396 + 2.035 * (mainThread->bestPreviousAverageScore - bestValue)
                                     +  0.968 * (mainThread->iterValue[iterIdx] - bestValue)) / 100.0;

            fallingEval = std::clamp(fallingEval, 0.5786, 1.6752);

            // If the bestMove is stable over several iterations, reduce time accordingly
            timeReduction = lastBestMoveDepth + 6 < completedDepth ? 0.68
                                                                   : (mainThread->previousTimeReduction == 0.68 ? 2.20
                                                                                                                : 1.52);

            double bestMoveInstability = 1 + totBestMoveChanges / 8;

            auto elapsedT = elapsed();
            auto optimumT = mainThread->tm.optimum();

            // Stop the search if we have only one legal move, or if available time elapsed
            if (   (rootMoves.size() == 1 && (elapsedT > optimumT / 16))
                || elapsedT > 4.33 * optimumT
                || elapsedT > optimumT * fallingEval * timeReduction * bestMoveInstability)
            {
                // If we are allowed to ponder do not stop the search now but
                // keep pondering until the GUI sends "ponderhit" or "stop".
                if (mainThread->ponder)
                    mainThread->stopOnPonderhit = true;
                else
                    threads.stop = true;
            }
            else
                threads.increaseDepth = mainThread->ponder || elapsedT <= optimumT * 0.5138;
        }

        mainThread->iterValue[iterIdx] = bestValue;
        iterIdx                        = (iterIdx + 1) & 3;
    }

    if (!mainThread)
        return;

    mainThread->previousTimeReduction = timeReduction;
}


void Search::Worker::do_move(Position& pos, const Move move, StateInfo& st) {
    do_move(pos, move, st, pos.gives_check(move));
}

void Search::Worker::do_move(Position& pos, const Move move, StateInfo& st, const bool givesCheck) {
    DirtyPiece dp = pos.do_move(move, st, givesCheck, &tt);
    nodes.fetch_add(1, std::memory_order_relaxed);
    accumulatorStack.push(dp);
}

void Search::Worker::do_null_move(Position& pos, StateInfo& st) { pos.do_null_move(st, tt); }

void Search::Worker::undo_move(Position& pos, const Move move) {
    pos.undo_move(move);
    accumulatorStack.pop();
}

void Search::Worker::undo_null_move(Position& pos) { pos.undo_null_move(); }


// Reset histories, usually before a new game
void Search::Worker::clear() {
    mainHistory.fill(67);
    lowPlyHistory.fill(107);
    captureHistory.fill(-688);
    pawnHistory.fill(-1287);
    pawnCorrectionHistory.fill(5);
    minorPieceCorrectionHistory.fill(0);
    nonPawnCorrectionHistory.fill(0);

<<<<<<< HEAD
=======
    ttMoveHistory = 0;

>>>>>>> 94e6c049
    for (auto& to : continuationCorrectionHistory)
        for (auto& h : to)
            h.fill(8);

    for (bool inCheck : {false, true})
        for (StatsType c : {NoCaptures, Captures})
            for (auto& to : continuationHistory[inCheck][c])
                for (auto& h : to)
                    h.fill(-473);

    for (size_t i = 1; i < reductions.size(); ++i)
        reductions[i] = int(2796 / 128.0 * std::log(i));

    refreshTable.clear(networks[numaAccessToken]);
}


// Main search function for both PV and non-PV nodes
template<NodeType nodeType>
Value Search::Worker::search(
  Position& pos, Stack* ss, Value alpha, Value beta, Depth depth, bool cutNode) {

    constexpr bool PvNode   = nodeType != NonPV;
    constexpr bool rootNode = nodeType == Root;
    const bool     allNode  = !(PvNode || cutNode);

    // Dive into quiescence search when the depth reaches zero
    if (depth <= 0)
    {
        constexpr auto nt = PvNode ? PV : NonPV;
        return qsearch<nt>(pos, ss, alpha, beta);
    }

    // Limit the depth if extensions made it too large
    depth = std::min(depth, MAX_PLY - 1);

    assert(-VALUE_INFINITE <= alpha && alpha < beta && beta <= VALUE_INFINITE);
    assert(PvNode || (alpha == beta - 1));
    assert(0 < depth && depth < MAX_PLY);
    assert(!(PvNode && cutNode));

    Move      pv[MAX_PLY + 1];
    StateInfo st;

<<<<<<< HEAD
    Key     posKey;
    Move    move, excludedMove, bestMove;
    Depth   extension, newDepth;
    Value   bestValue, value, eval, probCutBeta, drawValue;
    bool    givesCheck, improving, priorCapture, isMate, gameCycle;
    bool    capture, opponentWorsening,
            ttCapture, kingDanger, ourMove, nullParity;
    (ss - 1)->reduction  = 0;
    Piece   movedPiece;
=======
    Key   posKey;
    Move  move, excludedMove, bestMove;
    Depth extension, newDepth;
    Value bestValue, value, eval, maxValue, probCutBeta;
    bool  givesCheck, improving, priorCapture, opponentWorsening;
    bool  capture, ttCapture;
    int   priorReduction;
    Piece movedPiece;
>>>>>>> 94e6c049

    ValueList<Move, 32> capturesSearched;
    ValueList<Move, 32> quietsSearched;

    // Step 1. Initialize node
    Worker* thisThread  = this;
    ss->inCheck         = pos.checkers();
    priorCapture        = pos.captured_piece();
    Color us            = pos.side_to_move();
    ss->moveCount       = 0;
    bestValue           = -VALUE_INFINITE;
    gameCycle           = kingDanger = false;
    rootDepth           = thisThread->rootDepth;
    ourMove             = !(ss->ply & 1);
    nullParity          = (ourMove == thisThread->nmpSide);
    ss->secondaryLine   = false;
    ss->mainLine        = false;
    drawValue           = contempt[us];

    // Check for the available remaining time
    if (is_mainthread())
        main_manager()->check_time(*thisThread);

    thisThread->nodes++;

    // Used to send selDepth info to GUI (selDepth counts from 1, ply from 0)
    if (PvNode && thisThread->selDepth < ss->ply + 1)
        thisThread->selDepth = ss->ply + 1;

    excludedMove = ss->excludedMove;

    if (!rootNode)
    {
        // Check if we have an upcoming move which draws by repetition, or
        // if the opponent had an alternative move earlier to this position.
        if (pos.upcoming_repetition(ss->ply) && !excludedMove)
        {
            if (drawValue >= beta)
                return drawValue;

            gameCycle = true;
            alpha = std::max(alpha, drawValue);
        }

        // Step 2. Check for aborted search and immediate draw
        if (pos.is_draw(ss->ply))
            return drawValue;

        if (threads.stop.load(std::memory_order_relaxed) || ss->ply >= MAX_PLY)
            return ss->ply >= MAX_PLY && !ss->inCheck ? evaluate(pos)
                                                      : drawValue;

        // Step 3. Mate distance pruning. Even if we mate at the next move our score
        // would be at best mate_in(ss->ply + 1), but if alpha is already bigger because
        // a shorter mate was found upward in the tree then there is no need to search
        // because we will never beat the current alpha. Same logic but with reversed
        // signs applies also in the opposite condition of being mated instead of giving
        // mate. In this case return a fail-high score.
        if (alpha >= mate_in(ss->ply+1))
            return mate_in(ss->ply+1);
    }

    assert(0 <= ss->ply && ss->ply < MAX_PLY);

    Square prevSq  = ((ss - 1)->currentMove).is_ok() ? ((ss - 1)->currentMove).to_sq() : SQ_NONE;
    bestMove       = Move::none();
    priorReduction = (ss - 1)->reduction;
    (ss - 1)->reduction = 0;
    ss->statScore       = 0;
    ss->isPvNode        = PvNode;
    (ss + 2)->cutoffCnt = 0;

    // Step 4. Transposition table lookup
    excludedMove                   = ss->excludedMove;
    posKey                         = pos.key();
    auto [ttHit, ttData, ttWriter] = tt.probe(posKey);
    // Need further processing of the saved data
    ss->ttHit    = ttHit;
    ttData.move  = rootNode ? thisThread->rootMoves[thisThread->pvIdx].pv[0]
                 : ttHit    ? ttData.move
                            : Move::none();
    ttData.value = ttHit ? value_from_tt(ttData.value, ss->ply) : VALUE_NONE;
    ss->ttPv     = excludedMove ? ss->ttPv : PvNode || (ttHit && ttData.is_pv);
    ttCapture    = ttData.move && pos.capture_stage(ttData.move);

    // At this point, if excluded, skip straight to step 6, static eval. However,
    // to save indentation, we list the condition in all code between here and there.

    // At non-PV nodes we check for an early TT cutoff
    if (  !PvNode
        && !excludedMove
        && !gameCycle
        && !(ss-1)->mainLine
        && ttData.depth > depth - (ttData.value < beta)
        && is_valid(ttData.value)  // Can happen when !ttHit or when access race in probe()
        && (ttData.bound & (ttData.value >= beta ? BOUND_LOWER : BOUND_UPPER))
        && (cutNode == (ttData.value >= beta) || depth > 5))
    {
        // If ttMove is quiet, update move sorting heuristics on TT hit
        if (ttData.move && ttData.value >= beta)
        {
            // Bonus for a quiet ttMove that fails high
            if (!ttCapture)
                update_quiet_histories(pos, ss, *this, ttData.move,
                                       std::min(125 * depth - 77, 1157));

            // Extra penalty for early quiet moves of the previous ply
            if (prevSq != SQ_NONE && (ss - 1)->moveCount <= 3 && !priorCapture)
                update_continuation_histories(ss - 1, pos.piece_on(prevSq), prevSq, -2301);
        }

        return ttData.value;
    }

    // Step 5. Tablebases probe
    if (!rootNode && !excludedMove && tbConfig.cardinality)
    {
        int piecesCount = popcount(pos.pieces());

        if (    piecesCount <= tbConfig.cardinality
            &&  pos.rule50_count() == 0
            && !pos.can_castle(ANY_CASTLING))
        {
            TB::ProbeState err;
            TB::WDLScore v = Tablebases::probe_wdl(pos, &err);

            // Force check of time on the next occasion
            if (is_mainthread())
                main_manager()->callsCnt = 0;

            if (err != TB::ProbeState::FAIL)
            {
                thisThread->tbHits.fetch_add(1, std::memory_order_relaxed);

                int drawScore = tbConfig.useRule50 ? 1 : 0;

                int centiPly = tbConversionFactor * ss->ply / 100;

                Value tbValue =    v < -drawScore ? -VALUE_TB_WIN + (10 * tbConversionFactor * (v == -1)) + centiPly + tbConversionFactor * popcount(pos.pieces( pos.side_to_move()))
                                 : v >  drawScore ?  VALUE_TB_WIN - (10 * tbConversionFactor * (v ==  1)) - centiPly - tbConversionFactor * popcount(pos.pieces(~pos.side_to_move()))
                                 : v < 0 ? Value(-56) : drawValue;

                if (    abs(v) <= drawScore
                    || !ss->ttHit
                    || (v < -drawScore &&  beta > tbValue + 9)
                    || (v >  drawScore && alpha < tbValue - 9))
                {
                    ttWriter.write(posKey, tbValue, ss->ttPv, v > drawScore ? BOUND_LOWER : v < -drawScore ? BOUND_UPPER : BOUND_EXACT,
                              v == 0 ? MAX_PLY : depth, Move::none(), VALUE_NONE, tt.generation());

                    return tbValue;
                }
            }
        }
    }

    kingDanger = !ourMove && pos.king_danger(us);

    // Step 6. Static evaluation of the position
    Value      unadjustedStaticEval = VALUE_NONE;
    const auto correctionValue      = correction_value(*thisThread, pos, ss);
    if (ss->inCheck)
    {
        // Skip early pruning when in check
        ss->staticEval = eval = (ss - 2)->staticEval;
        improving             = false;
    }
    else
    {
    if (excludedMove)
    {
        // Providing the hint that this node's accumulator will be used often
        unadjustedStaticEval = eval = ss->staticEval;
    }
    else if (ss->ttHit)
    {
        // Never assume anything about values stored in TT
        unadjustedStaticEval = ttData.eval;
        if (!is_valid(unadjustedStaticEval))
            unadjustedStaticEval = evaluate(pos);

        ss->staticEval = eval = to_corrected_static_eval(unadjustedStaticEval, correctionValue);

        // ttValue can be used as a better position evaluation
        if (is_valid(ttData.value)
            && ttData.move != Move::none()
            && ttData.value > eval
            && ttData.bound & BOUND_LOWER)
            eval = ttData.value;
    }
    else
    {
        unadjustedStaticEval = evaluate(pos);
        ss->staticEval = eval = to_corrected_static_eval(unadjustedStaticEval, correctionValue);

        // Static evaluation is saved as it was before adjustment by correction history
        ttWriter.write(posKey, VALUE_NONE, ss->ttPv, BOUND_NONE, DEPTH_UNSEARCHED, Move::none(),
                       unadjustedStaticEval, tt.generation());
    }

    // Use static evaluation difference to improve quiet move ordering
    if (((ss - 1)->currentMove).is_ok() && !(ss - 1)->inCheck && !priorCapture
        && (ttData.depth - 2) <= depth)
    {
        int bonus = std::clamp(-10 * int((ss - 1)->staticEval + ss->staticEval), -1858, 1492) + 661;
        thisThread->mainHistory[~us][((ss - 1)->currentMove).from_to()] << bonus * 1057 / 1024;
        if (type_of(pos.piece_on(prevSq)) != PAWN && ((ss - 1)->currentMove).type_of() != PROMOTION)
            thisThread->pawnHistory[pawn_structure_index(pos)][pos.piece_on(prevSq)][prevSq]
              << bonus * 1266 / 1024;
    }

    // Set up the improving flag, which is true if current static evaluation is
    // bigger than the previous static evaluation at our turn (if we were in
    // check at our previous move we go back until we weren't in check) and is
    // false otherwise. The improving flag is used in various pruning heuristics.
    improving = ss->staticEval > (ss - 2)->staticEval;

    opponentWorsening = ss->staticEval > -(ss - 1)->staticEval;

    // crystal9
    /*    if (priorReduction >= 3 && !opponentWorsening)
        depth++;
<<<<<<< HEAD
    if (priorReduction >= 1 && depth >= 2 && ss->staticEval + (ss - 1)->staticEval > 188)
        depth--;*/

    // Begin early pruning.
    if (   !PvNode
        && !thisThread->nmpGuardV
        && !is_decisive(eval)
=======
    if (priorReduction >= 1 && depth >= 2 && ss->staticEval + (ss - 1)->staticEval > 175)
        depth--;

    // Step 7. Razoring
    // If eval is really low, skip search entirely and return the qsearch value.
    // For PvNodes, we must have a guard against mates being returned.
    if (!PvNode && eval < alpha - 486 - 325 * depth * depth)
        return qsearch<NonPV>(pos, ss, alpha, beta);

    // Step 8. Futility pruning: child node
    // The depth condition is important for mate finding.
    if (!ss->ttPv && depth < 14
        && eval
               - futility_margin(depth, cutNode && !ss->ttHit, improving, opponentWorsening,
                                 (ss - 1)->statScore, std::abs(correctionValue))
             >= beta
        && eval >= beta && (!ttData.move || ttCapture) && !is_loss(beta) && !is_win(eval))
        return beta + (eval - beta) / 3;

    // Step 9. Null move search with verification search
    if (cutNode && (ss - 1)->currentMove != Move::null() && eval >= beta
        && ss->staticEval >= beta - 19 * depth + 389 && !excludedMove && pos.non_pawn_material(us)
        && ss->ply >= thisThread->nmpMinPly && !is_loss(beta))
    {
        assert(eval - beta >= 0);

        // Null move dynamic reduction based on depth and eval
        Depth R = std::min(int(eval - beta) / 213, 6) + depth / 3 + 5;

        ss->currentMove                   = Move::null();
        ss->continuationHistory           = &thisThread->continuationHistory[0][0][NO_PIECE][0];
        ss->continuationCorrectionHistory = &thisThread->continuationCorrectionHistory[NO_PIECE][0];

        do_null_move(pos, st);

        Value nullValue = -search<NonPV>(pos, ss + 1, -beta, -beta + 1, depth - R, false);

        undo_null_move(pos);

        // Do not return unproven mate or TB scores
        if (nullValue >= beta && !is_win(nullValue))
        {
            if (thisThread->nmpMinPly || depth < 16)
                return nullValue;

            assert(!thisThread->nmpMinPly);  // Recursive verification is not allowed

            // Do verification search at high depths, with null move pruning disabled
            // until ply exceeds nmpMinPly.
            thisThread->nmpMinPly = ss->ply + 3 * (depth - R) / 4;

            Value v = search<NonPV>(pos, ss, beta - 1, beta, depth - R, false);

            thisThread->nmpMinPly = 0;

            if (v >= beta)
                return nullValue;
        }
    }

    improving |= ss->staticEval >= beta + 94;

    // Step 10. Internal iterative reductions
    // For PV nodes without a ttMove as well as for deep enough cutNodes, we decrease depth.
    // (*Scaler) Especially if they make IIR less aggressive.
    if ((!allNode && depth >= (PvNode ? 5 : 7)) && !ttData.move)
        depth--;

    // Step 11. ProbCut
    // If we have a good enough capture (or queen promotion) and a reduced search
    // returns a value much above beta, we can (almost) safely prune the previous move.
    probCutBeta = beta + 201 - 58 * improving;
    if (depth >= 3
>>>>>>> 94e6c049
        && !is_decisive(beta)
        &&  eval >= beta)
    {
<<<<<<< HEAD
       // Step 8. Futility pruning: child node (~40 Elo)
       // The depth condition is important for mate finding.
       if (    depth < (9 - 2 * ((ss-1)->mainLine || (ss-1)->secondaryLine || (ttData.move && !ttCapture)))
           && !ss->ttPv
           && !kingDanger
           && !excludedMove
           && !gameCycle
           && !(thisThread->nmpGuard && nullParity)
           &&  eval - futility_margin(depth, cutNode && !ss->ttHit, improving, opponentWorsening) - (ss-1)->statScore / 301 >= beta)
           return beta + (eval - beta) / 3;

       // Step 9. Null move search with verification search (~35 Elo)
       if (   !thisThread->nmpGuard
           &&  (ss-1)->statScore < 16878
           &&  cutNode
           && !gameCycle
           && !excludedMove
           &&  eval >= ss->staticEval
           &&  ss->staticEval >= beta - 19 * depth + 418
           &&  pos.non_pawn_material(us)
           && !kingDanger
           && (rootDepth < 11 || ourMove || MoveList<LEGAL>(pos).size() > 5))
       {
           assert(eval - beta >= 0);

           thisThread->nmpSide = ourMove;

           // Null move dynamic reduction based on depth and eval
           Depth R = std::min(int(eval - beta) / 144, 6) + depth / 3 + 4;

           if (!ourMove && (ss-1)->secondaryLine)
               R = std::min(R, 8);

           if (   depth < 11
               || ttData.value >= beta
               || ttData.depth < depth-R
               || !(ttData.bound & BOUND_UPPER))
           {
              ss->currentMove                   = Move::null();
              ss->continuationHistory           = &thisThread->continuationHistory[0][0][NO_PIECE][0];
              ss->continuationCorrectionHistory = &thisThread->continuationCorrectionHistory[NO_PIECE][0];

              do_null_move(pos, st);
              thisThread->nmpGuard = true;
              Value nullValue = -search<NonPV>(pos, ss+1, -beta, -beta+1, depth-R, false);
              thisThread->nmpGuard = false;
              undo_null_move(pos);

              if (nullValue >= beta)
              {
                  // Verification search
                  thisThread->nmpGuardV = true;
                  Value v = search<NonPV>(pos, ss, beta-1, beta, depth-R, false);
                  thisThread->nmpGuardV = false;

                  // While it is unsafe to return mate scores from null search, mate scores
                  // from verification search are fine.
                  if (v >= beta)
                      return is_win(v) ? v : std::min(nullValue, VALUE_MATE_IN_MAX_PLY);
              }
           }
       }

       probCutBeta = beta + 187 - 56 * improving;

       // Step 10. ProbCut (~10 Elo)
       // If we have a good enough capture and a reduced search returns a value
       // much above beta, we can (almost) safely prune the previous move.
       if (    depth > 4
           && (ttCapture || !ttData.move)
           // If we don't have a ttHit or our ttDepth is not greater our
           // reduced depth search, continue with the probcut.
           && (!ss->ttHit || (ttData.depth < depth - 3 && ttData.value >= probCutBeta && ttData.value != VALUE_NONE)))
       {
           assert(probCutBeta < VALUE_INFINITE);
           MovePicker mp(pos, ttData.move, probCutBeta - ss->staticEval, &thisThread->captureHistory);

           while ((move = mp.next_move()) != Move::none())
               if (move != excludedMove)
               {
                   assert(pos.capture_stage(move));

                   movedPiece = pos.moved_piece(move);

                   do_move(pos, move, st);
                   thisThread->nodes.fetch_add(1, std::memory_order_relaxed);

                   ss->currentMove = move;
                   ss->isTTMove    = (move == ttData.move);
                   ss->continuationHistory =
                     &thisThread->continuationHistory[ss->inCheck][true][movedPiece][move.to_sq()];
                   ss->continuationCorrectionHistory =
                     &thisThread->continuationCorrectionHistory[movedPiece][move.to_sq()];

                   value = -search<NonPV>(pos, ss+1, -probCutBeta, -probCutBeta+1, depth - 4, !cutNode);

                   undo_move(pos, move);

                   if (value >= probCutBeta)
                   {
                       if (!excludedMove)
                           ttWriter.write(posKey, value_to_tt(value, ss->ply), ss->ttPv,
                                     BOUND_LOWER, depth - 3, move, ss->staticEval, tt.generation());

                       return value;
                   }
               }
       }
    } // End early Pruning

    // Step 11. If the position is not in TT, decrease depth by 2 (~3 Elo)
    if (   PvNode
        && depth >= 3
        && !gameCycle
        && !ttData.move
        && (ss-1)->moveCount > 1)
        depth -= 2;

    // For cutNodes without a ttMove, we decrease depth by 2 if depth is high enough.
    else if (    cutNode
             && !(ss-1)->secondaryLine
             &&  depth >= 7
             && (!ttData.move || (ttData.bound == BOUND_UPPER)))
        depth -= 1 + !ttData.move;

    } // In check search starts here

   // Step 12. A small Probcut idea, when we are in check (~4 Elo)
   probCutBeta = beta + 415;
   if (    ss->inCheck
        && !PvNode
        &&  ttCapture
        &&  ourMove
        && !gameCycle
        && !excludedMove
        && !kingDanger
        && !(ss-1)->secondaryLine
        && !(thisThread->nmpGuard && nullParity)
        && !(thisThread->nmpGuardV && nullParity)
        && (ttData.bound & BOUND_LOWER)
        && ttData.depth >= depth - 4
        && ttData.value >= probCutBeta
        && !is_decisive(ttData.value)
        && !is_decisive(beta))
=======
        assert(probCutBeta < VALUE_INFINITE && probCutBeta > beta);

        MovePicker mp(pos, ttData.move, probCutBeta - ss->staticEval, &thisThread->captureHistory);
        Depth      probCutDepth = std::max(depth - 4, 0);

        while ((move = mp.next_move()) != Move::none())
        {
            assert(move.is_ok());

            if (move == excludedMove || !pos.legal(move))
                continue;

            assert(pos.capture_stage(move));

            movedPiece = pos.moved_piece(move);

            do_move(pos, move, st);

            ss->currentMove = move;
            ss->isTTMove    = (move == ttData.move);
            ss->continuationHistory =
              &this->continuationHistory[ss->inCheck][true][movedPiece][move.to_sq()];
            ss->continuationCorrectionHistory =
              &this->continuationCorrectionHistory[movedPiece][move.to_sq()];

            // Perform a preliminary qsearch to verify that the move holds
            value = -qsearch<NonPV>(pos, ss + 1, -probCutBeta, -probCutBeta + 1);

            // If the qsearch held, perform the regular search
            if (value >= probCutBeta && probCutDepth > 0)
                value = -search<NonPV>(pos, ss + 1, -probCutBeta, -probCutBeta + 1, probCutDepth,
                                       !cutNode);

            undo_move(pos, move);

            if (value >= probCutBeta)
            {
                // Save ProbCut data into transposition table
                ttWriter.write(posKey, value_to_tt(value, ss->ply), ss->ttPv, BOUND_LOWER,
                               probCutDepth + 1, move, unadjustedStaticEval, tt.generation());

                if (!is_decisive(value))
                    return value - (probCutBeta - beta);
            }
        }
    }

moves_loop:  // When in check, search starts here

    // Step 12. A small Probcut idea
    probCutBeta = beta + 180 + depth * 20;
    if ((ttData.bound & BOUND_LOWER) && ttData.depth >= depth - 4 && ttData.value >= probCutBeta
        && !is_decisive(beta) && is_valid(ttData.value) && !is_decisive(ttData.value))
>>>>>>> 94e6c049
        return probCutBeta;

    const PieceToHistory* contHist[] = {
      (ss - 1)->continuationHistory, (ss - 2)->continuationHistory, (ss - 3)->continuationHistory,
      (ss - 4)->continuationHistory, (ss - 5)->continuationHistory, (ss - 6)->continuationHistory};


    MovePicker mp(pos, ttData.move, depth, &thisThread->mainHistory, &thisThread->lowPlyHistory,
                  &thisThread->captureHistory, contHist, &thisThread->pawnHistory, ss->ply);

    value = bestValue;

    int moveCount = 0;

    bool allowExt = (depth + ss->ply + 2 < MAX_PLY) && (ss->ply < 2 * rootDepth);

    bool lmrCapture = cutNode && (ss-1)->moveCount > 1;

    bool gameCycleExtension =    gameCycle
                              && (   ( ourMove && PvNode)
                                  || (!ourMove && (ss-1)->secondaryLine && thisThread->pvValue < drawValue));

    bool kingDangerThem = ourMove && pos.king_danger(~us);

    bool doSingular =    !rootNode
                      && !excludedMove // Avoid recursive singular search
                      &&  is_valid(ttData.value)
                      && (ttData.bound & BOUND_LOWER)
                      && !is_loss(alpha)
                      && !is_decisive(ttData.value)
                      &&  ttData.depth >= depth - 3
                      &&  depth >= 4 - (thisThread->completedDepth > 32) + ss->ttPv
                      && !(ttData.value >= VALUE_DRAW && MoveList<LEGAL>(pos).size() == 1);

    int lmrAdjustment =   cutNode * 2
                        + ((ss+1)->cutoffCnt > 3)
                        - (!PvNode && doSingular)/*tune*/
                        - (ss->ttPv * (1 + (ttData.value > alpha) + (ttData.depth >= depth)))
                        - PvNode;

    bool allowLMR =     depth > 1
                    && !gameCycle
                    && (!kingDangerThem || ss->ply > 6)
                    && (!PvNode || ss->ply > 1);

    bool doLMP =     ss->ply > 2
                 && !PvNode
                 &&  pos.non_pawn_material(us);

    // Step 13. Loop through all pseudo-legal moves until no moves remain
    // or a beta cutoff occurs.
    while ((move = mp.next_move()) != Move::none())
    {
        assert(move.is_ok());

        if (move == excludedMove)
            continue;

        // At root obey the "searchmoves" option and skip moves not listed in Root
        // Move List. In MultiPV mode we also skip PV moves that have been already
        // searched and those of lower "TB rank" if we are in a TB root position.
        if (rootNode
            && !std::count(thisThread->rootMoves.begin() + thisThread->pvIdx,
                           thisThread->rootMoves.begin() + thisThread->pvLast, move))
            continue;

        ss->moveCount = ++moveCount;

        if (rootNode && is_mainthread() && nodes > 10000000)
        {
            main_manager()->updates.onIter(
              {depth, UCIEngine::move(move, pos.is_chess960()), moveCount + thisThread->pvIdx});
        }
        if (PvNode)
            (ss + 1)->pv = nullptr;

        extension  = 0;
        capture    = pos.capture_stage(move);
        movedPiece = pos.moved_piece(move);
        givesCheck = pos.gives_check(move);
        isMate     = false;


        // This tracks all of our possible responses to our opponent's best moves outside of the PV.
        // The reasoning here is that while we look for flaws in the PV, we must otherwise find an improvement
        // in a secondary root move in order to change the PV. Such an improvement must occur on the path of
        // our opponent's best moves or else it is meaningless.
        ss->secondaryLine = (   (rootNode && moveCount > 1)
                            || (!ourMove && (ss-1)->secondaryLine && !excludedMove && moveCount == 1)
                            || ( ourMove && (ss-1)->secondaryLine));

        ss->mainLine = (   (rootNode && moveCount == 1)
                        || (!ourMove && (ss-1)->mainLine)
                        || ( ourMove && (ss-1)->mainLine && moveCount == 1 && !excludedMove));

        if (givesCheck)
        {
            do_move(pos, move, st, givesCheck);
            isMate = MoveList<LEGAL>(pos).size() == 0;
            undo_move(pos, move);
        }

        if (isMate)
        {
            ss->currentMove = move;
            ss->continuationHistory =
              &thisThread->continuationHistory[ss->inCheck][capture][movedPiece][move.to_sq()];
            ss->continuationCorrectionHistory =
              &thisThread->continuationCorrectionHistory[movedPiece][move.to_sq()];

            value = mate_in(ss->ply+1);

            if (PvNode && (moveCount == 1 || value > alpha))
            {
                (ss+1)->pv = pv;
                (ss+1)->pv[0] = Move::none();
            }
        }
        else
        {
        // Calculate new depth for this move
        newDepth = depth - 1;

        int delta = beta - alpha;

        Depth r = reduction(improving, depth, moveCount, delta);

<<<<<<< HEAD
=======
        // Increase reduction for ttPv nodes (*Scaler)
        // Smaller or even negative value is better for short time controls
        // Bigger value is better for long time controls
        if (ss->ttPv)
            r += 968;

>>>>>>> 94e6c049
        // Step 14. Pruning at shallow depth.
        // Depth conditions are important for mate finding.
        if (   doLMP
            && !is_loss(bestValue))
        {
            // Skip quiet moves if movecount exceeds our FutilityMoveCount threshold
            if (moveCount >= futility_move_count(improving, depth))
                mp.skip_quiet_moves();

            // Reduced depth of the next LMR search
            int lmrDepth = std::max(newDepth - r, newDepth - 4);

            if (   capture
                || givesCheck)
            {
                Piece capturedPiece = pos.piece_on(move.to_sq());
                int   captHist =
                  thisThread->captureHistory[movedPiece][move.to_sq()][type_of(capturedPiece)];

                // Futility pruning for captures (~2 Elo)
                if (!givesCheck && lmrDepth < 6 && !ss->inCheck)
                {
                    Value futilityValue = ss->staticEval + 232 + 224 * lmrDepth
                                        + PieceValue[capturedPiece] + 131 * captHist / 1024;
                    if (futilityValue <= alpha)
                        continue;
                }

<<<<<<< HEAD
                // SEE based pruning for captures and checks (~11 Elo)
                if (!pos.see_ge(move, -190 * depth))
                    continue;
=======
                // SEE based pruning for captures and checks
                int seeHist = std::clamp(captHist / 31, -137 * depth, 125 * depth);
                if (!pos.see_ge(move, -158 * depth - seeHist))
                {
                    bool skip = true;
                    if (depth > 2 && !capture && givesCheck && alpha < 0
                        && pos.non_pawn_material(us) == PieceValue[movedPiece]
                        && PieceValue[movedPiece] >= RookValue
                        && !(PseudoAttacks[KING][pos.square<KING>(us)] & move.from_sq()))
                        skip = mp.otherPieceTypesMobile(
                          type_of(movedPiece),
                          capturesSearched);  // if the opponent captures last mobile piece it might be stalemate

                    if (skip)
                        continue;
                }
>>>>>>> 94e6c049
            }
            else
            {
                int history =
                  (*contHist[0])[movedPiece][move.to_sq()]
                  + (*contHist[1])[movedPiece][move.to_sq()]
                  + thisThread->pawnHistory[pawn_structure_index(pos)][movedPiece][move.to_sq()];

<<<<<<< HEAD
                // Continuation history based pruning (~2 Elo)
                if (lmrDepth < 6 && history < -4348 * depth)
=======
                // Continuation history based pruning
                if (history < -4229 * depth)
>>>>>>> 94e6c049
                    continue;

                history += 68 * thisThread->mainHistory[us][move.from_to()] / 32;

                lmrDepth += history / 3388;

                Value futilityValue =
                  ss->staticEval + (bestMove ? 46 : 138) + 117 * lmrDepth
                  + 102 * (bestValue < ss->staticEval - 127 && ss->staticEval > alpha - 50);

                // Futility pruning: parent node (~13 Elo)
                if (   !ss->inCheck
                    && lmrDepth < (5 * (2 - (ourMove && (ss-1)->secondaryLine)))
                    && history < 20500 - 4348 * (depth - 1)
                    && futilityValue <= alpha)
                    continue;

                lmrDepth = std::max(lmrDepth, 0);

                // Prune moves with negative SEE (~4 Elo)
                if (!pos.see_ge(move, -27 * lmrDepth * lmrDepth))
                    continue;
            }
        }

        // Step 15. Extensions (~100 Elo)
        if (gameCycleExtension && extension >= 0)
            extension = 2;

        // Singular extension search (~76 Elo, ~170 nElo). If all moves but one
        // fail low on a search of (alpha-s, beta-s), and just one fails high on
        // (alpha, beta), then that move is singular and should be extended. To
        // verify this we do a reduced search on the position excluding the ttMove
        // and if the result is lower than ttValue minus a margin, then we will
        //  extend the ttMove. Recursive singular search is avoided.

        // Note: the depth margin and singularBeta margin are known for having
        // non-linear scaling. Their values are optimized to time controls of
        // 180+1.8 and longer so changing them requires tests at these types of
        // time controls. Generally, higher singularBeta (i.e closer to ttValue)
        // and lower extension margins scale well.
        else if (    doSingular
                 &&  move == ttData.move)
        {
<<<<<<< HEAD
            Value singularBeta = std::max(ttData.value - 16 - (1 + (ss->ttPv && !PvNode)) * (depth - 1), -VALUE_MAX_EVAL);
            Depth singularDepth = newDepth / 2;

            ss->excludedMove = move;
            // the search with excludedMove will update ss->staticEval
            value = search<NonPV>(pos, ss, singularBeta - 1, singularBeta, singularDepth, cutNode);
            ss->excludedMove = Move::none();

            if (value < singularBeta)
                extension = allowExt + allowExt * (!PvNode || !ttCapture) * (1 + (value < singularBeta - 224));

            // Multi-cut pruning
            // Our ttMove is assumed to fail high based on the bound of the TT entry,
            // and if after excluding the ttMove with a reduced search we fail high over the original beta,
            // we assume this expected cut-node is not singular (multiple moves fail high),
            // and we can prune the whole subtree by returning a softbound.
            else if (!PvNode && singularBeta >= beta)
                return singularBeta;
=======
            // Singular extension search. If all moves but one
            // fail low on a search of (alpha-s, beta-s), and just one fails high on
            // (alpha, beta), then that move is singular and should be extended. To
            // verify this we do a reduced search on the position excluding the ttMove
            // and if the result is lower than ttValue minus a margin, then we will
            // extend the ttMove. Recursive singular search is avoided.

            // (*Scaler) Generally, higher singularBeta (i.e closer to ttValue)
            // and lower extension margins scale well.

            if (!rootNode && move == ttData.move && !excludedMove
                && depth >= 6 - (thisThread->completedDepth > 27) + ss->ttPv
                && is_valid(ttData.value) && !is_decisive(ttData.value)
                && (ttData.bound & BOUND_LOWER) && ttData.depth >= depth - 3)
            {
                Value singularBeta  = ttData.value - (58 + 76 * (ss->ttPv && !PvNode)) * depth / 57;
                Depth singularDepth = newDepth / 2;

                ss->excludedMove = move;
                value =
                  search<NonPV>(pos, ss, singularBeta - 1, singularBeta, singularDepth, cutNode);
                ss->excludedMove = Move::none();

                if (value < singularBeta)
                {
                    int corrValAdj1  = std::abs(correctionValue) / 248400;
                    int corrValAdj2  = std::abs(correctionValue) / 249757;
                    int doubleMargin = -4 + 244 * PvNode - 206 * !ttCapture - corrValAdj1
                                     - 997 * ttMoveHistory / 131072;
                    int tripleMargin =
                      84 + 269 * PvNode - 253 * !ttCapture + 91 * ss->ttPv - corrValAdj2;

                    extension = 1 + (value < singularBeta - doubleMargin)
                              + (value < singularBeta - tripleMargin);

                    depth++;
                }

                // Multi-cut pruning
                // Our ttMove is assumed to fail high based on the bound of the TT entry,
                // and if after excluding the ttMove with a reduced search we fail high
                // over the original beta, we assume this expected cut-node is not
                // singular (multiple moves fail high), and we can prune the whole
                // subtree by returning a softbound.
                else if (value >= beta && !is_decisive(value))
                    return value;

                // Negative extensions
                // If other moves failed high over (ttValue - margin) without the
                // ttMove on a reduced search, but we cannot do multi-cut because
                // (ttValue - margin) is lower than the original beta, we do not know
                // if the ttMove is singular or can do a multi-cut, so we reduce the
                // ttMove in favor of other moves based on some conditions:

                // If the ttMove is assumed to fail high over current beta
                else if (ttData.value >= beta)
                    extension = -3;

                // If we are on a cutNode but the ttMove is not assumed to fail high
                // over current beta
                else if (cutNode)
                    extension = -2;
            }
>>>>>>> 94e6c049
        }

        // Step 16. Make the move
        do_move(pos, move, st, givesCheck);

        // Add extension to new depth
        newDepth += extension;

        // Update the current move (this must be done after singular extension search)
        ss->currentMove = move;
        ss->isTTMove    = (move == ttData.move);
        ss->continuationHistory =
          &thisThread->continuationHistory[ss->inCheck][capture][movedPiece][move.to_sq()];
        ss->continuationCorrectionHistory =
          &thisThread->continuationCorrectionHistory[movedPiece][move.to_sq()];
<<<<<<< HEAD
=======
        uint64_t nodeCount = rootNode ? uint64_t(nodes) : 0;

        // Decrease reduction for PvNodes (*Scaler)
        if (ss->ttPv)
            r -= 2437 + PvNode * 926 + (ttData.value > alpha) * 901
               + (ttData.depth >= depth) * (943 + cutNode * 1180);

        // These reduction adjustments have no proven non-linear scaling

        r += 316;  // Base reduction offset to compensate for other tweaks
        r -= moveCount * 66;
        r -= std::abs(correctionValue) / 28047;

        if (PvNode && std::abs(bestValue) <= 2078)
            r -= risk_tolerance(bestValue);

        // Increase reduction for cut nodes
        if (cutNode)
            r += 2864 + 966 * !ttData.move;

        // Increase reduction if ttMove is a capture but the current move is not a capture
        if (ttCapture && !capture)
            r += 1210 + (depth < 8) * 963;

        // Increase reduction if next ply has a lot of fail high
        if ((ss + 1)->cutoffCnt > 2)
            r += 1036 + allNode * 848;

        // For first picked move (ttMove) reduce reduction
        else if (ss->isTTMove)
            r -= 2006;
>>>>>>> 94e6c049

        if (capture)
            ss->statScore =
              826 * int(PieceValue[pos.captured_piece()]) / 128
              + thisThread->captureHistory[movedPiece][move.to_sq()][type_of(pos.captured_piece())]
              - 5030;
        else if (ss->inCheck)
            ss->statScore = thisThread->mainHistory[us][move.from_to()]
                          + (*contHist[0])[movedPiece][move.to_sq()] - 2766;
        else
<<<<<<< HEAD
            ss->statScore =  2 * thisThread->mainHistory[us][move.from_to()]
                               + (*contHist[0])[movedPiece][move.to_sq()]
                               + (*contHist[1])[movedPiece][move.to_sq()]
                               - 3271;

        if (move == ttData.move)
            r =   -ss->statScore / 10605;
=======
            ss->statScore = 2 * thisThread->mainHistory[us][move.from_to()]
                          + (*contHist[0])[movedPiece][move.to_sq()]
                          + (*contHist[1])[movedPiece][move.to_sq()] - 3206;

        // Decrease/increase reduction for moves with a good/bad history
        r -= ss->statScore * 826 / 8192;
>>>>>>> 94e6c049

        else
            r =     r
                  + ((ttCapture && !capture) * (1 + depth < 8))
                  + lmrAdjustment
                  - ss->statScore / 10605;

        r -= std::min(std::abs(correctionValue) / 30408704, 2);

        if (PvNode && std::abs(bestValue) <= 2000)
            r -= risk_tolerance(pos, bestValue);

        if (!allowExt && r < 0)
            r = 0;

        // Step 17. Late moves reduction / extension (LMR, ~117 Elo)
        // We use various heuristics for the sons of a node after the first son has
        // been searched. In general, we would like to reduce them, but there are many
        // cases where we extend a son if it has good chances to be "interesting".
        if (    allowLMR
            &&  moveCount > 1
            && (!capture || lmrCapture))
        {
            // In general we want to cap the LMR depth search at newDepth, but when
            // reduction is negative, we allow this move a limited search extension
            // beyond the first move depth.
            // To prevent problems when the max value is less than the min value,
            // std::clamp has been replaced by a more robust implementation.
<<<<<<< HEAD

            Depth d = std::max(1, std::min(newDepth - r, newDepth + !allNode));
=======
            Depth d = std::max(1, std::min(newDepth - r / 1024,
                                           newDepth + !allNode + (PvNode && !bestMove)))
                    + (!cutNode && (ss - 1)->isPvNode && moveCount < 8);
>>>>>>> 94e6c049

            ss->reduction = newDepth - d;
            value         = -search<NonPV>(pos, ss + 1, -(alpha + 1), -alpha, d, true);
            ss->reduction = 0;

            // Do a full-depth search when reduced LMR search fails high
            if (value > alpha && d < newDepth)
            {
                // Adjust full-depth search based on LMR results - if the result was
                // good enough search deeper, if it was bad enough search shallower.
<<<<<<< HEAD
                const bool doDeeperSearch    = allowExt && value > (bestValue + 43 + 2 * newDepth);
=======
                const bool doDeeperSearch    = value > (bestValue + 42 + 2 * newDepth);
>>>>>>> 94e6c049
                const bool doShallowerSearch = value < bestValue + 9;

                newDepth += doDeeperSearch - doShallowerSearch;

                if (newDepth > d)
                    value = -search<NonPV>(pos, ss + 1, -(alpha + 1), -alpha, newDepth, !cutNode);

                // Post LMR continuation history updates
                update_continuation_histories(ss, movedPiece, move.to_sq(), 1508);
            }
            else if (value > alpha && value < bestValue + 9)
            {
                newDepth--;
                if (value < bestValue + 4)
                    newDepth--;
            }
        }

        // Step 18. Full-depth search when LMR is skipped
        else if (!PvNode || moveCount > 1)
        {
<<<<<<< HEAD
            // Increase reduction if ttMove is not present (~6 Elo)
            if (!ttData.move && abs(beta) < VALUE_MAX_EVAL / 16)
                r += 1;
=======
            // Increase reduction if ttMove is not present
            if (!ttData.move)
                r += 1128;

            r -= ttMoveHistory / 8;

            if (cutNode)
                r += 520;
>>>>>>> 94e6c049

            // Note that if expected reduction is high, we reduce search depth by 1 here (~9 Elo)
            value = -search<NonPV>(pos, ss + 1, -(alpha + 1), -alpha,
<<<<<<< HEAD
                                   newDepth - (r > 3) - (r > 5 && newDepth > 2), !cutNode);
=======
                                   newDepth - (r > 3564) - (r > 4969 && newDepth > 2), !cutNode);
>>>>>>> 94e6c049
        }

        // For PV nodes only, do a full PV search on the first move or after a fail high,
        // otherwise let the parent node fail low with value <= alpha and try another move.
        if (PvNode && (moveCount == 1 || value > alpha))
        {
            (ss + 1)->pv    = pv;
            (ss + 1)->pv[0] = Move::none();

            // Extend move from transposition table if we are about to dive into qsearch.
<<<<<<< HEAD
            if (allowExt && move == ttData.move && thisThread->rootDepth > 8)
=======
            if (ss->isTTMove && thisThread->rootDepth > 8)
>>>>>>> 94e6c049
                newDepth = std::max(newDepth, 1);

            value = -search<PV>(pos, ss + 1, -beta, -alpha, newDepth, false);
        }

        // Step 19. Undo move
        undo_move(pos, move);
        }

        assert(value > -VALUE_INFINITE && value < VALUE_INFINITE);

        // Step 20. Check for a new best move
        // Finished searching the move. If a stop occurred, the return value of
        // the search cannot be trusted, and we return immediately without updating
        // best move, principal variation nor transposition table.
        if (threads.stop.load(std::memory_order_relaxed))
            return VALUE_ZERO;

        if (rootNode)
        {
            RootMove& rm =
              *std::find(thisThread->rootMoves.begin(), thisThread->rootMoves.end(), move);

            // PV move or new best move?
            if (moveCount == 1 || value > alpha)
            {
                if (!is_decisive(value))
                    rm.averageScore = rm.averageScore != -VALUE_INFINITE ? (value + rm.averageScore) / 2 : value;
                else
                    rm.averageScore = value;

                rm.score = rm.uciScore = value;
                rm.selDepth            = thisThread->selDepth;
                rm.scoreLowerbound = rm.scoreUpperbound = false;

                thisThread->pvValue = value;

                if (value >= beta)
                {
                    rm.scoreLowerbound = true;
                    rm.uciScore        = beta;
                }
                else if (value <= alpha)
                {
                    rm.scoreUpperbound = true;
                    rm.uciScore        = alpha;
                }

                rm.pv.resize(1);

                assert((ss + 1)->pv);

                for (Move* m = (ss + 1)->pv; *m != Move::none(); ++m)
                    rm.pv.push_back(*m);

                // We record how often the best move has been changed in each iteration.
                // This information is used for time management. In MultiPV mode,
                // we must take care to only do this for the first PV line.
                if (moveCount > 1 && !thisThread->pvIdx)
                    ++thisThread->bestMoveChanges;
            }
            else
                // All other moves but the PV, are set to the lowest value: this
                // is not a problem when sorting because the sort is stable and the
                // move position in the list is preserved - just the PV is pushed up.
                rm.score = -VALUE_INFINITE;
        }

        // In case we have an alternative move equal in eval to the current bestmove,
        // promote it to bestmove by pretending it just exceeds alpha (but not beta).
        int inc =
          (value == bestValue && (int(nodes) & 15) == 0 && ss->ply + 2 >= thisThread->rootDepth
           && !is_decisive(value));

        if (value + inc > bestValue)
        {
            bestValue = value;

            if (value + inc > alpha)
            {
                bestMove = move;

                if (PvNode && !rootNode)  // Update pv even in fail-high case
                    update_pv(ss->pv, move, (ss + 1)->pv);

                if (value >= beta)
                {
                    // (* Scaler) Especially if they make cutoffCnt increment more often.
                    ss->cutoffCnt += (extension < 2) || PvNode;
                    assert(value >= beta);  // Fail high
                    break;
                }
                else
                {
                    // Reduce other moves if we have found at least one score improvement (~2 Elo)
                    if (   depth > 2
                        && depth < 16
                        && !gameCycle
                        && !is_decisive(value)
                        && beta  <  VALUE_MAX_EVAL / 16
                        && alpha > -VALUE_MAX_EVAL / 16)
                        depth -= 1; // try 2

                    assert(depth > 0);
                    alpha = value;  // Update alpha! Always alpha < beta
                }
            }
        }

        // If the move is worse than some previously searched move,
        // remember it, to update its stats later.
        if (move != bestMove && moveCount <= 32)
        {
            if (capture)
                capturesSearched.push_back(move);
            else
                quietsSearched.push_back(move);
        }
    }

    // Step 21. Check for mate and stalemate
    // All legal moves have been searched and if there are no legal moves, it
    // must be a mate or a stalemate. If we are in a singular extension search then
    // return a fail low score.

    assert(moveCount || !ss->inCheck || excludedMove || !MoveList<LEGAL>(pos).size());

    // Adjust best value for fail high cases
    if (bestValue >= beta && !is_decisive(bestValue) && !is_decisive(beta) && !is_decisive(alpha))
        bestValue = (bestValue * depth + beta) / (depth + 1);

    if (!moveCount)
        bestValue = excludedMove ? alpha : ss->inCheck ? mated_in(ss->ply) : contempt[~us];

    // If there is a move that produces search value greater than alpha,
    // we update the stats of searched moves.
    else if (bestMove)
        update_all_stats(pos, ss, *this, bestMove, prevSq, quietsSearched, capturesSearched, depth,
<<<<<<< HEAD
                         bestMove == ttData.move, moveCount);
=======
                         ttData.move, moveCount);
        if (!PvNode)
        {
            int bonus = ss->isTTMove ? 800 : -879;
            ttMoveHistory << bonus;
        }
    }
>>>>>>> 94e6c049

    // Bonus for prior quiet countermove that caused the fail low
    else if (!priorCapture && prevSq != SQ_NONE)
    {
        int bonusScale = std::min(-(ss - 1)->statScore / 113, 293);
        bonusScale += std::min(73 * depth - 347, 184);
        bonusScale += 33 * !allNode;
        bonusScale += 174 * ((ss - 1)->moveCount > 8);
        bonusScale += 86 * (ss - 1)->isTTMove;
        bonusScale += 90 * (ss->cutoffCnt <= 3);
        bonusScale += 144 * (!ss->inCheck && bestValue <= ss->staticEval - 104);
        bonusScale += 128 * (!(ss - 1)->inCheck && bestValue <= -(ss - 1)->staticEval - 82);

        bonusScale = std::max(bonusScale, 0);

        const int scaledBonus = std::min(159 * depth - 94, 1501) * bonusScale;

        update_continuation_histories(ss - 1, pos.piece_on(prevSq), prevSq,
                                      scaledBonus * 412 / 32768);

        thisThread->mainHistory[~us][((ss - 1)->currentMove).from_to()]
          << scaledBonus * 203 / 32768;

        if (type_of(pos.piece_on(prevSq)) != PAWN && ((ss - 1)->currentMove).type_of() != PROMOTION)
            thisThread->pawnHistory[pawn_structure_index(pos)][pos.piece_on(prevSq)][prevSq]
              << scaledBonus * 1040 / 32768;
    }

    // Bonus for prior capture countermove that caused the fail low
    else if (priorCapture && prevSq != SQ_NONE)
    {
        Piece capturedPiece = pos.captured_piece();
        assert(capturedPiece != NO_PIECE);
        thisThread->captureHistory[pos.piece_on(prevSq)][prevSq][type_of(capturedPiece)] << 1080;
    }

    // If no good move is found and the previous position was ttPv, then the previous
    // opponent move is probably good and the new position is added to the search tree.
    if (bestValue <= alpha)
        ss->ttPv = ss->ttPv || (ss - 1)->ttPv;

    // Write gathered information in transposition table. Note that the
    // static evaluation is saved as it was before correction history.
    if (!excludedMove && !(rootNode && thisThread->pvIdx))
        ttWriter.write(posKey, value_to_tt(bestValue, ss->ply), ss->ttPv,
                       bestValue >= beta    ? BOUND_LOWER
                       : PvNode && bestMove ? BOUND_EXACT
                                            : BOUND_UPPER,
                       moveCount != 0 ? depth : std::min(MAX_PLY - 1, depth + 6), bestMove,
                       unadjustedStaticEval, tt.generation());

    // Adjust correction history
    if (!ss->inCheck && !(bestMove && pos.capture(bestMove))
        && ((bestValue < ss->staticEval && bestValue < beta)  // negative correction & no fail high
            || (bestValue > ss->staticEval && bestMove)))     // positive correction & no fail low
    {
        auto bonus = std::clamp(int(bestValue - ss->staticEval) * depth / 8,
                                -CORRECTION_HISTORY_LIMIT / 4, CORRECTION_HISTORY_LIMIT / 4);
        update_correction_history(pos, ss, *thisThread, bonus);
    }

    assert(bestValue > -VALUE_INFINITE && bestValue < VALUE_INFINITE);

    return bestValue;
}


// Quiescence search function, which is called by the main search function with
// depth zero, or recursively with further decreasing depth. With depth <= 0, we
// "should" be using static eval only, but tactical moves may confuse the static eval.
// To fight this horizon effect, we implement this qsearch of tactical moves.
// See https://www.chessprogramming.org/Horizon_Effect
// and https://www.chessprogramming.org/Quiescence_Search
template<NodeType nodeType>
Value Search::Worker::qsearch(Position& pos, Stack* ss, Value alpha, Value beta) {

    static_assert(nodeType != Root);
    constexpr bool PvNode = nodeType == PV;

    assert(alpha >= -VALUE_INFINITE && alpha < beta && beta <= VALUE_INFINITE);
    assert(PvNode || (alpha == beta - 1));

    Move      pv[MAX_PLY+1];
    StateInfo st;

    Key   posKey;
    Move  move, bestMove;
    Value bestValue, value, futilityBase, drawValue;
    bool  pvHit, givesCheck, capture, gameCycle;
    int   moveCount;
    Color us = pos.side_to_move();

    // Step 1. Initialize node
    if (PvNode)
    {
        (ss + 1)->pv = pv;
        ss->pv[0]    = Move::none();
    }

    Worker* thisThread = this;
    bestMove           = Move::none();
    ss->inCheck        = pos.checkers();
    moveCount          = 0;
    gameCycle          = false;
    drawValue          = contempt[us];

    thisThread->nodes++;

    if (pos.upcoming_repetition(ss->ply))
    {
       if (drawValue >= beta)
           return drawValue;

       alpha = std::max(alpha, drawValue);
       gameCycle = true;
    }

    if (pos.is_draw(ss->ply))
        return drawValue;

    // Used to send selDepth info to GUI (selDepth counts from 1, ply from 0)
    if (PvNode && thisThread->selDepth < ss->ply + 1)
        thisThread->selDepth = ss->ply + 1;

    // Step 2. Check for an immediate draw or maximum ply reached
    if (ss->ply >= MAX_PLY)
        return !ss->inCheck ? evaluate(pos) : drawValue;

    if (alpha >= mate_in(ss->ply+1))
        return mate_in(ss->ply+1);
    assert(0 <= ss->ply && ss->ply < MAX_PLY);

    // Step 3. Transposition table lookup
    posKey                         = pos.key();
    auto [ttHit, ttData, ttWriter] = tt.probe(posKey);
    // Need further processing of the saved data
    ss->ttHit    = ttHit;
    ttData.move  = ttHit ? ttData.move : Move::none();
    ttData.value = ttHit ? value_from_tt(ttData.value, ss->ply) : VALUE_NONE;
    pvHit        = ttHit && ttData.is_pv;

    // At non-PV nodes we check for an early TT cutoff
    if (!PvNode && ttData.depth >= DEPTH_QS
        && !gameCycle
        && is_valid(ttData.value)  // Can happen when !ttHit or when access race in probe()
        && (ttData.bound & (ttData.value >= beta ? BOUND_LOWER : BOUND_UPPER)))
        return ttData.value;

    // Step 4. Static evaluation of the position
    Value unadjustedStaticEval = VALUE_NONE;
    if (ss->inCheck)
        bestValue = futilityBase = -VALUE_INFINITE;
    else
    {
        const auto correctionValue = correction_value(*thisThread, pos, ss);

        if (ss->ttHit)
        {
            // Never assume anything about values stored in TT
            unadjustedStaticEval = ttData.eval;
            if (!is_valid(unadjustedStaticEval))
                unadjustedStaticEval = evaluate(pos);
            ss->staticEval = bestValue =
              to_corrected_static_eval(unadjustedStaticEval, correctionValue);

            // ttValue can be used as a better position evaluation
            if (  !is_decisive(ttData.value)
                && ttData.move != Move::none()
                && ttData.value > bestValue
                && ttData.bound & BOUND_LOWER)
                bestValue = ttData.value;
        }
        else
        {
            // In case of null move search, use previous static eval with a different sign
            unadjustedStaticEval =
              (ss - 1)->currentMove != Move::null() ? evaluate(pos) : -(ss - 1)->staticEval;
            ss->staticEval = bestValue =
              to_corrected_static_eval(unadjustedStaticEval, correctionValue);
        }

        // Stand pat. Return immediately if static value is at least beta
        if (bestValue >= beta)
        {
            if (!is_decisive(bestValue))
                bestValue = (bestValue + beta) / 2;

            if (!ss->ttHit)
                ttWriter.write(posKey, value_to_tt(bestValue, ss->ply), false, BOUND_LOWER,
                               DEPTH_UNSEARCHED, Move::none(), unadjustedStaticEval,
                               tt.generation());
            return bestValue;
        }

        if (bestValue > alpha)
            alpha = bestValue;

        futilityBase = ss->staticEval + 376;
    }

    const PieceToHistory* contHist[] = {(ss - 1)->continuationHistory,
                                        (ss - 2)->continuationHistory};

    Square prevSq = ((ss - 1)->currentMove).is_ok() ? ((ss - 1)->currentMove).to_sq() : SQ_NONE;

    // Initialize a MovePicker object for the current position, and prepare to search
    // the moves. We presently use two stages of move generator in quiescence search:
    // captures, or evasions only when in check.
    MovePicker mp(pos, ttData.move, DEPTH_QS, &thisThread->mainHistory, &thisThread->lowPlyHistory,
                  &thisThread->captureHistory, contHist, &thisThread->pawnHistory, ss->ply);

    // Step 5. Loop through all pseudo-legal moves until no moves remain or a beta
    // cutoff occurs.
    while ((move = mp.next_move()) != Move::none())
    {
        assert(move.is_ok());

        givesCheck = pos.gives_check(move);
        capture    = pos.capture_stage(move);

        moveCount++;

        // Step 6. Pruning
        if (!is_loss(bestValue))
        {
            // Futility pruning and moveCount pruning
            if (   !givesCheck
                &&  move.to_sq() != prevSq
                && !is_loss(futilityBase)
                &&  move.type_of() != PROMOTION)
            {
                if (moveCount > 2)
                    continue;

                Value futilityValue = futilityBase + PieceValue[pos.piece_on(move.to_sq())];

                // If static eval + value of piece we are going to capture is
                // much lower than alpha, we can prune this move.
                if (futilityValue <= alpha)
                {
                    bestValue = std::max(bestValue, futilityValue);
                    continue;
                }

                // If static exchange evaluation is low enough
                // we can prune this move.
                if (!pos.see_ge(move, alpha - futilityBase))
                {
                    bestValue = std::min(alpha, futilityBase);
                    continue;
                }
            }

            // Continuation history based pruning
<<<<<<< HEAD
            if (   !capture
                && !PvNode
                &&    (*contHist[0])[pos.moved_piece(move)][move.to_sq()]
                    + (*contHist[1])[pos.moved_piece(move)][move.to_sq()]
                    + thisThread->pawnHistory[pawn_structure_index(pos)][pos.moved_piece(move)][move.to_sq()] <= 6290)
=======
            if (!capture
                && (*contHist[0])[pos.moved_piece(move)][move.to_sq()]
                       + thisThread->pawnHistory[pawn_structure_index(pos)][pos.moved_piece(move)]
                                                [move.to_sq()]
                     <= 6218)
>>>>>>> 94e6c049
                continue;

            // Do not search moves with bad enough SEE values
            if (!pos.see_ge(move, -74))
                continue;
        }

        // Step 7. Make and search the move
        Piece movedPiece = pos.moved_piece(move);

        do_move(pos, move, st, givesCheck);

        // Update the current move
        ss->currentMove = move;
        ss->continuationHistory =
          &thisThread->continuationHistory[ss->inCheck][capture][movedPiece][move.to_sq()];
        ss->continuationCorrectionHistory =
          &thisThread->continuationCorrectionHistory[movedPiece][move.to_sq()];

        value = -qsearch<nodeType>(pos, ss + 1, -beta, -alpha);
        undo_move(pos, move);

        assert(value > -VALUE_INFINITE && value < VALUE_INFINITE);

        // Step 8. Check for a new best move
        if (value > bestValue)
        {
            bestValue = value;

            if (value > alpha)
            {
                bestMove = move;

                if (PvNode) // Update pv even in fail-high case
                    update_pv(ss->pv, move, (ss+1)->pv);

                if (value < beta) // Update alpha here!
                    alpha = value;
                else
                    break; // Fail high
            }
        }
    }

    // Step 9. Check for mate
    // All legal moves have been searched. A special case: if we are
    // in check and no legal moves were found, it is checkmate.
    if (ss->inCheck && bestValue == -VALUE_INFINITE)
    {
        assert(!MoveList<LEGAL>(pos).size());
        return mated_in(ss->ply);  // Plies to mate from the root
    }

    if (!is_decisive(bestValue) && bestValue > beta)
        bestValue = (bestValue + beta) / 2;


    Color us = pos.side_to_move();
    if (!ss->inCheck && !moveCount && !pos.non_pawn_material(us)
        && type_of(pos.captured_piece()) >= ROOK)
    {
        if (!((us == WHITE ? shift<NORTH>(pos.pieces(us, PAWN))
                           : shift<SOUTH>(pos.pieces(us, PAWN)))
              & ~pos.pieces()))  // no pawn pushes available
        {
            pos.state()->checkersBB = Rank1BB;  // search for legal king-moves only
            if (!MoveList<LEGAL>(pos).size())   // stalemate
                bestValue = VALUE_DRAW;
            pos.state()->checkersBB = 0;
        }
    }

    // Save gathered info in transposition table. The static evaluation
    // is saved as it was before adjustment by correction history.
    ttWriter.write(posKey, value_to_tt(bestValue, ss->ply), pvHit,
                   bestValue >= beta ? BOUND_LOWER : BOUND_UPPER, DEPTH_QS, bestMove,
                   unadjustedStaticEval, tt.generation());

    assert(bestValue > -VALUE_INFINITE && bestValue < VALUE_INFINITE);

    return bestValue;
}

Depth Search::Worker::reduction(bool i, Depth d, int mn, int delta) const {
<<<<<<< HEAD
    int reductionScale = reductions[d] * reductions[std::min(mn, 24)];
    return ((reductionScale + 1087 - delta * 764 / rootDelta) >> 10) + !i * reductionScale / 2745;
=======
    int reductionScale = reductions[d] * reductions[mn];
    return reductionScale - delta * 794 / rootDelta + !i * reductionScale * 205 / 512 + 1086;
>>>>>>> 94e6c049
}

// elapsed() returns the time elapsed since the search started. If the
// 'nodestime' option is enabled, it will return the count of nodes searched
// instead. This function is called to check whether the search should be
// stopped based on predefined thresholds like time limits or nodes searched.
//
// elapsed_time() returns the actual time elapsed since the start of the search.
// This function is intended for use only when printing PV outputs, and not used
// for making decisions within the search algorithm itself.
TimePoint Search::Worker::elapsed() const {
    return main_manager()->tm.elapsed([this]() { return threads.nodes_searched(); });
}

TimePoint Search::Worker::elapsed_time() const { return main_manager()->tm.elapsed_time(); }

Value Search::Worker::evaluate(const Position& pos) {
    return Eval::evaluate(networks[numaAccessToken], pos, accumulatorStack, refreshTable,
                          contempt[pos.side_to_move()], pos.rule50_count());
}

namespace {
// Adjusts a mate or TB score from "plies to mate from the root" to
// "plies to mate from the current position". Standard scores are unchanged.
// The function is called before storing a value in the transposition table.
Value value_to_tt(Value v, int ply) {

    assert(v != VALUE_NONE);

    return  v > VALUE_MATE_IN_MAX_PLY   ? v + ply
          : v < VALUE_MATED_IN_MAX_PLY  ? v - ply : v;
  }


  // value_from_tt() is the inverse of value_to_tt(): it adjusts a mate or TB score
  // from the transposition table (which refers to the plies to mate/be mated from
  // current position) to "plies to mate/be mated (TB win/loss) from the root".
  // However, to avoid potentially false mate scores related to the 50 moves rule
  // and the graph history interaction problem, we return an optimal TB score instead.
  Value value_from_tt(Value v, int ply) {

    return !is_valid(v)                ? VALUE_NONE
          : v > VALUE_MATE_IN_MAX_PLY  ? v - ply
          : v < VALUE_MATED_IN_MAX_PLY ? v + ply : v;
  }

// Adds current move and appends child pv[]
void update_pv(Move* pv, Move move, const Move* childPv) {

    for (*pv++ = move; childPv && *childPv != Move::none();)
        *pv++ = *childPv++;
    *pv = Move::none();
}


// Updates stats at the end of search() when a bestMove is found
void update_all_stats(const Position&      pos,
                      Stack*               ss,
                      Search::Worker&      workerThread,
                      Move                 bestMove,
                      Square               prevSq,
                      ValueList<Move, 32>& quietsSearched,
                      ValueList<Move, 32>& capturesSearched,
                      Depth                depth,
                      Move                 ttMove,
                      int                  moveCount) {

    CapturePieceToHistory& captureHistory = workerThread.captureHistory;
    Piece                  moved_piece    = pos.moved_piece(bestMove);
    PieceType              captured;

    int bonus = std::min(143 * depth - 89, 1496) + 302 * (bestMove == ttMove);
    int malus = std::min(737 * depth - 179, 3141) - 30 * moveCount;

    if (!pos.capture_stage(bestMove))
    {
        update_quiet_histories(pos, ss, workerThread, bestMove, bonus * 1059 / 1024);

        // Decrease stats for all non-best quiet moves
        for (Move move : quietsSearched)
            update_quiet_histories(pos, ss, workerThread, move, -malus * 1310 / 1024);
    }
    else
    {
        // Increase stats for the best move in case it was a capture move
        captured = type_of(pos.piece_on(bestMove.to_sq()));
        captureHistory[moved_piece][bestMove.to_sq()][captured] << bonus * 1213 / 1024;
    }

    // Extra penalty for a quiet early move that was not a TT move in
    // previous ply when it gets refuted.
    if (prevSq != SQ_NONE && ((ss - 1)->moveCount == 1 + (ss - 1)->ttHit) && !pos.captured_piece())
        update_continuation_histories(ss - 1, pos.piece_on(prevSq), prevSq, -malus * 980 / 1024);

    // Decrease stats for all non-best capture moves
    for (Move move : capturesSearched)
    {
        moved_piece = pos.moved_piece(move);
        captured    = type_of(pos.piece_on(move.to_sq()));
        captureHistory[moved_piece][move.to_sq()][captured] << -malus * 1388 / 1024;
    }
}


// Updates histories of the move pairs formed by moves
// at ply -1, -2, -3, -4, and -6 with current move.
void update_continuation_histories(Stack* ss, Piece pc, Square to, int bonus) {
    static constexpr std::array<ConthistBonus, 6> conthist_bonuses = {
      {{1, 1092}, {2, 631}, {3, 294}, {4, 517}, {5, 126}, {6, 445}}};

    for (const auto [i, weight] : conthist_bonuses)
    {
        // Only update the first 2 continuation histories if we are in check
        if (ss->inCheck && i > 2)
            break;
        if (((ss - i)->currentMove).is_ok())
            (*(ss - i)->continuationHistory)[pc][to] << bonus * weight / 1024;
    }
}

// Updates move sorting heuristics

void update_quiet_histories(
  const Position& pos, Stack* ss, Search::Worker& workerThread, Move move, int bonus) {

    Color us = pos.side_to_move();
    workerThread.mainHistory[us][move.from_to()] << bonus;  // Untuned to prevent duplicate effort

    if (ss->ply < LOW_PLY_HISTORY_SIZE)
        workerThread.lowPlyHistory[ss->ply][move.from_to()] << bonus * 792 / 1024;

    update_continuation_histories(ss, pos.moved_piece(move), move.to_sq(),
                                  bonus * (bonus > 0 ? 1082 : 784) / 1024);

    int pIndex = pawn_structure_index(pos);
    workerThread.pawnHistory[pIndex][pos.moved_piece(move)][move.to_sq()]
      << bonus * (bonus > 0 ? 705 : 450) / 1024;
}

}


// Used to print debug info and, more importantly, to detect
// when we are out of available time and thus stop the search.
void SearchManager::check_time(Search::Worker& worker) {
    if (--callsCnt > 0)
        return;

    // When using nodes, ensure checking rate is not lower than 0.1% of nodes
    callsCnt = worker.limits.nodes ? std::min(512, int(worker.limits.nodes / 1024)) : 512;

    static TimePoint lastInfoTime = now();

    TimePoint elapsed = tm.elapsed([&worker]() { return worker.threads.nodes_searched(); });
    TimePoint tick    = worker.limits.startTime + elapsed;

    if (tick - lastInfoTime >= 1000)
    {
        lastInfoTime = tick;
        dbg_print();
    }

    // We should not stop pondering until told so by the GUI
    if (ponder)
        return;

    if (
      // Later we rely on the fact that we can at least use the mainthread previous
      // root-search score and PV in a multithreaded environment to prove mated-in scores.
      worker.completedDepth >= 1
      && ((worker.limits.use_time_management() && (elapsed > tm.maximum() || stopOnPonderhit))
          || (worker.limits.movetime && elapsed >= worker.limits.movetime)
          || (worker.limits.nodes && worker.threads.nodes_searched() >= worker.limits.nodes)))
        worker.threads.stop = worker.threads.abortedSearch = true;
}


void SearchManager::pv(Search::Worker&           worker,
                       const ThreadPool&         threads,
                       const TranspositionTable& tt,
                       Depth                     depth) {

    const auto nodes     = threads.nodes_searched();
    const auto contempt  = UCIEngine::to_int(int(worker.options["Contempt"]), worker.rootPos);
    auto&      rootMoves = worker.rootMoves;
    auto&      pos       = worker.rootPos;
    size_t     pvIdx     = worker.pvIdx;
    size_t     multiPV   = std::min(size_t(worker.options["MultiPV"]), rootMoves.size());
    uint64_t   tbHits    = threads.tb_hits() + (worker.tbConfig.rootInTB ? rootMoves.size() : 0);

    for (size_t i = 0; i < multiPV; ++i)
    {
        bool updated = rootMoves[i].score != -VALUE_INFINITE;

        if (depth == 1 && !updated && i > 0)
            continue;

        Depth d = updated ? depth : std::max(1, depth - 1);
        Value v = updated ? rootMoves[i].uciScore : rootMoves[i].previousScore;

        if (v == -VALUE_INFINITE)
            v = VALUE_ZERO;

        bool tb = worker.tbConfig.rootInTB && !is_decisive(v);

        v       = tb ? rootMoves[i].tbScore : v;

        if (contempt > 0 && !is_decisive(v))
        {
            if (v >= contempt)
                v -= contempt;

            else if (v <= -contempt)
                v += contempt;
        }

        bool isExact = i != pvIdx || tb || !updated;  // tablebase- and previous-scores are exact

        std::string pv;
        for (Move m : rootMoves[i].pv)
            pv += UCIEngine::move(m, pos.is_chess960()) + " ";

        // Remove last whitespace
        if (!pv.empty())
            pv.pop_back();

        auto wdl   = worker.options["UCI_ShowWDL"] ? UCIEngine::wdl(v, pos) : "";
        auto bound = rootMoves[i].scoreLowerbound
                     ? "lowerbound"
                     : (rootMoves[i].scoreUpperbound ? "upperbound" : "");

        InfoFull info;

        info.depth    = d;
        info.selDepth = rootMoves[i].selDepth;
        info.multiPV  = i + 1;
        info.score    = {v, pos};
        info.wdl      = wdl;

        if (!isExact)
            info.bound = bound;

        TimePoint time = std::max(TimePoint(1), tm.elapsed_time());
        info.timeMs    = time;
        info.nodes     = nodes;
        info.nps       = nodes * 1000 / time;
        info.tbHits    = tbHits;
        info.pv        = pv;
        info.hashfull  = tt.hashfull();

        updates.onUpdateFull(info);
    }
}

// Called in case we have no ponder move before exiting the search,
// for instance, in case we stop the search during a fail high at root.
// We try hard to have a ponder move to return to the GUI,
// otherwise in case of 'ponder on' we have nothing to think about.
bool RootMove::extract_ponder_from_tt(const TranspositionTable& tt, Position& pos) {

    StateInfo st;

    assert(pv.size() == 1);
    if (pv[0] == Move::none())
        return false;

    pos.do_move(pv[0], st, &tt);

    auto [ttHit, ttData, ttWriter] = tt.probe(pos.key());
    if (ttHit)
    {
        if (MoveList<LEGAL>(pos).contains(ttData.move))
            pv.push_back(ttData.move);
    }

    pos.undo_move(pv[0]);
    return pv.size() > 1;
}


}  // namespace Stockfish<|MERGE_RESOLUTION|>--- conflicted
+++ resolved
@@ -32,10 +32,6 @@
 #include <ratio>
 #include <string>
 #include <utility>
-<<<<<<< HEAD
-=======
-
->>>>>>> 94e6c049
 #include "bitboard.h"
 #include "evaluate.h"
 #include "history.h"
@@ -318,13 +314,7 @@
 
     multiPV = std::min(multiPV, rootMoves.size());
 
-<<<<<<< HEAD
-    lowPlyHistory.fill(92);
-=======
-    int searchAgainCounter = 0;
-
     lowPlyHistory.fill(86);
->>>>>>> 94e6c049
 
     // Iterative deepening loop until requested to stop or the target depth is reached
     while (++rootDepth < MAX_PLY && !threads.stop
@@ -357,9 +347,8 @@
             selDepth = 0;
 
             // Reset aspiration window starting size
-<<<<<<< HEAD
             Value avg   = rootMoves[pvIdx].averageScore;
-            int momentum = (int(avg) * avg) >> 14;
+            int momentum = (int(avg) * avg) >> 14; //crystal9 try 13
             delta        = 9;
 
             // Dynamic symmetric contempt. If we at least have a draw, we have contempt; otherwise assume opponent has it.
@@ -376,16 +365,6 @@
 
             alpha = std::max(avg - (delta + (avg < 0 ? momentum : 0)),-VALUE_INFINITE);
             beta  = std::min(avg + (delta + (avg > 0 ? momentum : 0)), VALUE_INFINITE);
-=======
-            delta     = 5 + std::abs(rootMoves[pvIdx].meanSquaredScore) / 11134;
-            Value avg = rootMoves[pvIdx].averageScore;
-            alpha     = std::max(avg - delta, -VALUE_INFINITE);
-            beta      = std::min(avg + delta, VALUE_INFINITE);
-
-            // Adjust optimism based on root move's averageScore
-            optimism[us]  = 137 * avg / (std::abs(avg) + 91);
-            optimism[~us] = -optimism[us];
->>>>>>> 94e6c049
 
             // Start with a small aspiration window and, in the case of a fail
             // high/low, re-search with a bigger window until we don't fail
@@ -569,11 +548,8 @@
     minorPieceCorrectionHistory.fill(0);
     nonPawnCorrectionHistory.fill(0);
 
-<<<<<<< HEAD
-=======
     ttMoveHistory = 0;
 
->>>>>>> 94e6c049
     for (auto& to : continuationCorrectionHistory)
         for (auto& h : to)
             h.fill(8);
@@ -618,7 +594,6 @@
     Move      pv[MAX_PLY + 1];
     StateInfo st;
 
-<<<<<<< HEAD
     Key     posKey;
     Move    move, excludedMove, bestMove;
     Depth   extension, newDepth;
@@ -626,18 +601,8 @@
     bool    givesCheck, improving, priorCapture, isMate, gameCycle;
     bool    capture, opponentWorsening,
             ttCapture, kingDanger, ourMove, nullParity;
-    (ss - 1)->reduction  = 0;
+    int     priorReduction;
     Piece   movedPiece;
-=======
-    Key   posKey;
-    Move  move, excludedMove, bestMove;
-    Depth extension, newDepth;
-    Value bestValue, value, eval, maxValue, probCutBeta;
-    bool  givesCheck, improving, priorCapture, opponentWorsening;
-    bool  capture, ttCapture;
-    int   priorReduction;
-    Piece movedPiece;
->>>>>>> 94e6c049
 
     ValueList<Move, 32> capturesSearched;
     ValueList<Move, 32> quietsSearched;
@@ -860,93 +825,16 @@
     // crystal9
     /*    if (priorReduction >= 3 && !opponentWorsening)
         depth++;
-<<<<<<< HEAD
-    if (priorReduction >= 1 && depth >= 2 && ss->staticEval + (ss - 1)->staticEval > 188)
+    if (priorReduction >= 1 && depth >= 2 && ss->staticEval + (ss - 1)->staticEval > 175
         depth--;*/
 
     // Begin early pruning.
     if (   !PvNode
         && !thisThread->nmpGuardV
         && !is_decisive(eval)
-=======
-    if (priorReduction >= 1 && depth >= 2 && ss->staticEval + (ss - 1)->staticEval > 175)
-        depth--;
-
-    // Step 7. Razoring
-    // If eval is really low, skip search entirely and return the qsearch value.
-    // For PvNodes, we must have a guard against mates being returned.
-    if (!PvNode && eval < alpha - 486 - 325 * depth * depth)
-        return qsearch<NonPV>(pos, ss, alpha, beta);
-
-    // Step 8. Futility pruning: child node
-    // The depth condition is important for mate finding.
-    if (!ss->ttPv && depth < 14
-        && eval
-               - futility_margin(depth, cutNode && !ss->ttHit, improving, opponentWorsening,
-                                 (ss - 1)->statScore, std::abs(correctionValue))
-             >= beta
-        && eval >= beta && (!ttData.move || ttCapture) && !is_loss(beta) && !is_win(eval))
-        return beta + (eval - beta) / 3;
-
-    // Step 9. Null move search with verification search
-    if (cutNode && (ss - 1)->currentMove != Move::null() && eval >= beta
-        && ss->staticEval >= beta - 19 * depth + 389 && !excludedMove && pos.non_pawn_material(us)
-        && ss->ply >= thisThread->nmpMinPly && !is_loss(beta))
-    {
-        assert(eval - beta >= 0);
-
-        // Null move dynamic reduction based on depth and eval
-        Depth R = std::min(int(eval - beta) / 213, 6) + depth / 3 + 5;
-
-        ss->currentMove                   = Move::null();
-        ss->continuationHistory           = &thisThread->continuationHistory[0][0][NO_PIECE][0];
-        ss->continuationCorrectionHistory = &thisThread->continuationCorrectionHistory[NO_PIECE][0];
-
-        do_null_move(pos, st);
-
-        Value nullValue = -search<NonPV>(pos, ss + 1, -beta, -beta + 1, depth - R, false);
-
-        undo_null_move(pos);
-
-        // Do not return unproven mate or TB scores
-        if (nullValue >= beta && !is_win(nullValue))
-        {
-            if (thisThread->nmpMinPly || depth < 16)
-                return nullValue;
-
-            assert(!thisThread->nmpMinPly);  // Recursive verification is not allowed
-
-            // Do verification search at high depths, with null move pruning disabled
-            // until ply exceeds nmpMinPly.
-            thisThread->nmpMinPly = ss->ply + 3 * (depth - R) / 4;
-
-            Value v = search<NonPV>(pos, ss, beta - 1, beta, depth - R, false);
-
-            thisThread->nmpMinPly = 0;
-
-            if (v >= beta)
-                return nullValue;
-        }
-    }
-
-    improving |= ss->staticEval >= beta + 94;
-
-    // Step 10. Internal iterative reductions
-    // For PV nodes without a ttMove as well as for deep enough cutNodes, we decrease depth.
-    // (*Scaler) Especially if they make IIR less aggressive.
-    if ((!allNode && depth >= (PvNode ? 5 : 7)) && !ttData.move)
-        depth--;
-
-    // Step 11. ProbCut
-    // If we have a good enough capture (or queen promotion) and a reduced search
-    // returns a value much above beta, we can (almost) safely prune the previous move.
-    probCutBeta = beta + 201 - 58 * improving;
-    if (depth >= 3
->>>>>>> 94e6c049
         && !is_decisive(beta)
         &&  eval >= beta)
     {
-<<<<<<< HEAD
        // Step 8. Futility pruning: child node (~40 Elo)
        // The depth condition is important for mate finding.
        if (    depth < (9 - 2 * ((ss-1)->mainLine || (ss-1)->secondaryLine || (ttData.move && !ttCapture)))
@@ -955,7 +843,7 @@
            && !excludedMove
            && !gameCycle
            && !(thisThread->nmpGuard && nullParity)
-           &&  eval - futility_margin(depth, cutNode && !ss->ttHit, improving, opponentWorsening) - (ss-1)->statScore / 301 >= beta)
+           &&  eval - futility_margin(depth, cutNode && !ss->ttHit, improving, opponentWorsening, (ss-1)->statScore, std::abs(correctionValue)) >= beta)
            return beta + (eval - beta) / 3;
 
        // Step 9. Null move search with verification search (~35 Elo)
@@ -965,7 +853,7 @@
            && !gameCycle
            && !excludedMove
            &&  eval >= ss->staticEval
-           &&  ss->staticEval >= beta - 19 * depth + 418
+           &&  ss->staticEval >= beta - 19 * depth + 389
            &&  pos.non_pawn_material(us)
            && !kingDanger
            && (rootDepth < 11 || ourMove || MoveList<LEGAL>(pos).size() > 5))
@@ -975,7 +863,7 @@
            thisThread->nmpSide = ourMove;
 
            // Null move dynamic reduction based on depth and eval
-           Depth R = std::min(int(eval - beta) / 144, 6) + depth / 3 + 4;
+           Depth R = std::min(int(eval - beta) / 213, 6) + depth / 3 + 4; // tune for Crystal9
 
            if (!ourMove && (ss-1)->secondaryLine)
                R = std::min(R, 8);
@@ -1010,7 +898,9 @@
            }
        }
 
-       probCutBeta = beta + 187 - 56 * improving;
+       improving |= ss->staticEval >= beta + 94;
+
+       probCutBeta = beta + 201 - 58 * improving;
 
        // Step 10. ProbCut (~10 Elo)
        // If we have a good enough capture and a reduced search returns a value
@@ -1057,25 +947,16 @@
        }
     } // End early Pruning
 
-    // Step 11. If the position is not in TT, decrease depth by 2 (~3 Elo)
-    if (   PvNode
-        && depth >= 3
-        && !gameCycle
-        && !ttData.move
-        && (ss-1)->moveCount > 1)
-        depth -= 2;
-
-    // For cutNodes without a ttMove, we decrease depth by 2 if depth is high enough.
-    else if (    cutNode
-             && !(ss-1)->secondaryLine
-             &&  depth >= 7
-             && (!ttData.move || (ttData.bound == BOUND_UPPER)))
-        depth -= 1 + !ttData.move;
+    // Step 11. Internal iterative reductions
+    // For PV nodes without a ttMove as well as for deep enough cutNodes, we decrease depth.
+    // (*Scaler) Especially if they make IIR less aggressive.
+    if ((!allNode && depth >= (PvNode ? 5 : 7)) && !ttData.move)
+        depth--;
 
     } // In check search starts here
 
-   // Step 12. A small Probcut idea, when we are in check (~4 Elo)
-   probCutBeta = beta + 415;
+   // Step 12. A small Probcut idea
+   probCutBeta = beta + 180 + depth * 20;
    if (    ss->inCheck
         && !PvNode
         &&  ttCapture
@@ -1091,61 +972,6 @@
         && ttData.value >= probCutBeta
         && !is_decisive(ttData.value)
         && !is_decisive(beta))
-=======
-        assert(probCutBeta < VALUE_INFINITE && probCutBeta > beta);
-
-        MovePicker mp(pos, ttData.move, probCutBeta - ss->staticEval, &thisThread->captureHistory);
-        Depth      probCutDepth = std::max(depth - 4, 0);
-
-        while ((move = mp.next_move()) != Move::none())
-        {
-            assert(move.is_ok());
-
-            if (move == excludedMove || !pos.legal(move))
-                continue;
-
-            assert(pos.capture_stage(move));
-
-            movedPiece = pos.moved_piece(move);
-
-            do_move(pos, move, st);
-
-            ss->currentMove = move;
-            ss->isTTMove    = (move == ttData.move);
-            ss->continuationHistory =
-              &this->continuationHistory[ss->inCheck][true][movedPiece][move.to_sq()];
-            ss->continuationCorrectionHistory =
-              &this->continuationCorrectionHistory[movedPiece][move.to_sq()];
-
-            // Perform a preliminary qsearch to verify that the move holds
-            value = -qsearch<NonPV>(pos, ss + 1, -probCutBeta, -probCutBeta + 1);
-
-            // If the qsearch held, perform the regular search
-            if (value >= probCutBeta && probCutDepth > 0)
-                value = -search<NonPV>(pos, ss + 1, -probCutBeta, -probCutBeta + 1, probCutDepth,
-                                       !cutNode);
-
-            undo_move(pos, move);
-
-            if (value >= probCutBeta)
-            {
-                // Save ProbCut data into transposition table
-                ttWriter.write(posKey, value_to_tt(value, ss->ply), ss->ttPv, BOUND_LOWER,
-                               probCutDepth + 1, move, unadjustedStaticEval, tt.generation());
-
-                if (!is_decisive(value))
-                    return value - (probCutBeta - beta);
-            }
-        }
-    }
-
-moves_loop:  // When in check, search starts here
-
-    // Step 12. A small Probcut idea
-    probCutBeta = beta + 180 + depth * 20;
-    if ((ttData.bound & BOUND_LOWER) && ttData.depth >= depth - 4 && ttData.value >= probCutBeta
-        && !is_decisive(beta) && is_valid(ttData.value) && !is_decisive(ttData.value))
->>>>>>> 94e6c049
         return probCutBeta;
 
     const PieceToHistory* contHist[] = {
@@ -1214,7 +1040,7 @@
 
         ss->moveCount = ++moveCount;
 
-        if (rootNode && is_mainthread() && nodes > 10000000)
+        if (rootNode && is_mainthread() && nodes > 10000000) // crystal9
         {
             main_manager()->updates.onIter(
               {depth, UCIEngine::move(move, pos.is_chess960()), moveCount + thisThread->pvIdx});
@@ -1273,15 +1099,6 @@
 
         Depth r = reduction(improving, depth, moveCount, delta);
 
-<<<<<<< HEAD
-=======
-        // Increase reduction for ttPv nodes (*Scaler)
-        // Smaller or even negative value is better for short time controls
-        // Bigger value is better for long time controls
-        if (ss->ttPv)
-            r += 968;
-
->>>>>>> 94e6c049
         // Step 14. Pruning at shallow depth.
         // Depth conditions are important for mate finding.
         if (   doLMP
@@ -1310,28 +1127,9 @@
                         continue;
                 }
 
-<<<<<<< HEAD
-                // SEE based pruning for captures and checks (~11 Elo)
+                // SEE based pruning for captures and checks
                 if (!pos.see_ge(move, -190 * depth))
                     continue;
-=======
-                // SEE based pruning for captures and checks
-                int seeHist = std::clamp(captHist / 31, -137 * depth, 125 * depth);
-                if (!pos.see_ge(move, -158 * depth - seeHist))
-                {
-                    bool skip = true;
-                    if (depth > 2 && !capture && givesCheck && alpha < 0
-                        && pos.non_pawn_material(us) == PieceValue[movedPiece]
-                        && PieceValue[movedPiece] >= RookValue
-                        && !(PseudoAttacks[KING][pos.square<KING>(us)] & move.from_sq()))
-                        skip = mp.otherPieceTypesMobile(
-                          type_of(movedPiece),
-                          capturesSearched);  // if the opponent captures last mobile piece it might be stalemate
-
-                    if (skip)
-                        continue;
-                }
->>>>>>> 94e6c049
             }
             else
             {
@@ -1340,13 +1138,8 @@
                   + (*contHist[1])[movedPiece][move.to_sq()]
                   + thisThread->pawnHistory[pawn_structure_index(pos)][movedPiece][move.to_sq()];
 
-<<<<<<< HEAD
-                // Continuation history based pruning (~2 Elo)
-                if (lmrDepth < 6 && history < -4348 * depth)
-=======
                 // Continuation history based pruning
-                if (history < -4229 * depth)
->>>>>>> 94e6c049
+                if (lmrDepth < 6 && history < -4229 * depth)
                     continue;
 
                 history += 68 * thisThread->mainHistory[us][move.from_to()] / 32;
@@ -1360,7 +1153,7 @@
                 // Futility pruning: parent node (~13 Elo)
                 if (   !ss->inCheck
                     && lmrDepth < (5 * (2 - (ourMove && (ss-1)->secondaryLine)))
-                    && history < 20500 - 4348 * (depth - 1)
+                    && history < 20500 - 4229 * (depth - 1)
                     && futilityValue <= alpha)
                     continue;
 
@@ -1391,7 +1184,6 @@
         else if (    doSingular
                  &&  move == ttData.move)
         {
-<<<<<<< HEAD
             Value singularBeta = std::max(ttData.value - 16 - (1 + (ss->ttPv && !PvNode)) * (depth - 1), -VALUE_MAX_EVAL);
             Depth singularDepth = newDepth / 2;
 
@@ -1410,71 +1202,6 @@
             // and we can prune the whole subtree by returning a softbound.
             else if (!PvNode && singularBeta >= beta)
                 return singularBeta;
-=======
-            // Singular extension search. If all moves but one
-            // fail low on a search of (alpha-s, beta-s), and just one fails high on
-            // (alpha, beta), then that move is singular and should be extended. To
-            // verify this we do a reduced search on the position excluding the ttMove
-            // and if the result is lower than ttValue minus a margin, then we will
-            // extend the ttMove. Recursive singular search is avoided.
-
-            // (*Scaler) Generally, higher singularBeta (i.e closer to ttValue)
-            // and lower extension margins scale well.
-
-            if (!rootNode && move == ttData.move && !excludedMove
-                && depth >= 6 - (thisThread->completedDepth > 27) + ss->ttPv
-                && is_valid(ttData.value) && !is_decisive(ttData.value)
-                && (ttData.bound & BOUND_LOWER) && ttData.depth >= depth - 3)
-            {
-                Value singularBeta  = ttData.value - (58 + 76 * (ss->ttPv && !PvNode)) * depth / 57;
-                Depth singularDepth = newDepth / 2;
-
-                ss->excludedMove = move;
-                value =
-                  search<NonPV>(pos, ss, singularBeta - 1, singularBeta, singularDepth, cutNode);
-                ss->excludedMove = Move::none();
-
-                if (value < singularBeta)
-                {
-                    int corrValAdj1  = std::abs(correctionValue) / 248400;
-                    int corrValAdj2  = std::abs(correctionValue) / 249757;
-                    int doubleMargin = -4 + 244 * PvNode - 206 * !ttCapture - corrValAdj1
-                                     - 997 * ttMoveHistory / 131072;
-                    int tripleMargin =
-                      84 + 269 * PvNode - 253 * !ttCapture + 91 * ss->ttPv - corrValAdj2;
-
-                    extension = 1 + (value < singularBeta - doubleMargin)
-                              + (value < singularBeta - tripleMargin);
-
-                    depth++;
-                }
-
-                // Multi-cut pruning
-                // Our ttMove is assumed to fail high based on the bound of the TT entry,
-                // and if after excluding the ttMove with a reduced search we fail high
-                // over the original beta, we assume this expected cut-node is not
-                // singular (multiple moves fail high), and we can prune the whole
-                // subtree by returning a softbound.
-                else if (value >= beta && !is_decisive(value))
-                    return value;
-
-                // Negative extensions
-                // If other moves failed high over (ttValue - margin) without the
-                // ttMove on a reduced search, but we cannot do multi-cut because
-                // (ttValue - margin) is lower than the original beta, we do not know
-                // if the ttMove is singular or can do a multi-cut, so we reduce the
-                // ttMove in favor of other moves based on some conditions:
-
-                // If the ttMove is assumed to fail high over current beta
-                else if (ttData.value >= beta)
-                    extension = -3;
-
-                // If we are on a cutNode but the ttMove is not assumed to fail high
-                // over current beta
-                else if (cutNode)
-                    extension = -2;
-            }
->>>>>>> 94e6c049
         }
 
         // Step 16. Make the move
@@ -1490,40 +1217,6 @@
           &thisThread->continuationHistory[ss->inCheck][capture][movedPiece][move.to_sq()];
         ss->continuationCorrectionHistory =
           &thisThread->continuationCorrectionHistory[movedPiece][move.to_sq()];
-<<<<<<< HEAD
-=======
-        uint64_t nodeCount = rootNode ? uint64_t(nodes) : 0;
-
-        // Decrease reduction for PvNodes (*Scaler)
-        if (ss->ttPv)
-            r -= 2437 + PvNode * 926 + (ttData.value > alpha) * 901
-               + (ttData.depth >= depth) * (943 + cutNode * 1180);
-
-        // These reduction adjustments have no proven non-linear scaling
-
-        r += 316;  // Base reduction offset to compensate for other tweaks
-        r -= moveCount * 66;
-        r -= std::abs(correctionValue) / 28047;
-
-        if (PvNode && std::abs(bestValue) <= 2078)
-            r -= risk_tolerance(bestValue);
-
-        // Increase reduction for cut nodes
-        if (cutNode)
-            r += 2864 + 966 * !ttData.move;
-
-        // Increase reduction if ttMove is a capture but the current move is not a capture
-        if (ttCapture && !capture)
-            r += 1210 + (depth < 8) * 963;
-
-        // Increase reduction if next ply has a lot of fail high
-        if ((ss + 1)->cutoffCnt > 2)
-            r += 1036 + allNode * 848;
-
-        // For first picked move (ttMove) reduce reduction
-        else if (ss->isTTMove)
-            r -= 2006;
->>>>>>> 94e6c049
 
         if (capture)
             ss->statScore =
@@ -1534,33 +1227,24 @@
             ss->statScore = thisThread->mainHistory[us][move.from_to()]
                           + (*contHist[0])[movedPiece][move.to_sq()] - 2766;
         else
-<<<<<<< HEAD
             ss->statScore =  2 * thisThread->mainHistory[us][move.from_to()]
                                + (*contHist[0])[movedPiece][move.to_sq()]
                                + (*contHist[1])[movedPiece][move.to_sq()]
-                               - 3271;
-
-        if (move == ttData.move)
-            r =   -ss->statScore / 10605;
-=======
-            ss->statScore = 2 * thisThread->mainHistory[us][move.from_to()]
-                          + (*contHist[0])[movedPiece][move.to_sq()]
-                          + (*contHist[1])[movedPiece][move.to_sq()] - 3206;
-
-        // Decrease/increase reduction for moves with a good/bad history
-        r -= ss->statScore * 826 / 8192;
->>>>>>> 94e6c049
+                               - 3206;
+
+        if (ss->isTTMove)
+            r =   -ss->statScore / 10160;
 
         else
             r =     r
                   + ((ttCapture && !capture) * (1 + depth < 8))
-                  + lmrAdjustment
-                  - ss->statScore / 10605;
-
-        r -= std::min(std::abs(correctionValue) / 30408704, 2);
-
-        if (PvNode && std::abs(bestValue) <= 2000)
-            r -= risk_tolerance(pos, bestValue);
+                  + lmrAdjustment // move cutoff count reduction here for crystal9?
+                  - ss->statScore / 10160;
+
+        r -= std::min(std::abs(correctionValue) / 28720128, 2);
+
+        if (PvNode && std::abs(bestValue) <= 2078)
+            r -= risk_tolerance(bestValue) / 1024;
 
         if (!allowExt && r < 0)
             r = 0;
@@ -1578,14 +1262,9 @@
             // beyond the first move depth.
             // To prevent problems when the max value is less than the min value,
             // std::clamp has been replaced by a more robust implementation.
-<<<<<<< HEAD
-
-            Depth d = std::max(1, std::min(newDepth - r, newDepth + !allNode));
-=======
-            Depth d = std::max(1, std::min(newDepth - r / 1024,
-                                           newDepth + !allNode + (PvNode && !bestMove)))
-                    + (!cutNode && (ss - 1)->isPvNode && moveCount < 8);
->>>>>>> 94e6c049
+            bool previousPV = !cutNode && (ss - 1)->isPvNode && moveCount < 8;
+
+            Depth d = std::max(1, std::min(newDepth - r, newDepth + !allNode + previousPV));
 
             ss->reduction = newDepth - d;
             value         = -search<NonPV>(pos, ss + 1, -(alpha + 1), -alpha, d, true);
@@ -1596,11 +1275,7 @@
             {
                 // Adjust full-depth search based on LMR results - if the result was
                 // good enough search deeper, if it was bad enough search shallower.
-<<<<<<< HEAD
-                const bool doDeeperSearch    = allowExt && value > (bestValue + 43 + 2 * newDepth);
-=======
-                const bool doDeeperSearch    = value > (bestValue + 42 + 2 * newDepth);
->>>>>>> 94e6c049
+                const bool doDeeperSearch    = allowExt && value > (bestValue + 42 + 2 * newDepth);
                 const bool doShallowerSearch = value < bestValue + 9;
 
                 newDepth += doDeeperSearch - doShallowerSearch;
@@ -1622,28 +1297,15 @@
         // Step 18. Full-depth search when LMR is skipped
         else if (!PvNode || moveCount > 1)
         {
-<<<<<<< HEAD
             // Increase reduction if ttMove is not present (~6 Elo)
             if (!ttData.move && abs(beta) < VALUE_MAX_EVAL / 16)
                 r += 1;
-=======
-            // Increase reduction if ttMove is not present
-            if (!ttData.move)
-                r += 1128;
-
-            r -= ttMoveHistory / 8;
-
-            if (cutNode)
-                r += 520;
->>>>>>> 94e6c049
+
+            r -= ttMoveHistory / 8192;
 
             // Note that if expected reduction is high, we reduce search depth by 1 here (~9 Elo)
             value = -search<NonPV>(pos, ss + 1, -(alpha + 1), -alpha,
-<<<<<<< HEAD
                                    newDepth - (r > 3) - (r > 5 && newDepth > 2), !cutNode);
-=======
-                                   newDepth - (r > 3564) - (r > 4969 && newDepth > 2), !cutNode);
->>>>>>> 94e6c049
         }
 
         // For PV nodes only, do a full PV search on the first move or after a fail high,
@@ -1654,11 +1316,7 @@
             (ss + 1)->pv[0] = Move::none();
 
             // Extend move from transposition table if we are about to dive into qsearch.
-<<<<<<< HEAD
-            if (allowExt && move == ttData.move && thisThread->rootDepth > 8)
-=======
-            if (ss->isTTMove && thisThread->rootDepth > 8)
->>>>>>> 94e6c049
+            if (allowExt && ss->isTTMove && thisThread->rootDepth > 8)
                 newDepth = std::max(newDepth, 1);
 
             value = -search<PV>(pos, ss + 1, -beta, -alpha, newDepth, false);
@@ -1796,10 +1454,8 @@
     // If there is a move that produces search value greater than alpha,
     // we update the stats of searched moves.
     else if (bestMove)
+    {
         update_all_stats(pos, ss, *this, bestMove, prevSq, quietsSearched, capturesSearched, depth,
-<<<<<<< HEAD
-                         bestMove == ttData.move, moveCount);
-=======
                          ttData.move, moveCount);
         if (!PvNode)
         {
@@ -1807,7 +1463,6 @@
             ttMoveHistory << bonus;
         }
     }
->>>>>>> 94e6c049
 
     // Bonus for prior quiet countermove that caused the fail low
     else if (!priorCapture && prevSq != SQ_NONE)
@@ -2062,19 +1717,10 @@
             }
 
             // Continuation history based pruning
-<<<<<<< HEAD
             if (   !capture
                 && !PvNode
                 &&    (*contHist[0])[pos.moved_piece(move)][move.to_sq()]
-                    + (*contHist[1])[pos.moved_piece(move)][move.to_sq()]
-                    + thisThread->pawnHistory[pawn_structure_index(pos)][pos.moved_piece(move)][move.to_sq()] <= 6290)
-=======
-            if (!capture
-                && (*contHist[0])[pos.moved_piece(move)][move.to_sq()]
-                       + thisThread->pawnHistory[pawn_structure_index(pos)][pos.moved_piece(move)]
-                                                [move.to_sq()]
-                     <= 6218)
->>>>>>> 94e6c049
+                    + thisThread->pawnHistory[pawn_structure_index(pos)][pos.moved_piece(move)][move.to_sq()] <= 6218)
                 continue;
 
             // Do not search moves with bad enough SEE values
@@ -2131,8 +1777,6 @@
     if (!is_decisive(bestValue) && bestValue > beta)
         bestValue = (bestValue + beta) / 2;
 
-
-    Color us = pos.side_to_move();
     if (!ss->inCheck && !moveCount && !pos.non_pawn_material(us)
         && type_of(pos.captured_piece()) >= ROOK)
     {
@@ -2159,13 +1803,8 @@
 }
 
 Depth Search::Worker::reduction(bool i, Depth d, int mn, int delta) const {
-<<<<<<< HEAD
     int reductionScale = reductions[d] * reductions[std::min(mn, 24)];
-    return ((reductionScale + 1087 - delta * 764 / rootDelta) >> 10) + !i * reductionScale / 2745;
-=======
-    int reductionScale = reductions[d] * reductions[mn];
-    return reductionScale - delta * 794 / rootDelta + !i * reductionScale * 205 / 512 + 1086;
->>>>>>> 94e6c049
+    return ((reductionScale + 1086 - delta * 794 / rootDelta) >> 10) + !i * reductionScale / 2560;
 }
 
 // elapsed() returns the time elapsed since the search started. If the
