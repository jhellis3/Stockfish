--- conflicted
+++ resolved
@@ -794,7 +794,7 @@
        {
            assert(probCutBeta < VALUE_INFINITE);
            MovePicker mp(pos, ttMove, KnightValue - BishopValue + PieceValue[type_of(pos.captured_piece())],
-                         &captureHistory, thisThread->pawnHistory);
+                         &captureHistory);
 
            while ((move = mp.next_move()) != MOVE_NONE)
                if (move != excludedMove)
@@ -846,70 +846,11 @@
         && (ss-1)->moveCount > 1)
         depth -= 2;
 
-<<<<<<< HEAD
     else if (    cutNode
              && !(ss-1)->secondaryLine
              &&  depth >= 8
              && !ttMove)
         depth -= 2;
-=======
-    probCutBeta = beta + 168 - 70 * improving;
-
-    // Step 11. ProbCut (~10 Elo)
-    // If we have a good enough capture (or queen promotion) and a reduced search returns a value
-    // much above beta, we can (almost) safely prune the previous move.
-    if (
-      !PvNode && depth > 3
-      && abs(beta) < VALUE_TB_WIN_IN_MAX_PLY
-      // If value from transposition table is lower than probCutBeta, don't attempt probCut
-      // there and in further interactions with transposition table cutoff depth is set to depth - 3
-      // because probCut search has depth set to depth - 4 but we also do a move before it
-      // So effective depth is equal to depth - 3
-      && !(tte->depth() >= depth - 3 && ttValue != VALUE_NONE && ttValue < probCutBeta))
-    {
-        assert(probCutBeta < VALUE_INFINITE);
-
-        MovePicker mp(pos, ttMove, probCutBeta - ss->staticEval, &captureHistory);
-
-        while ((move = mp.next_move()) != MOVE_NONE)
-            if (move != excludedMove && pos.legal(move))
-            {
-                assert(pos.capture_stage(move));
-
-                // Prefetch the TT entry for the resulting position
-                prefetch(TT.first_entry(pos.key_after(move)));
-
-                ss->currentMove = move;
-                ss->continuationHistory =
-                  &thisThread
-                     ->continuationHistory[ss->inCheck][true][pos.moved_piece(move)][to_sq(move)];
-
-                pos.do_move(move, st);
-
-                // Perform a preliminary qsearch to verify that the move holds
-                value = -qsearch<NonPV>(pos, ss + 1, -probCutBeta, -probCutBeta + 1);
-
-                // If the qsearch held, perform the regular search
-                if (value >= probCutBeta)
-                    value = -search<NonPV>(pos, ss + 1, -probCutBeta, -probCutBeta + 1, depth - 4,
-                                           !cutNode);
-
-                pos.undo_move(move);
-
-                if (value >= probCutBeta)
-                {
-                    // Save ProbCut data into transposition table
-                    tte->save(posKey, value_to_tt(value, ss->ply), ss->ttPv, BOUND_LOWER, depth - 3,
-                              move, ss->staticEval);
-                    return value - (probCutBeta - beta);
-                }
-            }
-
-        Eval::NNUE::hint_common_parent_position(pos);
-    }
-
-moves_loop:  // When in check, search starts here
->>>>>>> 80b0e375
 
     } // In check search starts here
 
