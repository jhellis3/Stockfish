--- conflicted
+++ resolved
@@ -326,14 +326,7 @@
           // high/low anymore.
           while (true)
           {
-<<<<<<< HEAD
               bestValue = Stockfish::search<Root>(rootPos, ss, alpha, beta, rootDepth, false);
-=======
-              // Adjust the effective depth searched, but ensuring at least one effective increment for every
-              // four searchAgain steps (see issue #2717).
-              Depth adjustedDepth = std::max(1, rootDepth - failedHighCnt - 3 * (searchAgainCounter + 1) / 4);
-              bestValue = Stockfish::search<Root>(rootPos, ss, alpha, beta, adjustedDepth, false);
->>>>>>> e639c455
 
               // Bring the best move to the front. It is critical that sorting
               // is done with a stable algorithm because all the values but the
@@ -480,19 +473,12 @@
     TTEntry* tte;
     Key posKey;
     Move ttMove, move, excludedMove, bestMove;
-<<<<<<< HEAD
     Depth extension, newDepth, ttDepth;
     Bound ttBound;
     Value bestValue, value, ttValue, eval, probCutBeta;
     bool givesCheck, improving, didLMR, priorCapture, isMate, gameCycle;
     bool capture, doFullDepthSearch, moveCountPruning,
-         ttCapture, kingDanger, ourMove, nullParity;
-=======
-    Depth extension, newDepth;
-    Value bestValue, value, ttValue, eval, maxValue, probCutBeta;
-    bool givesCheck, improving, didLMR, priorCapture, singularQuietLMR;
-    bool capture, doFullDepthSearch, moveCountPruning, ttCapture;
->>>>>>> e639c455
+         ttCapture, kingDanger, ourMove, nullParity, singularQuietLMR;
     Piece movedPiece;
     int moveCount, captureCount, quietCount, improvement, complexity, rootDepth;
 
@@ -591,13 +577,9 @@
     // At non-PV nodes we check for an early TT cutoff
     if (  !PvNode
         && ss->ttHit
-<<<<<<< HEAD
         && !gameCycle
         && (!ourMove || beta < VALUE_MATE_IN_MAX_PLY)
-        && tte->depth() > depth - ((int)thisThread->id() & 0x1)
-=======
         && tte->depth() > depth - ((int)thisThread->id() & 0x1) - (tte->bound() == BOUND_EXACT)
->>>>>>> e639c455
         && ttValue != VALUE_NONE // Possible in case of TT access race
         && (ttValue != VALUE_DRAW || VALUE_DRAW >= beta)
         && (tte->bound() & (ttValue >= beta ? BOUND_LOWER : BOUND_UPPER)))
@@ -1054,26 +1036,20 @@
           Value singularBeta = std::max(ttValue - 3 * depth, VALUE_MATED_IN_MAX_PLY);
           Depth singularDepth = (depth - 1) / 2;
 
-<<<<<<< HEAD
           ss->excludedMove = move;
           value = search<NonPV>(pos, ss, singularBeta - 1, singularBeta, singularDepth, cutNode);
           ss->excludedMove = MOVE_NONE;
-=======
-              if (value < singularBeta)
-              {
-                  extension = 1;
-                  singularQuietLMR = !ttCapture;
->>>>>>> e639c455
 
           if (value < singularBeta)
           {
               extension = 1;
-
-          // Avoid search explosion by limiting the number of double extensions
-          if (  !PvNode
-              && value < singularBeta - 26
-              && ss->doubleExtensions < 4)
-              extension = 2;
+              singularQuietLMR = !ttCapture;
+
+              // Avoid search explosion by limiting the number of double extensions
+              if (  !PvNode
+                  && value < singularBeta - 26
+                  && ss->doubleExtensions < 4)
+                  extension = 2;
           }
 
           // Multi-cut pruning
