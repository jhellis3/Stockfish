--- conflicted
+++ resolved
@@ -535,19 +535,11 @@
     TTEntry* tte;
     Key posKey;
     Move ttMove, move, excludedMove, bestMove;
-<<<<<<< HEAD
     Depth extension, newDepth, ttDepth;
     Bound ttBound;
     Value bestValue, value, ttValue, eval, probCutBeta;
-    bool ttHit, formerPv, givesCheck, improving, didLMR, priorCapture, isMate, gameCycle;
+    bool formerPv, givesCheck, improving, didLMR, priorCapture, isMate, gameCycle;
     bool captureOrPromotion, doFullDepthSearch, moveCountPruning, ttCapture, singularQuietLMR, kingDanger;
-=======
-    Depth extension, newDepth;
-    Value bestValue, value, ttValue, eval, maxValue, probCutBeta;
-    bool formerPv, givesCheck, improving, didLMR, priorCapture;
-    bool captureOrPromotion, doFullDepthSearch, moveCountPruning,
-         ttCapture, singularQuietLMR;
->>>>>>> 0405f354
     Piece movedPiece;
     int moveCount, captureCount, quietCount, rootDepth;
 
@@ -576,14 +568,14 @@
     // position key in case of an excluded move.
     excludedMove = ss->excludedMove;
     posKey = excludedMove == MOVE_NONE ? pos.key() : pos.key() ^ make_key(excludedMove);
-    tte = TT.probe(posKey, ttHit);
-    ttValue = ttHit ? value_from_tt(tte->value(), ss->ply, pos.rule50_count()) : VALUE_NONE;
+    tte = TT.probe(posKey, ss->ttHit);
+    ttValue = ss->ttHit ? value_from_tt(tte->value(), ss->ply, pos.rule50_count()) : VALUE_NONE;
     ttDepth = tte->depth();
     ttBound = tte->bound();
     ttMove =  rootNode ? thisThread->rootMoves[thisThread->pvIdx].pv[0]
-            : ttHit    ? tte->move() : MOVE_NONE;
+            : ss->ttHit    ? tte->move() : MOVE_NONE;
     if (!excludedMove)
-        ss->ttPv = PvNode || (ttHit && tte->is_pv());
+        ss->ttPv = PvNode || (ss->ttHit && tte->is_pv());
     formerPv = ss->ttPv && !PvNode;
 
     if (   ss->ttPv
@@ -595,7 +587,7 @@
 
     // thisThread->ttHitAverage can be used to approximate the running average of ttHit
     thisThread->ttHitAverage =   (ttHitAverageWindow - 1) * thisThread->ttHitAverage / ttHitAverageWindow
-                                + ttHitAverageResolution * ttHit;
+                                + ttHitAverageResolution * ss->ttHit;
 
     if (!rootNode)
     {
@@ -650,43 +642,12 @@
     else
         (ss+2)->statScore = 0;
 
-<<<<<<< HEAD
     // At non-PV nodes we check for an early TT cutoff
     if (  !PvNode
-        && ttHit
+        && ss->ttHit
         && !gameCycle
         && pos.rule50_count() < 88
         && ttDepth >= depth
-=======
-    // Step 4. Transposition table lookup. We don't want the score of a partial
-    // search to overwrite a previous full search TT value, so we use a different
-    // position key in case of an excluded move.
-    excludedMove = ss->excludedMove;
-    posKey = excludedMove == MOVE_NONE ? pos.key() : pos.key() ^ make_key(excludedMove);
-    tte = TT.probe(posKey, ss->ttHit);
-    ttValue = ss->ttHit ? value_from_tt(tte->value(), ss->ply, pos.rule50_count()) : VALUE_NONE;
-    ttMove =  rootNode ? thisThread->rootMoves[thisThread->pvIdx].pv[0]
-            : ss->ttHit    ? tte->move() : MOVE_NONE;
-    if (!excludedMove)
-        ss->ttPv = PvNode || (ss->ttHit && tte->is_pv());
-    formerPv = ss->ttPv && !PvNode;
-
-    if (   ss->ttPv
-        && depth > 12
-        && ss->ply - 1 < MAX_LPH
-        && !priorCapture
-        && is_ok((ss-1)->currentMove))
-        thisThread->lowPlyHistory[ss->ply - 1][from_to((ss-1)->currentMove)] << stat_bonus(depth - 5);
-
-    // thisThread->ttHitAverage can be used to approximate the running average of ttHit
-    thisThread->ttHitAverage =   (TtHitAverageWindow - 1) * thisThread->ttHitAverage / TtHitAverageWindow
-                                + TtHitAverageResolution * ss->ttHit;
-
-    // At non-PV nodes we check for an early TT cutoff
-    if (  !PvNode
-        && ss->ttHit
-        && tte->depth() >= depth
->>>>>>> 0405f354
         && ttValue != VALUE_NONE // Possible in case of TT access race
         && (ttValue != VALUE_DRAW || VALUE_DRAW >= beta)
         && (ttValue >= beta ? (ttBound & BOUND_LOWER)
@@ -746,7 +707,7 @@
                                  : v < 0 ? -2 * Tempo : VALUE_DRAW;
 
                 if (    abs(v) <= drawScore
-                    || !ttHit
+                    || !ss->ttHit
                     || (v < -drawScore && beta  > tbValue + 19)
                     || (v >  drawScore && alpha < tbValue - 19))
                 {
@@ -768,13 +729,9 @@
         ss->staticEval = eval = VALUE_NONE;
         improving = false;
     }
-<<<<<<< HEAD
     else
     {
-    if (ttHit)
-=======
-    else if (ss->ttHit)
->>>>>>> 0405f354
+    if (ss->ttHit)
     {
         // Never assume anything about values stored in TT
         ss->staticEval = eval = tte->eval();
@@ -797,7 +754,7 @@
     if (gameCycle)
         ss->staticEval = eval = eval * std::max(0, (100 - pos.rule50_count())) / 100;
 
-    if (!ttHit)
+    if (!ss->ttHit)
         tte->save(posKey, VALUE_NONE, ss->ttPv, BOUND_NONE, DEPTH_NONE, MOVE_NONE, eval);
 
     improving =  (ss-2)->staticEval == VALUE_NONE
@@ -858,57 +815,8 @@
                if (abs(beta) < VALUE_KNOWN_WIN && depth < 11 && beta <= qsearch<NonPV>(pos, ss, beta-1, beta))
                    return nullValue;
 
-<<<<<<< HEAD
                // Do verification search at high depths
                thisThread->nmpGuard = true;
-=======
-    // Step 10. ProbCut (~10 Elo)
-    // If we have a good enough capture and a reduced search returns a value
-    // much above beta, we can (almost) safely prune the previous move.
-    if (   !PvNode
-        &&  depth > 4
-        &&  abs(beta) < VALUE_TB_WIN_IN_MAX_PLY
-        // if value from transposition table is lower than probCutBeta, don't attempt probCut
-        // there and in further interactions with transposition table cutoff depth is set to depth - 3
-        // because probCut search has depth set to depth - 4 but we also do a move before it
-        // so effective depth is equal to depth - 3
-        && !(   ss->ttHit
-             && tte->depth() >= depth - 3
-             && ttValue != VALUE_NONE
-             && ttValue < probCutBeta))
-    {
-        // if ttMove is a capture and value from transposition table is good enough produce probCut
-        // cutoff without digging into actual probCut search
-        if (   ss->ttHit
-            && tte->depth() >= depth - 3
-            && ttValue != VALUE_NONE
-            && ttValue >= probCutBeta
-            && ttMove
-            && pos.capture_or_promotion(ttMove))
-            return probCutBeta;
-
-        assert(probCutBeta < VALUE_INFINITE);
-        MovePicker mp(pos, ttMove, probCutBeta - ss->staticEval, &captureHistory);
-        int probCutCount = 0;
-        bool ttPv = ss->ttPv;
-        ss->ttPv = false;
-
-        while (   (move = mp.next_move()) != MOVE_NONE
-               && probCutCount < 2 + 2 * cutNode)
-            if (move != excludedMove && pos.legal(move))
-            {
-                assert(pos.capture_or_promotion(move));
-                assert(depth >= 5);
-
-                captureOrPromotion = true;
-                probCutCount++;
-
-                ss->currentMove = move;
-                ss->continuationHistory = &thisThread->continuationHistory[ss->inCheck]
-                                                                          [captureOrPromotion]
-                                                                          [pos.moved_piece(move)]
-                                                                          [to_sq(move)];
->>>>>>> 0405f354
 
                Value v = search<NonPV>(pos, ss, beta-1, beta, depth-R, false);
 
@@ -920,7 +828,6 @@
            }
        }
 
-<<<<<<< HEAD
        probCutBeta = beta + 176 - 49 * improving;
 
        // Step 10. ProbCut (~10 Elo)
@@ -932,14 +839,14 @@
            // there and in further interactions with transposition table cutoff depth is set to depth - 3
            // because probCut search has depth set to depth - 4 but we also do a move before it
            // so effective depth is equal to depth - 3
-           && (   !ttHit
+           && (   !ss->ttHit
                 || tte->depth() < depth - 3
                 || ttValue == VALUE_NONE
                 || ttValue >= probCutBeta))
        {
            // if ttMove is a capture and value from transposition table is good enough produce probCut
            // cutoff without digging into actual probCut search
-           if (   ttHit
+           if (   ss->ttHit
                && tte->depth() >= depth - 3
                && ttValue != VALUE_NONE
                && ttValue >= probCutBeta
@@ -985,7 +892,7 @@
                        value = std::min(value, VALUE_TB_WIN_IN_MAX_PLY);
 
                        // if transposition table doesn't have equal or more deep info write probCut data into it
-                       if (  !ttHit
+                       if (  !ss->ttHit
                            || tte->depth() < depth - 4
                            || ttValue == VALUE_NONE)
                            tte->save(posKey, value_to_tt(value, ss->ply), ttPv,
@@ -998,22 +905,6 @@
            ss->ttPv = ttPv;
        }
     } // End early Pruning
-=======
-                if (value >= probCutBeta)
-                {
-                    // if transposition table doesn't have equal or more deep info write probCut data into it
-                    if ( !(ss->ttHit
-                       && tte->depth() >= depth - 3
-                       && ttValue != VALUE_NONE))
-                        tte->save(posKey, value_to_tt(value, ss->ply), ttPv,
-                            BOUND_LOWER,
-                            depth - 3, move, ss->staticEval);
-                    return value;
-                }
-            }
-         ss->ttPv = ttPv;
-    }
->>>>>>> 0405f354
 
     // Step 11. If the position is not in TT, decrease depth by 2
     if (   PvNode
@@ -1534,11 +1425,7 @@
     Move ttMove, move, bestMove;
     Depth ttDepth;
     Value bestValue, value, ttValue, futilityValue, futilityBase, oldAlpha;
-<<<<<<< HEAD
-    bool ttHit, pvHit, givesCheck, captureOrPromotion, gameCycle;
-=======
-    bool pvHit, givesCheck, captureOrPromotion;
->>>>>>> 0405f354
+    bool pvHit, givesCheck, captureOrPromotion, gameCycle;
     int moveCount;
 
     if (PvNode)
@@ -1591,13 +1478,9 @@
     pvHit = ss->ttHit && tte->is_pv();
 
     if (  !PvNode
-<<<<<<< HEAD
-        && ttHit
+        && ss->ttHit
         && !gameCycle
         && pos.rule50_count() < 88
-=======
-        && ss->ttHit
->>>>>>> 0405f354
         && tte->depth() >= ttDepth
         && ttValue != VALUE_NONE // Only in case of TT access race
         && (ttValue != VALUE_DRAW || VALUE_DRAW >= beta)
