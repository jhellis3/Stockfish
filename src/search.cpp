/*
  Stockfish, a UCI chess playing engine derived from Glaurung 2.1
  Copyright (C) 2004-2025 The Stockfish developers (see AUTHORS file)

  Stockfish is free software: you can redistribute it and/or modify
  it under the terms of the GNU General Public License as published by
  the Free Software Foundation, either version 3 of the License, or
  (at your option) any later version.

  Stockfish is distributed in the hope that it will be useful,
  but WITHOUT ANY WARRANTY; without even the implied warranty of
  MERCHANTABILITY or FITNESS FOR A PARTICULAR PURPOSE.  See the
  GNU General Public License for more details.

  You should have received a copy of the GNU General Public License
  along with this program.  If not, see <http://www.gnu.org/licenses/>.
*/

#include "search.h"

#include <algorithm>
#include <array>
#include <atomic>
#include <cassert>
#include <cmath>
#include <cstdint>
#include <cstdlib>
#include <initializer_list>
<<<<<<< HEAD
=======
#include <iostream>
#include <limits>
#include <list>
#include <ratio>
>>>>>>> d7c04a94
#include <string>
#include <utility>
#include "bitboard.h"
#include "evaluate.h"
#include "history.h"
#include "misc.h"
#include "movegen.h"
#include "movepick.h"
#include "nnue/network.h"
#include "nnue/nnue_accumulator.h"
#include "position.h"
#include "syzygy/tbprobe.h"
#include "thread.h"
#include "timeman.h"
#include "tt.h"
#include "uci.h"
#include "ucioption.h"

namespace Stockfish {

namespace TB = Tablebases;

using Eval::evaluate;

using namespace Search;

namespace {

// (*Scalers):
// The values with Scaler asterisks have proven non-linear scaling.
// They are optimized to time controls of 180 + 1.8 and longer,
// so changing them or adding conditions that are similar requires
// tests at these types of time controls.

// Futility margin
Value futility_margin(Depth d, bool noTtCutNode, bool improving, bool oppWorsening) {
    Value futilityMult       = 110 - 25 * noTtCutNode;
    Value improvingDeduction = improving * futilityMult * 2;
    Value worseningDeduction = oppWorsening * futilityMult / 3;

    return futilityMult * d - improvingDeduction - worseningDeduction;
}

constexpr int futility_move_count(bool improving, Depth depth) {
    return (3 + depth * depth) / (2 - improving);
}

int correction_value(const Worker& w, const Position& pos, const Stack* const ss) {
    const Color us    = pos.side_to_move();
    const auto  m     = (ss - 1)->currentMove;
    const auto  pcv   = w.pawnCorrectionHistory[pawn_structure_index<Correction>(pos)][us];
    const auto  micv  = w.minorPieceCorrectionHistory[minor_piece_index(pos)][us];
    const auto  wnpcv = w.nonPawnCorrectionHistory[non_pawn_index<WHITE>(pos)][WHITE][us];
    const auto  bnpcv = w.nonPawnCorrectionHistory[non_pawn_index<BLACK>(pos)][BLACK][us];
    const auto  cntcv =
      m.is_ok() ? (*(ss - 2)->continuationCorrectionHistory)[pos.piece_on(m.to_sq())][m.to_sq()]
                 : 0;

    return 7685 * pcv + 7495 * micv + 9144 * (wnpcv + bnpcv) + 6469 * cntcv;
}

int risk_tolerance(const Position& pos, Value v) {
    // Returns (some constant of) second derivative of sigmoid.
    static constexpr auto sigmoid_d2 = [](int x, int y) {
        return 644800 * x / ((x * x + 3 * y * y) * y);
    };

    int m = (67 * pos.count<PAWN>() + 182 * pos.count<KNIGHT>() + 182 * pos.count<BISHOP>()
             + 337 * pos.count<ROOK>() + 553 * pos.count<QUEEN>())
          / 64;

    // a and b are the crude approximation of the wdl model.
    // The win rate is: 1/(1+exp((a-v)/b))
    // The loss rate is 1/(1+exp((v+a)/b))
    int a = 356;
    int b = ((65 * m - 3172) * m + 240578) / 2048;

    // guard against overflow
    assert(abs(v) + a <= std::numeric_limits<int>::max() / 644800);

    // The risk utility is therefore d/dv^2 (1/(1+exp(-(v-a)/b)) -1/(1+exp(-(-v-a)/b)))
    // -115200x/(x^2+3) = -345600(ab) / (a^2+3b^2) (multiplied by some constant) (second degree pade approximant)
    int winning_risk = sigmoid_d2(v - a, b);
    int losing_risk  = sigmoid_d2(v + a, b);

    return -(winning_risk + losing_risk) * 32;
}

// Add correctionHistory value to raw staticEval and guarantee evaluation
// does not hit the tablebase range.
<<<<<<< HEAD
Value to_corrected_static_eval(Value v, const int cv) {
    return std::clamp(v + cv / 131072, -VALUE_MAX_EVAL + 1, VALUE_MAX_EVAL - 1);
=======
Value to_corrected_static_eval(const Value v, const int cv) {
    return std::clamp(v + cv / 131072, VALUE_TB_LOSS_IN_MAX_PLY + 1, VALUE_TB_WIN_IN_MAX_PLY - 1);
>>>>>>> d7c04a94
}

void update_correction_history(const Position& pos,
                               Stack* const    ss,
                               Search::Worker& workerThread,
                               const int       bonus) {
    const Move  m  = (ss - 1)->currentMove;
    const Color us = pos.side_to_move();

    static constexpr int nonPawnWeight = 162;

    workerThread.pawnCorrectionHistory[pawn_structure_index<Correction>(pos)][us]
      << bonus * 111 / 128;
    workerThread.minorPieceCorrectionHistory[minor_piece_index(pos)][us] << bonus * 146 / 128;
    workerThread.nonPawnCorrectionHistory[non_pawn_index<WHITE>(pos)][WHITE][us]
      << bonus * nonPawnWeight / 128;
    workerThread.nonPawnCorrectionHistory[non_pawn_index<BLACK>(pos)][BLACK][us]
      << bonus * nonPawnWeight / 128;

    if (m.is_ok())
        (*(ss - 2)->continuationCorrectionHistory)[pos.piece_on(m.to_sq())][m.to_sq()]
          << bonus * 143 / 128;
}

Value value_to_tt(Value v, int ply);
Value value_from_tt(Value v, int ply);
void  update_pv(Move* pv, Move move, const Move* childPv);
void  update_continuation_histories(Stack* ss, Piece pc, Square to, int bonus);
void  update_quiet_histories(
   const Position& pos, Stack* ss, Search::Worker& workerThread, Move move, int bonus);
void update_all_stats(const Position&      pos,
                      Stack*               ss,
                      Search::Worker&      workerThread,
                      Move                 bestMove,
                      Square               prevSq,
                      ValueList<Move, 32>& quietsSearched,
                      ValueList<Move, 32>& capturesSearched,
                      Depth                depth,
                      bool                 isTTMove,
                      int                  moveCount);

}  // namespace

Search::Worker::Worker(SharedState&                    sharedState,
                       std::unique_ptr<ISearchManager> sm,
                       size_t                          threadId,
                       NumaReplicatedAccessToken       token) :
    // Unpack the SharedState struct into member variables
    threadIdx(threadId),
    numaAccessToken(token),
    manager(std::move(sm)),
    options(sharedState.options),
    threads(sharedState.threads),
    tt(sharedState.tt),
    networks(sharedState.networks),
    refreshTable(networks[token]) {
    clear();
}

void Search::Worker::ensure_network_replicated() {
    // Access once to force lazy initialization.
    // We do this because we want to avoid initialization during search.
    (void) (networks[numaAccessToken]);
}

void Search::Worker::start_searching() {

    accumulatorStack.reset(rootPos, networks[numaAccessToken], refreshTable);

    // Non-main threads go directly to iterative_deepening()
    if (!is_mainthread())
    {
        iterative_deepening();
        return;
    }

    main_manager()->tm.init(limits, rootPos.side_to_move(), rootPos.game_ply(), options,
                            main_manager()->originalTimeAdjust);
    tt.new_search();

    if (rootMoves.empty())
    {
        rootMoves.emplace_back(Move::none());
        main_manager()->updates.onUpdateNoMoves(
          {0, {rootPos.checkers() ? -VALUE_MATE : VALUE_DRAW, rootPos}});
    }
    else
    {
        threads.start_searching();  // start non-main threads
        iterative_deepening();      // main thread start searching
    }

    // When we reach the maximum depth, we can arrive here without a raise of
    // threads.stop. However, if we are pondering or in an infinite search,
    // the UCI protocol states that we shouldn't print the best move before the
    // GUI sends a "stop" or "ponderhit" command. We therefore simply wait here
    // until the GUI sends one of those commands.
    while (!threads.stop && (main_manager()->ponder || limits.infinite))
    {}  // Busy wait for a stop or a ponder reset

    // Stop the threads if not already stopped (also raise the stop if
    // "ponderhit" just reset threads.ponder)
    threads.stop = true;

    // Wait until all threads have finished
    threads.wait_for_search_finished();

    // When playing in 'nodes as time' mode, subtract the searched nodes from
    // the available ones before exiting.
    if (limits.npmsec)
        main_manager()->tm.advance_nodes_time(threads.nodes_searched()
                                              - limits.inc[rootPos.side_to_move()]);

    Worker* bestThread = this;

    if (int(options["MultiPV"]) == 1 && !limits.depth && !limits.mate
        && rootMoves[0].pv[0] != Move::none())
        bestThread = threads.get_best_thread()->worker.get();

    main_manager()->bestPreviousScore        = bestThread->rootMoves[0].score;
    main_manager()->bestPreviousAverageScore = bestThread->rootMoves[0].averageScore;

    // Send again PV info if we have a new best thread
    if (bestThread != this)
        main_manager()->pv(*bestThread, threads, tt, bestThread->completedDepth);

    std::string ponder;

    if (bestThread->rootMoves[0].pv.size() > 1
        || bestThread->rootMoves[0].extract_ponder_from_tt(tt, rootPos))
        ponder = UCIEngine::move(bestThread->rootMoves[0].pv[1], rootPos.is_chess960());

    auto bestmove = UCIEngine::move(bestThread->rootMoves[0].pv[0], rootPos.is_chess960());
    main_manager()->updates.onBestmove(bestmove, ponder);
}

// Main iterative deepening loop. It calls search()
// repeatedly with increasing depth until the allocated thinking time has been
// consumed, the user stops the search, or the maximum search depth is reached.
void Search::Worker::iterative_deepening() {

    SearchManager* mainThread = (is_mainthread() ? main_manager() : nullptr);

    Move pv[MAX_PLY + 1];

    Depth lastBestMoveDepth = 0;
    Value lastBestScore     = -VALUE_INFINITE;
    auto  lastBestPV        = std::vector{Move::none()};

    Value  alpha, beta;
    Value  bestValue     = -VALUE_INFINITE;
    Color  us            = rootPos.side_to_move();
    double timeReduction = 1, totBestMoveChanges = 0;
    int    delta, iterIdx                        = 0;

    // Allocate stack with extra size to allow access from (ss - 7) to (ss + 2):
    // (ss - 7) is needed for update_continuation_histories(ss - 1) which accesses (ss - 6),
    // (ss + 2) is needed for initialization of cutOffCnt.
    Stack  stack[MAX_PLY + 10] = {};
    Stack* ss                  = stack + 7;

    for (int i = 7; i > 0; --i)
    {
        (ss - i)->continuationHistory =
          &this->continuationHistory[0][0][NO_PIECE][0];  // Use as a sentinel
        (ss - i)->continuationCorrectionHistory = &this->continuationCorrectionHistory[NO_PIECE][0];
        (ss - i)->staticEval                    = VALUE_NONE;
    }

    for (int i = 0; i <= MAX_PLY + 2; ++i)
        (ss + i)->ply = i;

    ss->pv = pv;

    if (mainThread)
    {
        if (mainThread->bestPreviousScore == VALUE_INFINITE)
            mainThread->iterValue.fill(VALUE_ZERO);
        else
            mainThread->iterValue.fill(mainThread->bestPreviousScore);
    }

    size_t multiPV = size_t(options["MultiPV"]);

    int rootContempt = UCIEngine::to_int(int(options["Contempt"]), rootPos);

    multiPV = std::min(multiPV, rootMoves.size());

<<<<<<< HEAD
    lowPlyHistory.fill(106);
=======
    int searchAgainCounter = 0;

    lowPlyHistory.fill(92);
>>>>>>> d7c04a94

    // Iterative deepening loop until requested to stop or the target depth is reached
    while (++rootDepth < MAX_PLY && !threads.stop
           && !(limits.depth && mainThread && rootDepth > limits.depth))
    {
        // Age out PV variability metric
        if (mainThread)
            totBestMoveChanges /= 2;

        // Save the last iteration's scores before the first PV line is searched and
        // all the move scores except the (new) PV are set to -VALUE_INFINITE.
        for (RootMove& rm : rootMoves)
            rm.previousScore = rm.score;

        size_t pvFirst = 0;
        pvLast         = 0;

        // MultiPV loop. We perform a full root search for each PV line
        for (pvIdx = 0; pvIdx < multiPV; ++pvIdx)
        {
            if (pvIdx == pvLast)
            {
                pvFirst = pvLast;
                for (pvLast++; pvLast < rootMoves.size(); pvLast++)
                    if (rootMoves[pvLast].tbRank != rootMoves[pvFirst].tbRank)
                        break;
            }

            // Reset UCI info selDepth for each depth and each PV line
            selDepth = 0;

            // Reset aspiration window starting size
<<<<<<< HEAD
            Value avg   = rootMoves[pvIdx].averageScore;
            int momentum = (int(avg) * avg) >> 14;
            delta        = 9;

            // Dynamic symmetric contempt. If we at least have a draw, we have contempt; otherwise assume opponent has it.
            if (rootMoves[0].averageScore >= VALUE_DRAW)
            {
                contempt[us] = rootContempt;
                contempt[~us] = 0;
            }
            else
            {
                contempt[us] = 0;
                contempt[~us] = rootContempt;
            }

            alpha = std::max(avg - (delta + (avg < 0 ? momentum : 0)),-VALUE_INFINITE);
            beta  = std::min(avg + (delta + (avg > 0 ? momentum : 0)), VALUE_INFINITE);
=======
            delta     = 5 + std::abs(rootMoves[pvIdx].meanSquaredScore) / 11834;
            Value avg = rootMoves[pvIdx].averageScore;
            alpha     = std::max(avg - delta, -VALUE_INFINITE);
            beta      = std::min(avg + delta, VALUE_INFINITE);

            // Adjust optimism based on root move's averageScore
            optimism[us]  = 138 * avg / (std::abs(avg) + 84);
            optimism[~us] = -optimism[us];
>>>>>>> d7c04a94

            // Start with a small aspiration window and, in the case of a fail
            // high/low, re-search with a bigger window until we don't fail
            // high/low anymore.
            while (true)
            {
                rootDelta = beta - alpha;
                bestValue = search<Root>(rootPos, ss, alpha, beta, rootDepth, false);

                // Bring the best move to the front. It is critical that sorting
                // is done with a stable algorithm because all the values but the
                // first and eventually the new best one is set to -VALUE_INFINITE
                // and we want to keep the same order for all the moves except the
                // new PV that goes to the front. Note that in the case of MultiPV
                // search the already searched PV lines are preserved.
                std::stable_sort(rootMoves.begin() + pvIdx, rootMoves.begin() + pvLast);

                // If search has been stopped, we break immediately. Sorting is
                // safe because RootMoves is still valid, although it refers to
                // the previous iteration.
                if (threads.stop)
                    break;

                // When failing high/low give some update before a re-search. To avoid
                // excessive output that could hang GUIs like Fritz 19, only start
                // at nodes > 10M (rather than depth N, which can be reached quickly)
                if (mainThread && multiPV == 1 && (bestValue <= alpha || bestValue >= beta)
                    && nodes > 10000000)
                    main_manager()->pv(*this, threads, tt, rootDepth);

                // In case of failing low/high increase aspiration window and re-search,
                // otherwise exit the loop.
                if (bestValue <= alpha)
                {
                    beta  = (alpha + beta) / 2;
                    alpha = std::max(bestValue - delta, -VALUE_INFINITE);

                  if (mainThread)
                      mainThread->stopOnPonderhit = false;
                }
                else if (bestValue >= beta)
                    beta = std::min(bestValue + delta, VALUE_INFINITE);

                else
                    break;

                delta += delta / 3;

                assert(alpha >= -VALUE_INFINITE && beta <= VALUE_INFINITE);
            }

            // Sort the PV lines searched so far and update the GUI
            std::stable_sort(rootMoves.begin() + pvFirst, rootMoves.begin() + pvIdx + 1);

            if (mainThread
                && (threads.stop || pvIdx + 1 == multiPV || nodes > 10000000)
                // A thread that aborted search can have mated-in/TB-loss PV and
                // score that cannot be trusted, i.e. it can be delayed or refuted
                // if we would have had time to fully search other root-moves. Thus
                // we suppress this output and below pick a proven score/PV for this
                // thread (from the previous iteration).
                && !(threads.abortedSearch && is_loss(rootMoves[0].uciScore)))
                main_manager()->pv(*this, threads, tt, rootDepth);

            if (threads.stop)
                break;
        }

        if (!threads.stop)
            completedDepth = rootDepth;

        // We make sure not to pick an unproven mated-in score,
        // in case this thread prematurely stopped search (aborted-search).
        if (threads.abortedSearch && rootMoves[0].score != -VALUE_INFINITE
            && is_loss(rootMoves[0].score))
        {
            // Bring the last best move to the front for best thread selection.
            Utility::move_to_front(rootMoves, [&lastBestPV = std::as_const(lastBestPV)](
                                                const auto& rm) { return rm == lastBestPV[0]; });
            rootMoves[0].pv    = lastBestPV;
            rootMoves[0].score = rootMoves[0].uciScore = lastBestScore;
        }
        else if (rootMoves[0].pv[0] != lastBestPV[0])
        {
            lastBestPV        = rootMoves[0].pv;
            lastBestScore     = rootMoves[0].score;
            lastBestMoveDepth = rootDepth;
        }

        if (!mainThread)
            continue;

        // Have we found a "mate in x"?
        if (limits.mate && rootMoves[0].score == rootMoves[0].uciScore
            && ((rootMoves[0].score > VALUE_MATE_IN_MAX_PLY
                 && VALUE_MATE - rootMoves[0].score <= 2 * limits.mate)
                || (rootMoves[0].score != -VALUE_INFINITE
                    && rootMoves[0].score < VALUE_MATED_IN_MAX_PLY
                    && VALUE_MATE + rootMoves[0].score <= 2 * limits.mate)))
            threads.stop = true;

        // Use part of the gained time from a previous stable move for the current move
        for (auto&& th : threads)
        {
            totBestMoveChanges += th->worker->bestMoveChanges;
            th->worker->bestMoveChanges = 0;
        }

        // Do we have time for the next iteration? Can we stop searching now?
        if (limits.use_time_management() && !threads.stop && !mainThread->stopOnPonderhit)
        {
<<<<<<< HEAD
            double fallingEval = (1067 + 223 * (mainThread->bestPreviousAverageScore - bestValue)
                                     +  97 * (mainThread->iterValue[iterIdx] - bestValue)) / 10000.0;

            fallingEval = std::clamp(fallingEval, 0.580, 1.667);

            // If the bestMove is stable over several iterations, reduce time accordingly
            timeReduction = lastBestMoveDepth + 6 < completedDepth ? 0.68
                                                                   : (mainThread->previousTimeReduction == 0.68 ? 2.20
                                                                                                                : 1.52);
=======
            uint64_t nodesEffort =
              rootMoves[0].effort * 100000 / std::max(size_t(1), size_t(nodes));

            double fallingEval =
              (11.396 + 2.035 * (mainThread->bestPreviousAverageScore - bestValue)
               + 0.968 * (mainThread->iterValue[iterIdx] - bestValue))
              / 100.0;
            fallingEval = std::clamp(fallingEval, 0.5786, 1.6752);

            // If the bestMove is stable over several iterations, reduce time accordingly
            timeReduction = lastBestMoveDepth + 8 < completedDepth ? 1.4857 : 0.7046;
            double reduction =
              (1.4540 + mainThread->previousTimeReduction) / (2.1593 * timeReduction);
            double bestMoveInstability = 0.9929 + 1.8519 * totBestMoveChanges / threads.size();

            double totalTime =
              mainThread->tm.optimum() * fallingEval * reduction * bestMoveInstability;

            // Cap used time in case of a single legal move for a better viewer experience
            if (rootMoves.size() == 1)
                totalTime = std::min(500.0, totalTime);
>>>>>>> d7c04a94

            double bestMoveInstability = 1 + totBestMoveChanges / 8;

<<<<<<< HEAD
            TimePoint elapsedT = elapsed();
            TimePoint optimumT = mainThread->tm.optimum();

            // Stop the search if we have only one legal move, or if available time elapsed
            if (   (rootMoves.size() == 1 && (elapsedT > optimumT / 16))
                || elapsedT > 4.33 * optimumT
                || elapsedT > optimumT * fallingEval * timeReduction * bestMoveInstability)
=======
            if (completedDepth >= 10 && nodesEffort >= 97056 && elapsedTime > totalTime * 0.6540
                && !mainThread->ponder)
                threads.stop = true;

            // Stop the search if we have exceeded the totalTime or maximum
            if (elapsedTime > std::min(totalTime, double(mainThread->tm.maximum())))
>>>>>>> d7c04a94
            {
                // If we are allowed to ponder do not stop the search now but
                // keep pondering until the GUI sends "ponderhit" or "stop".
                if (mainThread->ponder)
                    mainThread->stopOnPonderhit = true;
                else
                    threads.stop = true;
            }
            else
<<<<<<< HEAD
                threads.increaseDepth = mainThread->ponder || elapsedT <= optimumT * 0.506;
=======
                threads.increaseDepth = mainThread->ponder || elapsedTime <= totalTime * 0.5138;
>>>>>>> d7c04a94
        }

        mainThread->iterValue[iterIdx] = bestValue;
        iterIdx                        = (iterIdx + 1) & 3;
    }

    if (!mainThread)
        return;

    mainThread->previousTimeReduction = timeReduction;
}


void Search::Worker::do_move(Position& pos, const Move move, StateInfo& st) {
    do_move(pos, move, st, pos.gives_check(move));
}

void Search::Worker::do_move(Position& pos, const Move move, StateInfo& st, const bool givesCheck) {
    DirtyPiece dp = pos.do_move(move, st, givesCheck, &tt);
    accumulatorStack.push(dp);
}

void Search::Worker::do_null_move(Position& pos, StateInfo& st) { pos.do_null_move(st, tt); }

void Search::Worker::undo_move(Position& pos, const Move move) {
    pos.undo_move(move);
    accumulatorStack.pop();
}

void Search::Worker::undo_null_move(Position& pos) { pos.undo_null_move(); }


// Reset histories, usually before a new game
void Search::Worker::clear() {
    mainHistory.fill(66);
    lowPlyHistory.fill(105);
    captureHistory.fill(-646);
    pawnHistory.fill(-1262);
    pawnCorrectionHistory.fill(6);
    minorPieceCorrectionHistory.fill(0);
    nonPawnCorrectionHistory.fill(0);

    ttMoveHistory.fill(0);

    for (auto& to : continuationCorrectionHistory)
        for (auto& h : to)
            h.fill(5);

    for (bool inCheck : {false, true})
        for (StatsType c : {NoCaptures, Captures})
            for (auto& to : continuationHistory[inCheck][c])
                for (auto& h : to)
                    h.fill(-468);

    for (size_t i = 1; i < reductions.size(); ++i)
        reductions[i] = int(2954 / 128.0 * std::log(i));

    refreshTable.clear(networks[numaAccessToken]);
}


// Main search function for both PV and non-PV nodes
template<NodeType nodeType>
Value Search::Worker::search(
  Position& pos, Stack* ss, Value alpha, Value beta, Depth depth, bool cutNode) {

    constexpr bool PvNode   = nodeType != NonPV;
    constexpr bool rootNode = nodeType == Root;
    const bool     allNode  = !(PvNode || cutNode);

    // Dive into quiescence search when the depth reaches zero
    if (depth <= 0)
    {
        constexpr auto nt = PvNode ? PV : NonPV;
        return qsearch<nt>(pos, ss, alpha, beta);
    }

    // Limit the depth if extensions made it too large
    depth = std::min(depth, MAX_PLY - 1);

    assert(-VALUE_INFINITE <= alpha && alpha < beta && beta <= VALUE_INFINITE);
    assert(PvNode || (alpha == beta - 1));
    assert(0 < depth && depth < MAX_PLY);
    assert(!(PvNode && cutNode));

    Move      pv[MAX_PLY + 1];
    StateInfo st;

<<<<<<< HEAD
    Key     posKey;
    Move    move, excludedMove, bestMove;
    Depth   extension, newDepth;
    Value   bestValue, value, eval, probCutBeta, drawValue;
    bool    givesCheck, improving, priorCapture, isMate, gameCycle;
    bool    capture, opponentWorsening,
            ttCapture, kingDanger, ourMove, nullParity;
    Piece   movedPiece;
=======
    Key   posKey;
    Move  move, excludedMove, bestMove;
    Depth extension, newDepth;
    Value bestValue, value, eval, maxValue, probCutBeta;
    bool  givesCheck, improving, priorCapture, opponentWorsening;
    bool  capture, ttCapture;
    int   priorReduction = (ss - 1)->reduction;
    (ss - 1)->reduction  = 0;
    Piece movedPiece;
>>>>>>> d7c04a94

    ValueList<Move, 32> capturesSearched;
    ValueList<Move, 32> quietsSearched;

    // Step 1. Initialize node
    Worker* thisThread  = this;
    ss->inCheck         = pos.checkers();
    priorCapture        = pos.captured_piece();
    Color us            = pos.side_to_move();
    ss->moveCount       = 0;
    bestValue           = -VALUE_INFINITE;
    gameCycle           = kingDanger = false;
    rootDepth           = thisThread->rootDepth;
    ourMove             = !(ss->ply & 1);
    nullParity          = (ourMove == thisThread->nmpSide);
    ss->secondaryLine   = false;
    ss->mainLine        = false;
    drawValue           = contempt[us];

    // Check for the available remaining time
    if (is_mainthread())
        main_manager()->check_time(*thisThread);

    thisThread->nodes++;

    // Used to send selDepth info to GUI (selDepth counts from 1, ply from 0)
    if (PvNode && thisThread->selDepth < ss->ply + 1)
        thisThread->selDepth = ss->ply + 1;

    excludedMove = ss->excludedMove;

    if (!rootNode)
    {
        // Check if we have an upcoming move which draws by repetition, or
        // if the opponent had an alternative move earlier to this position.
        if (pos.upcoming_repetition(ss->ply) && !excludedMove)
        {
            if (drawValue >= beta)
                return drawValue;

            gameCycle = true;
            alpha = std::max(alpha, drawValue);
        }

        // Step 2. Check for aborted search and immediate draw
        if (pos.is_draw(ss->ply))
            return drawValue;

        if (threads.stop.load(std::memory_order_relaxed) || ss->ply >= MAX_PLY)
            return ss->ply >= MAX_PLY && !ss->inCheck ? evaluate(pos)
                                                      : drawValue;

        // Step 3. Mate distance pruning. Even if we mate at the next move our score
        // would be at best mate_in(ss->ply + 1), but if alpha is already bigger because
        // a shorter mate was found upward in the tree then there is no need to search
        // because we will never beat the current alpha. Same logic but with reversed
        // signs applies also in the opposite condition of being mated instead of giving
        // mate. In this case return a fail-high score.
        if (alpha >= mate_in(ss->ply+1))
            return mate_in(ss->ply+1);
    }

    assert(0 <= ss->ply && ss->ply < MAX_PLY);

    bestMove            = Move::none();
    (ss + 2)->cutoffCnt = 0;
    Square prevSq = ((ss - 1)->currentMove).is_ok() ? ((ss - 1)->currentMove).to_sq() : SQ_NONE;
    ss->statScore = 0;

    // Step 4. Transposition table lookup
    excludedMove                   = ss->excludedMove;
    posKey                         = pos.key();
    auto [ttHit, ttData, ttWriter] = tt.probe(posKey);
    // Need further processing of the saved data
    ss->ttHit    = ttHit;
    ttData.move  = rootNode ? thisThread->rootMoves[thisThread->pvIdx].pv[0]
                 : ttHit    ? ttData.move
                            : Move::none();
    ttData.value = ttHit ? value_from_tt(ttData.value, ss->ply) : VALUE_NONE;
    ss->ttPv     = excludedMove ? ss->ttPv : PvNode || (ttHit && ttData.is_pv);
    ttCapture    = ttData.move && pos.capture_stage(ttData.move);

    // At this point, if excluded, skip straight to step 6, static eval. However,
    // to save indentation, we list the condition in all code between here and there.

    // At non-PV nodes we check for an early TT cutoff
    if (  !PvNode
        && !excludedMove
        && !gameCycle
        && !(ss-1)->mainLine
        && ttData.depth > depth - (ttData.value < beta)
        && is_valid(ttData.value)  // Can happen when !ttHit or when access race in probe()
        && (ttData.bound & (ttData.value >= beta ? BOUND_LOWER : BOUND_UPPER))
        && (cutNode == (ttData.value >= beta) || depth > 5))
    {
        // If ttMove is quiet, update move sorting heuristics on TT hit
        if (ttData.move && ttData.value >= beta)
        {
            // Bonus for a quiet ttMove that fails high
            if (!ttCapture)
                update_quiet_histories(pos, ss, *this, ttData.move,
                                       std::min(120 * depth - 75, 1241));

            // Extra penalty for early quiet moves of the previous ply
            if (prevSq != SQ_NONE && (ss - 1)->moveCount <= 3 && !priorCapture)
                update_continuation_histories(ss - 1, pos.piece_on(prevSq), prevSq, -2200);
        }

        return ttData.value;
    }

    // Step 5. Tablebases probe
    if (!rootNode && !excludedMove && tbConfig.cardinality)
    {
        int piecesCount = popcount(pos.pieces());

        if (    piecesCount <= tbConfig.cardinality
            &&  pos.rule50_count() == 0
            && !pos.can_castle(ANY_CASTLING))
        {
            TB::ProbeState err;
            TB::WDLScore v = Tablebases::probe_wdl(pos, &err);

            // Force check of time on the next occasion
            if (is_mainthread())
                main_manager()->callsCnt = 0;

            if (err != TB::ProbeState::FAIL)
            {
                thisThread->tbHits.fetch_add(1, std::memory_order_relaxed);

                int drawScore = tbConfig.useRule50 ? 1 : 0;

                int centiPly = tbConversionFactor * ss->ply / 100;

                Value tbValue =    v < -drawScore ? -VALUE_TB_WIN + (10 * tbConversionFactor * (v == -1)) + centiPly + tbConversionFactor * popcount(pos.pieces( pos.side_to_move()))
                                 : v >  drawScore ?  VALUE_TB_WIN - (10 * tbConversionFactor * (v ==  1)) - centiPly - tbConversionFactor * popcount(pos.pieces(~pos.side_to_move()))
                                 : v < 0 ? Value(-56) : drawValue;

                if (    abs(v) <= drawScore
                    || !ss->ttHit
                    || (v < -drawScore &&  beta > tbValue + 9)
                    || (v >  drawScore && alpha < tbValue - 9))
                {
                    ttWriter.write(posKey, tbValue, ss->ttPv, v > drawScore ? BOUND_LOWER : v < -drawScore ? BOUND_UPPER : BOUND_EXACT,
                              v == 0 ? MAX_PLY : depth, Move::none(), VALUE_NONE, tt.generation());

                    return tbValue;
                }
            }
        }
    }

    kingDanger = !ourMove && pos.king_danger(us);

    // Step 6. Static evaluation of the position
    Value      unadjustedStaticEval = VALUE_NONE;
    const auto correctionValue      = correction_value(*thisThread, pos, ss);
    if (ss->inCheck)
    {
        // Skip early pruning when in check
        ss->staticEval = eval = (ss - 2)->staticEval;
        improving             = false;
    }
    else
    {
    if (excludedMove)
    {
        // Providing the hint that this node's accumulator will be used often
        unadjustedStaticEval = eval = ss->staticEval;
    }
    else if (ss->ttHit)
    {
        // Never assume anything about values stored in TT
        unadjustedStaticEval = ttData.eval;
        if (!is_valid(unadjustedStaticEval))
            unadjustedStaticEval = evaluate(pos);

        ss->staticEval = eval = to_corrected_static_eval(unadjustedStaticEval, correctionValue);

        // ttValue can be used as a better position evaluation
        if (is_valid(ttData.value)
            && (ttData.move != Move::none() || ttData.value <= eval)
            && (ttData.bound & (ttData.value > eval ? BOUND_LOWER : BOUND_UPPER)))
            eval = ttData.value;
    }
    else
    {
        unadjustedStaticEval = evaluate(pos);
        ss->staticEval = eval = to_corrected_static_eval(unadjustedStaticEval, correctionValue);

        // Static evaluation is saved as it was before adjustment by correction history
        ttWriter.write(posKey, VALUE_NONE, ss->ttPv, BOUND_NONE, DEPTH_UNSEARCHED, Move::none(),
                       unadjustedStaticEval, tt.generation());
    }

    // Use static evaluation difference to improve quiet move ordering
    if (((ss - 1)->currentMove).is_ok() && !(ss - 1)->inCheck && !priorCapture)
    {
        int bonus = std::clamp(-10 * int((ss - 1)->staticEval + ss->staticEval), -1950, 1416) + 655;
        thisThread->mainHistory[~us][((ss - 1)->currentMove).from_to()] << bonus * 1124 / 1024;
        if (type_of(pos.piece_on(prevSq)) != PAWN && ((ss - 1)->currentMove).type_of() != PROMOTION)
            thisThread->pawnHistory[pawn_structure_index(pos)][pos.piece_on(prevSq)][prevSq]
              << bonus * 1196 / 1024;
    }

    // Set up the improving flag, which is true if current static evaluation is
    // bigger than the previous static evaluation at our turn (if we were in
    // check at our previous move we go back until we weren't in check) and is
    // false otherwise. The improving flag is used in various pruning heuristics.
    improving = ss->staticEval > (ss - 2)->staticEval;

    opponentWorsening = ss->staticEval > -(ss - 1)->staticEval;

<<<<<<< HEAD
    // Begin early pruning.
    if (   !PvNode
        && !thisThread->nmpGuardV
        && !is_decisive(eval)
        && !is_decisive(beta)
        &&  eval >= beta)
    {
       // Step 8. Futility pruning: child node (~40 Elo)
       // The depth condition is important for mate finding.
       if (    depth < (9 - 2 * ((ss-1)->mainLine || (ss-1)->secondaryLine || (ttData.move && !ttCapture)))
           && !ss->ttPv
           && !kingDanger
           && !excludedMove
           && !gameCycle
           && !(thisThread->nmpGuard && nullParity)
           &&  eval - futility_margin(depth, cutNode && !ss->ttHit, improving, opponentWorsening) - (ss-1)->statScore / 290 >= beta)
           return beta + (eval - beta) / 3;

       // Step 9. Null move search with verification search (~35 Elo)
       if (   !thisThread->nmpGuard
           &&  cutNode
           && !gameCycle
           && !excludedMove
           &&  eval >= ss->staticEval
           &&  ss->staticEval >= beta - 21 * depth + 421
           &&  pos.non_pawn_material(us)
           && !kingDanger
           && (rootDepth < 11 || ourMove || MoveList<LEGAL>(pos).size() > 5))
       {
           assert(eval - beta >= 0);

           thisThread->nmpSide = ourMove;

           // Null move dynamic reduction based on depth and eval
           Depth R = std::min(int(eval - beta) / 235, 7) + depth / 3 + 5;

           if (!ourMove && (ss-1)->secondaryLine)
               R = std::min(R, 8);

           if (   depth < 11
               || ttData.value >= beta
               || ttData.depth < depth-R
               || !(ttData.bound & BOUND_UPPER))
           {
              ss->currentMove                   = Move::null();
              ss->continuationHistory           = &thisThread->continuationHistory[0][0][NO_PIECE][0];
              ss->continuationCorrectionHistory = &thisThread->continuationCorrectionHistory[NO_PIECE][0];

              pos.do_null_move(st, tt);
              thisThread->nmpGuard = true;
              Value nullValue = -search<NonPV>(pos, ss+1, -beta, -beta+1, depth-R, false);
              thisThread->nmpGuard = false;
              pos.undo_null_move();

              if (nullValue >= beta)
              {
                  // Verification search
                  thisThread->nmpGuardV = true;
                  Value v = search<NonPV>(pos, ss, beta-1, beta, depth-R, false);
                  thisThread->nmpGuardV = false;

                  // While it is unsafe to return mate scores from null search, mate scores
                  // from verification search are fine.
                  if (v >= beta)
                      return is_win(v) ? v : std::min(nullValue, VALUE_MATE_IN_MAX_PLY);
              }
           }
       }

       probCutBeta = beta + 187 - 56 * improving;

       // Step 10. ProbCut (~10 Elo)
       // If we have a good enough capture and a reduced search returns a value
       // much above beta, we can (almost) safely prune the previous move.
       if (    depth > 4
           && (ttCapture || !ttData.move)
           // If we don't have a ttHit or our ttDepth is not greater our
           // reduced depth search, continue with the probcut.
           && (!ss->ttHit || (ttData.depth < depth - 3 && ttData.value >= probCutBeta && ttData.value != VALUE_NONE)))
       {
           assert(probCutBeta < VALUE_INFINITE);
           MovePicker mp(pos, ttData.move, PieceValue[type_of(pos.captured_piece())] - PawnValue,
                         &captureHistory);
           Piece      captured;

           while ((move = mp.next_move()) != Move::none())
               if (move != excludedMove)
               {
                   assert(pos.capture_stage(move));

                   movedPiece = pos.moved_piece(move);
                   captured   = pos.piece_on(move.to_sq());

                   // Prefetch the TT entry for the resulting position
                   prefetch(tt.first_entry(pos.key_after(move)));

                   ss->currentMove = move;
                   ss->continuationHistory =
                     &thisThread->continuationHistory[ss->inCheck][true][movedPiece][move.to_sq()];
                   ss->continuationCorrectionHistory =
                     &thisThread->continuationCorrectionHistory[movedPiece][move.to_sq()];

                   pos.do_move(move, st);

                   value = -search<NonPV>(pos, ss+1, -probCutBeta, -probCutBeta+1, depth - 4, !cutNode);

                   pos.undo_move(move);

                   if (value >= probCutBeta)
                   {
                       thisThread->captureHistory[movedPiece][move.to_sq()][type_of(captured)] << 1226;

                       if (!excludedMove)
                           ttWriter.write(posKey, value_to_tt(value, ss->ply), ss->ttPv,
                                     BOUND_LOWER, depth - 3, move, ss->staticEval, tt.generation());

                       return value;
                   }
               }

           Eval::NNUE::hint_common_parent_position(pos, networks[numaAccessToken], refreshTable);
       }
    } // End early Pruning

    // Step 11. If the position is not in TT, decrease depth by 2 (~3 Elo)
    if (   PvNode
        && depth >= 3
        && !gameCycle
        && !ttData.move
        && (ss-1)->moveCount > 1)
        depth -= 2;

    // For cutNodes without a ttMove, we decrease depth by 2 if depth is high enough.
    else if (    cutNode
             && !(ss-1)->secondaryLine
             &&  depth >= 7
             && (!ttData.move || (ttData.bound == BOUND_UPPER)))
        depth -= 1 + !ttData.move;

    } // In check search starts here

   // Step 12. A small Probcut idea, when we are in check (~4 Elo)
   probCutBeta = beta + 417;
   if (    ss->inCheck
        && !PvNode
        &&  ttCapture
        &&  ourMove
        && !gameCycle
        && !excludedMove
        && !kingDanger
        && !(ss-1)->secondaryLine
        && !(thisThread->nmpGuard && nullParity)
        && !(thisThread->nmpGuardV && nullParity)
        && (ttData.bound & BOUND_LOWER)
        && ttData.depth >= depth - 4
        && ttData.value >= probCutBeta
        && !is_decisive(ttData.value)
        && !is_decisive(beta))
=======
    if (priorReduction >= 3 && !opponentWorsening)
        depth++;
    if (priorReduction >= 1 && depth >= 2 && ss->staticEval + (ss - 1)->staticEval > 188)
        depth--;

    // Step 7. Razoring
    // If eval is really low, skip search entirely and return the qsearch value.
    // For PvNodes, we must have a guard against mates being returned.
    if (!PvNode && eval < alpha - 461 - 315 * depth * depth)
        return qsearch<NonPV>(pos, ss, alpha, beta);

    // Step 8. Futility pruning: child node
    // The depth condition is important for mate finding.
    if (!ss->ttPv && depth < 14
        && eval - futility_margin(depth, cutNode && !ss->ttHit, improving, opponentWorsening)
               - (ss - 1)->statScore / 301 + 37 - std::abs(correctionValue) / 139878
             >= beta
        && eval >= beta && (!ttData.move || ttCapture) && !is_loss(beta) && !is_win(eval))
        return beta + (eval - beta) / 3;

    // Step 9. Null move search with verification search
    if (cutNode && (ss - 1)->currentMove != Move::null() && eval >= beta
        && ss->staticEval >= beta - 19 * depth + 418 && !excludedMove && pos.non_pawn_material(us)
        && ss->ply >= thisThread->nmpMinPly && !is_loss(beta))
    {
        assert(eval - beta >= 0);

        // Null move dynamic reduction based on depth and eval
        Depth R = std::min(int(eval - beta) / 232, 6) + depth / 3 + 5;

        ss->currentMove                   = Move::null();
        ss->continuationHistory           = &thisThread->continuationHistory[0][0][NO_PIECE][0];
        ss->continuationCorrectionHistory = &thisThread->continuationCorrectionHistory[NO_PIECE][0];

        do_null_move(pos, st);

        Value nullValue = -search<NonPV>(pos, ss + 1, -beta, -beta + 1, depth - R, false);

        undo_null_move(pos);

        // Do not return unproven mate or TB scores
        if (nullValue >= beta && !is_win(nullValue))
        {
            if (thisThread->nmpMinPly || depth < 16)
                return nullValue;

            assert(!thisThread->nmpMinPly);  // Recursive verification is not allowed

            // Do verification search at high depths, with null move pruning disabled
            // until ply exceeds nmpMinPly.
            thisThread->nmpMinPly = ss->ply + 3 * (depth - R) / 4;

            Value v = search<NonPV>(pos, ss, beta - 1, beta, depth - R, false);

            thisThread->nmpMinPly = 0;

            if (v >= beta)
                return nullValue;
        }
    }

    improving |= ss->staticEval >= beta + 94;

    // Step 10. Internal iterative reductions
    // For PV nodes without a ttMove as well as for deep enough cutNodes, we decrease depth.
    // (* Scaler) Especially if they make IIR more aggressive.
    if (((PvNode || cutNode) && depth >= 7 - 3 * PvNode) && !ttData.move)
        depth--;

    // Step 11. ProbCut
    // If we have a good enough capture (or queen promotion) and a reduced search
    // returns a value much above beta, we can (almost) safely prune the previous move.
    probCutBeta = beta + 185 - 58 * improving;
    if (depth >= 3
        && !is_decisive(beta)
        // If value from transposition table is lower than probCutBeta, don't attempt
        // probCut there and in further interactions with transposition table cutoff
        // depth is set to depth - 3 because probCut search has depth set to depth - 4
        // but we also do a move before it. So effective depth is equal to depth - 3.
        && !(is_valid(ttData.value) && ttData.value < probCutBeta))
    {
        assert(probCutBeta < VALUE_INFINITE && probCutBeta > beta);

        MovePicker mp(pos, ttData.move, probCutBeta - ss->staticEval, &thisThread->captureHistory);
        Depth      probCutDepth = std::max(depth - 4, 0);

        while ((move = mp.next_move()) != Move::none())
        {
            assert(move.is_ok());

            if (move == excludedMove || !pos.legal(move))
                continue;

            assert(pos.capture_stage(move));

            movedPiece = pos.moved_piece(move);

            do_move(pos, move, st);
            thisThread->nodes.fetch_add(1, std::memory_order_relaxed);

            ss->currentMove = move;
            ss->isTTMove    = (move == ttData.move);
            ss->continuationHistory =
              &this->continuationHistory[ss->inCheck][true][movedPiece][move.to_sq()];
            ss->continuationCorrectionHistory =
              &this->continuationCorrectionHistory[movedPiece][move.to_sq()];

            // Perform a preliminary qsearch to verify that the move holds
            value = -qsearch<NonPV>(pos, ss + 1, -probCutBeta, -probCutBeta + 1);

            // If the qsearch held, perform the regular search
            if (value >= probCutBeta && probCutDepth > 0)
                value = -search<NonPV>(pos, ss + 1, -probCutBeta, -probCutBeta + 1, probCutDepth,
                                       !cutNode);

            undo_move(pos, move);

            if (value >= probCutBeta)
            {
                // Save ProbCut data into transposition table
                ttWriter.write(posKey, value_to_tt(value, ss->ply), ss->ttPv, BOUND_LOWER,
                               probCutDepth + 1, move, unadjustedStaticEval, tt.generation());

                if (!is_decisive(value))
                    return value - (probCutBeta - beta);
            }
        }
    }

moves_loop:  // When in check, search starts here

    // Step 12. A small Probcut idea
    probCutBeta = beta + 415;
    if ((ttData.bound & BOUND_LOWER) && ttData.depth >= depth - 4 && ttData.value >= probCutBeta
        && !is_decisive(beta) && is_valid(ttData.value) && !is_decisive(ttData.value))
>>>>>>> d7c04a94
        return probCutBeta;

    const PieceToHistory* contHist[] = {
      (ss - 1)->continuationHistory, (ss - 2)->continuationHistory, (ss - 3)->continuationHistory,
      (ss - 4)->continuationHistory, (ss - 5)->continuationHistory, (ss - 6)->continuationHistory};


    MovePicker mp(pos, ttData.move, depth, &thisThread->mainHistory, &thisThread->lowPlyHistory,
                  &thisThread->captureHistory, contHist, &thisThread->pawnHistory, ss->ply);

    value = bestValue;

    int moveCount = 0;

    bool allowExt = (depth + ss->ply + 2 < MAX_PLY) && (ss->ply < 2 * rootDepth);

    bool lmrCapture = cutNode && (ss-1)->moveCount > 1;

    bool gameCycleExtension =    gameCycle
                              && (   ( ourMove && PvNode)
                                  || (!ourMove && (ss-1)->secondaryLine && thisThread->pvValue < drawValue));

    bool kingDangerThem = ourMove && pos.king_danger(~us);

    bool doSingular =    !rootNode
                      && !excludedMove // Avoid recursive singular search
                      &&  is_valid(ttData.value)
                      && (ttData.bound & BOUND_LOWER)
                      && !is_loss(alpha)
                      && !is_decisive(ttData.value)
                      &&  ttData.depth >= depth - 3
                      &&  depth >= 4 - (thisThread->completedDepth > 32) + ss->ttPv
                      && !(ttData.value >= VALUE_DRAW && MoveList<LEGAL>(pos).size() == 1);

    int lmrAdjustment =   cutNode * 2
                        + ((ss+1)->cutoffCnt > 3)
                        - (!PvNode && doSingular)/*tune*/
                        - (ss->ttPv * (1 + (ttData.value > alpha) + (ttData.depth >= depth)))
                        - PvNode;

    bool allowLMR =     depth > 1
                    && !gameCycle
                    && (!kingDangerThem || ss->ply > 6)
                    && (!PvNode || ss->ply > 1);

    bool doLMP =     ss->ply > 2
                 && !PvNode
                 &&  pos.non_pawn_material(us);

    // Step 13. Loop through all pseudo-legal moves until no moves remain
    // or a beta cutoff occurs.
    while ((move = mp.next_move()) != Move::none())
    {
        assert(move.is_ok());

        if (move == excludedMove)
            continue;

        // At root obey the "searchmoves" option and skip moves not listed in Root
        // Move List. In MultiPV mode we also skip PV moves that have been already
        // searched and those of lower "TB rank" if we are in a TB root position.
        if (rootNode
            && !std::count(thisThread->rootMoves.begin() + thisThread->pvIdx,
                           thisThread->rootMoves.begin() + thisThread->pvLast, move))
            continue;

        ss->moveCount = ++moveCount;

        if (rootNode && is_mainthread() && nodes > 10000000)
        {
            main_manager()->updates.onIter(
              {depth, UCIEngine::move(move, pos.is_chess960()), moveCount + thisThread->pvIdx});
        }
        if (PvNode)
            (ss + 1)->pv = nullptr;

        extension  = 0;
        capture    = pos.capture_stage(move);
        movedPiece = pos.moved_piece(move);
        givesCheck = pos.gives_check(move);
        isMate     = false;


        // This tracks all of our possible responses to our opponent's best moves outside of the PV.
        // The reasoning here is that while we look for flaws in the PV, we must otherwise find an improvement
        // in a secondary root move in order to change the PV. Such an improvement must occur on the path of
        // our opponent's best moves or else it is meaningless.
        ss->secondaryLine = (   (rootNode && moveCount > 1)
                            || (!ourMove && (ss-1)->secondaryLine && !excludedMove && moveCount == 1)
                            || ( ourMove && (ss-1)->secondaryLine));

        ss->mainLine = (   (rootNode && moveCount == 1)
                        || (!ourMove && (ss-1)->mainLine)
                        || ( ourMove && (ss-1)->mainLine && moveCount == 1 && !excludedMove));

        if (givesCheck)
        {
            pos.do_move(move, st, givesCheck);
            isMate = MoveList<LEGAL>(pos).size() == 0;
            pos.undo_move(move);
        }

        if (isMate)
        {
            ss->currentMove = move;
            ss->continuationHistory =
              &thisThread->continuationHistory[ss->inCheck][capture][movedPiece][move.to_sq()];
            ss->continuationCorrectionHistory =
              &thisThread->continuationCorrectionHistory[movedPiece][move.to_sq()];

            value = mate_in(ss->ply+1);

            if (PvNode && (moveCount == 1 || value > alpha))
            {
                (ss+1)->pv = pv;
                (ss+1)->pv[0] = Move::none();
            }
        }
        else
        {
        // Calculate new depth for this move
        newDepth = depth - 1;

        int delta = beta - alpha;

        Depth r = reduction(improving, depth, moveCount, delta);

        r -= 32 * moveCount;

        // Increase reduction for ttPv nodes (*Scaler)
        // Smaller or even negative value is better for short time controls
        // Bigger value is better for long time controls
        if (ss->ttPv)
            r += 979;

        // Step 14. Pruning at shallow depth.
        // Depth conditions are important for mate finding.
        if (   doLMP
            && !is_loss(bestValue))
        {
            // Skip quiet moves if movecount exceeds our FutilityMoveCount threshold
            if (moveCount >= futility_move_count(improving, depth))
                mp.skip_quiet_moves();

            // Reduced depth of the next LMR search
            int lmrDepth = newDepth - r;

            if (   capture
                || givesCheck)
            {
                Piece capturedPiece = pos.piece_on(move.to_sq());
                int   captHist =
                  thisThread->captureHistory[movedPiece][move.to_sq()][type_of(capturedPiece)];

<<<<<<< HEAD
                // Futility pruning for captures (~2 Elo)
                if (!givesCheck && lmrDepth < 6 && !ss->inCheck)
=======
                // Futility pruning for captures
                if (!givesCheck && lmrDepth < 7 && !ss->inCheck)
>>>>>>> d7c04a94
                {
                    Value futilityValue = ss->staticEval + 242 + 230 * lmrDepth
                                        + PieceValue[capturedPiece] + 133 * captHist / 1024;
                    if (futilityValue <= alpha)
                        continue;
                }

<<<<<<< HEAD
                // SEE based pruning for captures and checks (~11 Elo)
                if (depth < 7 && !pos.see_ge(move, -182 * depth))
=======
                // SEE based pruning for captures and checks
                int seeHist = std::clamp(captHist / 32, -138 * depth, 135 * depth);
                if (!pos.see_ge(move, -154 * depth - seeHist))
>>>>>>> d7c04a94
                    continue;

                if (!pos.see_ge(move, -1195))
                    extension = -2;
            }
            else
            {
                int history =
                  (*contHist[0])[movedPiece][move.to_sq()]
                  + (*contHist[1])[movedPiece][move.to_sq()]
                  + thisThread->pawnHistory[pawn_structure_index(pos)][movedPiece][move.to_sq()];

<<<<<<< HEAD
                // Continuation history based pruning (~2 Elo)
                if (lmrDepth < 6 && history < -3884 * depth)
=======
                // Continuation history based pruning
                if (history < -4348 * depth)
>>>>>>> d7c04a94
                    continue;

                history += 68 * thisThread->mainHistory[us][move.from_to()] / 32;

                lmrDepth += history / 3593;

                Value futilityValue = ss->staticEval + (bestMove ? 48 : 146) + 116 * lmrDepth
                                    + 103 * (bestValue < ss->staticEval - 128);

<<<<<<< HEAD
                // Futility pruning: parent node (~13 Elo)
                if (   !ss->inCheck
                    && lmrDepth < (5 * (2 - (ourMove && (ss-1)->secondaryLine)))
                    && history < 20500 - 3875 * (depth - 1)
                    && futilityValue <= alpha)
=======
                // Futility pruning: parent node
                // (*Scaler): Generally, more frequent futility pruning
                // scales well with respect to time and threads
                if (!ss->inCheck && lmrDepth < 12 && futilityValue <= alpha)
                {
                    if (bestValue <= futilityValue && !is_decisive(bestValue)
                        && !is_win(futilityValue))
                        bestValue = futilityValue;
>>>>>>> d7c04a94
                    continue;

                lmrDepth = std::max(lmrDepth, 0);

<<<<<<< HEAD
                // Prune moves with negative SEE (~4 Elo)
                if (depth < 7 && !pos.see_ge(move, -25 * lmrDepth * lmrDepth))
=======
                // Prune moves with negative SEE
                if (!pos.see_ge(move, -27 * lmrDepth * lmrDepth))
>>>>>>> d7c04a94
                    continue;

                if (!pos.see_ge(move, -1195))
                    extension = -2;
            }
        }

<<<<<<< HEAD
        // Step 15. Extensions (~100 Elo)
        if (gameCycleExtension && extension >= 0)
            extension = 2;

        // Singular extension search (~76 Elo, ~170 nElo). If all moves but one
        // fail low on a search of (alpha-s, beta-s), and just one fails high on
        // (alpha, beta), then that move is singular and should be extended. To
        // verify this we do a reduced search on the position excluding the ttMove
        // and if the result is lower than ttValue minus a margin, then we will
        //  extend the ttMove. Recursive singular search is avoided.

        // Note: the depth margin and singularBeta margin are known for having
        // non-linear scaling. Their values are optimized to time controls of
        // 180+1.8 and longer so changing them requires tests at these types of
        // time controls. Generally, higher singularBeta (i.e closer to ttValue)
        // and lower extension margins scale well.
        else if (    doSingular
                 &&  move == ttData.move)
        {
            Value singularBeta = std::max(ttData.value - 24 - (56 + 79 * (ss->ttPv && !PvNode)) * depth / 64, -VALUE_MAX_EVAL);
            Depth singularDepth = newDepth / 2;

            ss->excludedMove = move;
            // the search with excludedMove will update ss->staticEval
            value = search<NonPV>(pos, ss, singularBeta - 1, singularBeta, singularDepth, cutNode);
            ss->excludedMove = Move::none();

            if (allowExt && value < singularBeta && (ttData.value > beta - 128 || !ourMove))
                extension = 1 + (!PvNode || !ttCapture) * (1 + (value < singularBeta - 224));

            // Multi-cut pruning
            // Our ttMove is assumed to fail high based on the bound of the TT entry,
            // and if after excluding the ttMove with a reduced search we fail high over the original beta,
            // we assume this expected cut-node is not singular (multiple moves fail high),
            // and we can prune the whole subtree by returning a softbound.
            else if (!PvNode && value >= singularBeta && ttData.value >= beta && value >= beta)
                return ttData.value;
=======
        // Step 15. Extensions
        // We take care to not overdo to avoid search getting stuck.
        if (ss->ply < thisThread->rootDepth * 2)
        {
            // Singular extension search. If all moves but one
            // fail low on a search of (alpha-s, beta-s), and just one fails high on
            // (alpha, beta), then that move is singular and should be extended. To
            // verify this we do a reduced search on the position excluding the ttMove
            // and if the result is lower than ttValue minus a margin, then we will
            // extend the ttMove. Recursive singular search is avoided.

            // (* Scaler) Generally, higher singularBeta (i.e closer to ttValue)
            // and lower extension margins scale well.

            if (!rootNode && move == ttData.move && !excludedMove
                && depth >= 6 - (thisThread->completedDepth > 29) + ss->ttPv
                && is_valid(ttData.value) && !is_decisive(ttData.value)
                && (ttData.bound & BOUND_LOWER) && ttData.depth >= depth - 3)
            {
                Value singularBeta  = ttData.value - (59 + 77 * (ss->ttPv && !PvNode)) * depth / 54;
                Depth singularDepth = newDepth / 2;

                ss->excludedMove = move;
                value =
                  search<NonPV>(pos, ss, singularBeta - 1, singularBeta, singularDepth, cutNode);
                ss->excludedMove = Move::none();

                if (value < singularBeta)
                {
                    int corrValAdj1  = std::abs(correctionValue) / 248873;
                    int corrValAdj2  = std::abs(correctionValue) / 255331;
                    int doubleMargin = 262 * PvNode - 188 * !ttCapture - corrValAdj1
                                     - ttMoveHistory[pawn_structure_index(pos)][us] / 128;
                    int tripleMargin =
                      88 + 265 * PvNode - 256 * !ttCapture + 93 * ss->ttPv - corrValAdj2;

                    extension = 1 + (value < singularBeta - doubleMargin)
                              + (value < singularBeta - tripleMargin);

                    depth++;
                }

                // Multi-cut pruning
                // Our ttMove is assumed to fail high based on the bound of the TT entry,
                // and if after excluding the ttMove with a reduced search we fail high
                // over the original beta, we assume this expected cut-node is not
                // singular (multiple moves fail high), and we can prune the whole
                // subtree by returning a softbound.
                else if (value >= beta && !is_decisive(value))
                    return value;

                // Negative extensions
                // If other moves failed high over (ttValue - margin) without the
                // ttMove on a reduced search, but we cannot do multi-cut because
                // (ttValue - margin) is lower than the original beta, we do not know
                // if the ttMove is singular or can do a multi-cut, so we reduce the
                // ttMove in favor of other moves based on some conditions:

                // If the ttMove is assumed to fail high over current beta
                else if (ttData.value >= beta)
                    extension = -3;

                // If we are on a cutNode but the ttMove is not assumed to fail high
                // over current beta
                else if (cutNode)
                    extension = -2;
            }
>>>>>>> d7c04a94
        }

        // Step 16. Make the move
        do_move(pos, move, st, givesCheck);
        thisThread->nodes.fetch_add(1, std::memory_order_relaxed);

        // Add extension to new depth
        newDepth += extension;

        // Update the current move (this must be done after singular extension search)
        ss->currentMove = move;
        ss->isTTMove    = (move == ttData.move);
        ss->continuationHistory =
          &thisThread->continuationHistory[ss->inCheck][capture][movedPiece][move.to_sq()];
        ss->continuationCorrectionHistory =
          &thisThread->continuationCorrectionHistory[movedPiece][move.to_sq()];

<<<<<<< HEAD
        // Step 16. Make the move
        thisThread->nodes.fetch_add(1, std::memory_order_relaxed);
        pos.do_move(move, st, givesCheck);
=======
        // Decrease reduction for PvNodes (*Scaler)
        if (ss->ttPv)
            r -= 2381 + PvNode * 1008 + (ttData.value > alpha) * 880
               + (ttData.depth >= depth) * (1022 + cutNode * 1140);

        // These reduction adjustments have no proven non-linear scaling

        r += 306 - moveCount * 34;

        r -= std::abs(correctionValue) / 29696;

        if (PvNode && std::abs(bestValue) <= 2000)
            r -= risk_tolerance(pos, bestValue);

        // Increase reduction for cut nodes
        if (cutNode)
            r += 2784 + 1038 * !ttData.move;

        // Increase reduction if ttMove is a capture but the current move is not a capture
        if (ttCapture && !capture)
            r += 1171 + (depth < 8) * 985;

        // Increase reduction if next ply has a lot of fail high
        if ((ss + 1)->cutoffCnt > 2)
            r += 1042 + allNode * 864;

        // For first picked move (ttMove) reduce reduction
        else if (move == ttData.move)
            r -= 1937;
>>>>>>> d7c04a94

        if (capture)
            ss->statScore =
              846 * int(PieceValue[pos.captured_piece()]) / 128
              + thisThread->captureHistory[movedPiece][move.to_sq()][type_of(pos.captured_piece())]
              - 4822;
        else if (ss->inCheck)
            ss->statScore = thisThread->mainHistory[us][move.from_to()]
                          + (*contHist[0])[movedPiece][move.to_sq()] - 2771;
        else
<<<<<<< HEAD
            ss->statScore =  2 * thisThread->mainHistory[us][move.from_to()]
                               + (*contHist[0])[movedPiece][move.to_sq()]
                               + (*contHist[1])[movedPiece][move.to_sq()]
                               - 3996;

        if (move == ttData.move)
            r =   -ss->statScore / 13030;

        else
            r =     r
                  + ((ttCapture && !capture) * (1 + depth < 8))
                  + lmrAdjustment
                  - ss->statScore / 13030;

        r -= std::min(std::abs(correctionValue) / 33554432, 2);

        if (!allowExt && r < 0)
            r = 0;

        // Step 17. Late moves reduction / extension (LMR, ~117 Elo)
        // We use various heuristics for the sons of a node after the first son has
        // been searched. In general, we would like to reduce them, but there are many
        // cases where we extend a son if it has good chances to be "interesting".
        if (    allowLMR
            &&  moveCount > 1
            && (!capture || lmrCapture))
=======
            ss->statScore = 2 * thisThread->mainHistory[us][move.from_to()]
                          + (*contHist[0])[movedPiece][move.to_sq()]
                          + (*contHist[1])[movedPiece][move.to_sq()] - 3271;

        // Decrease/increase reduction for moves with a good/bad history
        r -= ss->statScore * 1582 / 16384;

        // Step 17. Late moves reduction / extension (LMR)
        if (depth >= 2 && moveCount > 1)
>>>>>>> d7c04a94
        {
            // In general we want to cap the LMR depth search at newDepth, but when
            // reduction is negative, we allow this move a limited search extension
            // beyond the first move depth.
            // To prevent problems when the max value is less than the min value,
            // std::clamp has been replaced by a more robust implementation.
<<<<<<< HEAD
            Depth d = std::max(1, std::min(newDepth - r, newDepth + !allNode));
=======
>>>>>>> d7c04a94


            Depth d = std::max(
              1, std::min(newDepth - r / 1024, newDepth + !allNode + (PvNode && !bestMove)));

            ss->reduction = newDepth - d;

            value         = -search<NonPV>(pos, ss + 1, -(alpha + 1), -alpha, d, true);
            ss->reduction = 0;


            // Do a full-depth search when reduced LMR search fails high
            if (value > alpha && d < newDepth)
            {
                // Adjust full-depth search based on LMR results - if the result was
                // good enough search deeper, if it was bad enough search shallower.
<<<<<<< HEAD
                const bool doDeeperSearch    = allowExt && value > (bestValue + 42 + 2 * newDepth);  // (~1 Elo)
                const bool doShallowerSearch = value < bestValue + 10;                   // (~2 Elo)
=======
                const bool doDeeperSearch    = value > (bestValue + 43 + 2 * newDepth);
                const bool doShallowerSearch = value < bestValue + 9;
>>>>>>> d7c04a94

                newDepth += doDeeperSearch - doShallowerSearch;

                if (newDepth > d)
                    value = -search<NonPV>(pos, ss + 1, -(alpha + 1), -alpha, newDepth, !cutNode);

                // Post LMR continuation history updates
                update_continuation_histories(ss, movedPiece, move.to_sq(), 1600);
            }
            else if (value > alpha && value < bestValue + 9)
                newDepth--;
        }

        // Step 18. Full-depth search when LMR is skipped
        else if (!PvNode || moveCount > 1)
        {
<<<<<<< HEAD
            // Increase reduction if ttMove is not present (~6 Elo)
            if (!ttData.move && abs(beta) < VALUE_MAX_EVAL / 16)
                r += 2;

            // Note that if expected reduction is high, we reduce search depth by 1 here (~9 Elo)
            value =
              -search<NonPV>(pos, ss + 1, -(alpha + 1), -alpha, newDepth - (r > 3), !cutNode);
=======
            // Increase reduction if ttMove is not present
            if (!ttData.move)
                r += 1156;

            // Note that if expected reduction is high, we reduce search depth here
            value = -search<NonPV>(pos, ss + 1, -(alpha + 1), -alpha,
                                   newDepth - (r > 3495) - (r > 5510 && newDepth > 2), !cutNode);
>>>>>>> d7c04a94
        }

        // For PV nodes only, do a full PV search on the first move or after a fail high,
        // otherwise let the parent node fail low with value <= alpha and try another move.
        if (PvNode && (moveCount == 1 || value > alpha))
        {
            (ss + 1)->pv    = pv;
            (ss + 1)->pv[0] = Move::none();

            // Extend move from transposition table if we are about to dive into qsearch.
<<<<<<< HEAD
            if (allowExt && move == ttData.move)
=======
            if (move == ttData.move && thisThread->rootDepth > 8)
>>>>>>> d7c04a94
                newDepth = std::max(newDepth, 1);

            value = -search<PV>(pos, ss + 1, -beta, -alpha, newDepth, false);
        }

        // Step 19. Undo move
<<<<<<< HEAD
        pos.undo_move(move);
        }
=======
        undo_move(pos, move);
>>>>>>> d7c04a94

        assert(value > -VALUE_INFINITE && value < VALUE_INFINITE);

        // Step 20. Check for a new best move
        // Finished searching the move. If a stop occurred, the return value of
        // the search cannot be trusted, and we return immediately without updating
        // best move, principal variation nor transposition table.
        if (threads.stop.load(std::memory_order_relaxed))
            return VALUE_ZERO;

        if (rootNode)
        {
            RootMove& rm =
              *std::find(thisThread->rootMoves.begin(), thisThread->rootMoves.end(), move);

            // PV move or new best move?
            if (moveCount == 1 || value > alpha)
            {
                if (!is_decisive(value))
                    rm.averageScore = rm.averageScore != -VALUE_INFINITE ? (value + rm.averageScore) / 2 : value;
                else
                    rm.averageScore = value;

                rm.score = rm.uciScore = value;
                rm.selDepth            = thisThread->selDepth;
                rm.scoreLowerbound = rm.scoreUpperbound = false;

                thisThread->pvValue = value;

                if (value >= beta)
                {
                    rm.scoreLowerbound = true;
                    rm.uciScore        = beta;
                }
                else if (value <= alpha)
                {
                    rm.scoreUpperbound = true;
                    rm.uciScore        = alpha;
                }

                rm.pv.resize(1);

                assert((ss + 1)->pv);

                for (Move* m = (ss + 1)->pv; *m != Move::none(); ++m)
                    rm.pv.push_back(*m);

                // We record how often the best move has been changed in each iteration.
                // This information is used for time management. In MultiPV mode,
                // we must take care to only do this for the first PV line.
                if (moveCount > 1 && !thisThread->pvIdx)
                    ++thisThread->bestMoveChanges;
            }
            else
                // All other moves but the PV, are set to the lowest value: this
                // is not a problem when sorting because the sort is stable and the
                // move position in the list is preserved - just the PV is pushed up.
                rm.score = -VALUE_INFINITE;
        }

        // In case we have an alternative move equal in eval to the current bestmove,
        // promote it to bestmove by pretending it just exceeds alpha (but not beta).
        int inc =
          (value == bestValue && (int(nodes) & 15) == 0 && ss->ply + 2 >= thisThread->rootDepth
           && !is_decisive(value));

        if (value + inc > bestValue)
        {
            bestValue = value;

            if (value + inc > alpha)
            {
                bestMove = move;

                if (PvNode && !rootNode)  // Update pv even in fail-high case
                    update_pv(ss->pv, move, (ss + 1)->pv);

                if (value >= beta)
                {
                    // (* Scaler) Especially if they make cutoffCnt increment more often.
                    ss->cutoffCnt += (extension < 2) || PvNode;
                    assert(value >= beta);  // Fail high
                    break;
                }
                else
                {
<<<<<<< HEAD
                    // Reduce other moves if we have found at least one score improvement (~2 Elo)
                    if (   depth > 2
                        && depth < 14
                        && !gameCycle
                        && !is_decisive(value)
                        && beta  <  VALUE_MAX_EVAL / 16
                        && alpha > -VALUE_MAX_EVAL / 16)
                        depth -= 1; // try 2
=======
                    // Reduce other moves if we have found at least one score improvement
                    if (depth > 2 && depth < 16 && !is_decisive(value))
                        depth -= 2;
>>>>>>> d7c04a94

                    assert(depth > 0);
                    alpha = value;  // Update alpha! Always alpha < beta
                }
            }
        }

        // If the move is worse than some previously searched move,
        // remember it, to update its stats later.
        if (move != bestMove && moveCount <= 32)
        {
            if (capture)
                capturesSearched.push_back(move);
            else
                quietsSearched.push_back(move);
        }
    }

    // Step 21. Check for mate and stalemate
    // All legal moves have been searched and if there are no legal moves, it
    // must be a mate or a stalemate. If we are in a singular extension search then
    // return a fail low score.

    assert(moveCount || !ss->inCheck || excludedMove || !MoveList<LEGAL>(pos).size());

    // Adjust best value for fail high cases
    if (bestValue >= beta && !is_decisive(bestValue) && !is_decisive(beta) && !is_decisive(alpha))
        bestValue = (bestValue * depth + beta) / (depth + 1);

    if (!moveCount)
        bestValue = excludedMove ? alpha : ss->inCheck ? mated_in(ss->ply) : contempt[~us];

    // If there is a move that produces search value greater than alpha,
    // we update the stats of searched moves.
    else if (bestMove)
    {
        update_all_stats(pos, ss, *this, bestMove, prevSq, quietsSearched, capturesSearched, depth,
                         bestMove == ttData.move, moveCount);
        if (!PvNode)
        {
            int bonus = (ttData.move == move) ? 800 : -600 * moveCount;
            ttMoveHistory[pawn_structure_index(pos)][us] << bonus;
        }
    }

    // Bonus for prior quiet countermove that caused the fail low
    else if (!priorCapture && prevSq != SQ_NONE)
    {
        int bonusScale =
          (std::clamp(80 * depth - 320, 0, 200) + 34 * !allNode + 164 * ((ss - 1)->moveCount > 8)
           + 141 * (!ss->inCheck && bestValue <= ss->staticEval - 100)
           + 121 * (!(ss - 1)->inCheck && bestValue <= -(ss - 1)->staticEval - 75)
           + 86 * ((ss - 1)->isTTMove) + 86 * (ss->cutoffCnt <= 3)
           + std::min(-(ss - 1)->statScore / 112, 303));

        bonusScale = std::max(bonusScale, 0);

        const int scaledBonus = std::min(160 * depth - 99, 1492) * bonusScale;

        update_continuation_histories(ss - 1, pos.piece_on(prevSq), prevSq,
                                      scaledBonus * 388 / 32768);

        thisThread->mainHistory[~us][((ss - 1)->currentMove).from_to()]
          << scaledBonus * 212 / 32768;

        if (type_of(pos.piece_on(prevSq)) != PAWN && ((ss - 1)->currentMove).type_of() != PROMOTION)
            thisThread->pawnHistory[pawn_structure_index(pos)][pos.piece_on(prevSq)][prevSq]
              << scaledBonus * 1055 / 32768;
    }

    // Bonus for prior capture countermove that caused the fail low
    else if (priorCapture && prevSq != SQ_NONE)
    {
        Piece capturedPiece = pos.captured_piece();
        assert(capturedPiece != NO_PIECE);
        thisThread->captureHistory[pos.piece_on(prevSq)][prevSq][type_of(capturedPiece)] << 1100;
    }

<<<<<<< HEAD
    // Bonus when search fails low and there is a TT move
    else if (ttData.move && !allNode)
        thisThread->mainHistory[us][ttData.move.from_to()] << stat_bonus(depth) * 287 / 1024;
=======
    if (PvNode)
        bestValue = std::min(bestValue, maxValue);
>>>>>>> d7c04a94

    // If no good move is found and the previous position was ttPv, then the previous
    // opponent move is probably good and the new position is added to the search tree.
    if (bestValue <= alpha)
        ss->ttPv = ss->ttPv || (ss - 1)->ttPv;

    // Write gathered information in transposition table. Note that the
    // static evaluation is saved as it was before correction history.
    if (!excludedMove && !(rootNode && thisThread->pvIdx))
        ttWriter.write(posKey, value_to_tt(bestValue, ss->ply), ss->ttPv,
                       bestValue >= beta    ? BOUND_LOWER
                       : PvNode && bestMove ? BOUND_EXACT
                                            : BOUND_UPPER,
                       depth, bestMove, unadjustedStaticEval, tt.generation());

    // Adjust correction history
    if (!ss->inCheck && !(bestMove && pos.capture(bestMove))
        && ((bestValue < ss->staticEval && bestValue < beta)  // negative correction & no fail high
            || (bestValue > ss->staticEval && bestMove)))     // positive correction & no fail low
    {
        auto bonus = std::clamp(int(bestValue - ss->staticEval) * depth / 8,
                                -CORRECTION_HISTORY_LIMIT / 4, CORRECTION_HISTORY_LIMIT / 4);
        update_correction_history(pos, ss, *thisThread, bonus);
    }

    assert(bestValue > -VALUE_INFINITE && bestValue < VALUE_INFINITE);

    return bestValue;
}


// Quiescence search function, which is called by the main search function with
// depth zero, or recursively with further decreasing depth. With depth <= 0, we
// "should" be using static eval only, but tactical moves may confuse the static eval.
// To fight this horizon effect, we implement this qsearch of tactical moves.
// See https://www.chessprogramming.org/Horizon_Effect
// and https://www.chessprogramming.org/Quiescence_Search
template<NodeType nodeType>
Value Search::Worker::qsearch(Position& pos, Stack* ss, Value alpha, Value beta) {

    static_assert(nodeType != Root);
    constexpr bool PvNode = nodeType == PV;

    assert(alpha >= -VALUE_INFINITE && alpha < beta && beta <= VALUE_INFINITE);
    assert(PvNode || (alpha == beta - 1));

<<<<<<< HEAD
    Move      pv[MAX_PLY+1];
=======
    // Check if we have an upcoming move that draws by repetition
    if (alpha < VALUE_DRAW && pos.upcoming_repetition(ss->ply))
    {
        alpha = value_draw(this->nodes);
        if (alpha >= beta)
            return alpha;
    }

    Move      pv[MAX_PLY + 1];
>>>>>>> d7c04a94
    StateInfo st;

    Key   posKey;
    Move  move, bestMove;
    Value bestValue, value, futilityBase, drawValue;
    bool  pvHit, givesCheck, capture, gameCycle;
    int   moveCount;

    // Step 1. Initialize node
    if (PvNode)
    {
        (ss + 1)->pv = pv;
        ss->pv[0]    = Move::none();
    }

    Worker* thisThread = this;
    bestMove           = Move::none();
    ss->inCheck        = pos.checkers();
    moveCount          = 0;
    gameCycle          = false;
    drawValue          = contempt[us];

    thisThread->nodes++;

    if (pos.upcoming_repetition(ss->ply))
    {
       if (drawValue >= beta)
           return drawValue;

       alpha = std::max(alpha, drawValue);
       gameCycle = true;
    }

    if (pos.is_draw(ss->ply))
        return drawValue;

    // Used to send selDepth info to GUI (selDepth counts from 1, ply from 0)
    if (PvNode && thisThread->selDepth < ss->ply + 1)
        thisThread->selDepth = ss->ply + 1;

    // Step 2. Check for an immediate draw or maximum ply reached
    if (ss->ply >= MAX_PLY)
        return !ss->inCheck ? evaluate(pos) : drawValue;

    if (alpha >= mate_in(ss->ply+1))
        return mate_in(ss->ply+1);
    assert(0 <= ss->ply && ss->ply < MAX_PLY);

    // Step 3. Transposition table lookup
    posKey                         = pos.key();
    auto [ttHit, ttData, ttWriter] = tt.probe(posKey);
    // Need further processing of the saved data
    ss->ttHit    = ttHit;
    ttData.move  = ttHit ? ttData.move : Move::none();
    ttData.value = ttHit ? value_from_tt(ttData.value, ss->ply) : VALUE_NONE;
    pvHit        = ttHit && ttData.is_pv;

    // At non-PV nodes we check for an early TT cutoff
    if (!PvNode && ttData.depth >= DEPTH_QS
        && !gameCycle
        && is_valid(ttData.value)  // Can happen when !ttHit or when access race in probe()
        && (ttData.bound & (ttData.value >= beta ? BOUND_LOWER : BOUND_UPPER)))
        return ttData.value;

    // Step 4. Static evaluation of the position
    Value unadjustedStaticEval = VALUE_NONE;
    if (ss->inCheck)
        bestValue = futilityBase = -VALUE_INFINITE;
    else
    {
        const auto correctionValue = correction_value(*thisThread, pos, ss);

        if (ss->ttHit)
        {
            // Never assume anything about values stored in TT
            unadjustedStaticEval = ttData.eval;
            if (!is_valid(unadjustedStaticEval))
                unadjustedStaticEval = evaluate(pos);
            ss->staticEval = bestValue =
              to_corrected_static_eval(unadjustedStaticEval, correctionValue);

<<<<<<< HEAD
            // ttValue can be used as a better position evaluation (~13 Elo)
            if (    !is_decisive(ttData.value)
                && (ttData.move != Move::none() || ttData.value <= bestValue)
=======
            // ttValue can be used as a better position evaluation
            if (is_valid(ttData.value) && !is_decisive(ttData.value)
>>>>>>> d7c04a94
                && (ttData.bound & (ttData.value > bestValue ? BOUND_LOWER : BOUND_UPPER)))
                bestValue = ttData.value;
        }
        else
        {
            // In case of null move search, use previous static eval with a different sign
            unadjustedStaticEval =
              (ss - 1)->currentMove != Move::null() ? evaluate(pos) : -(ss - 1)->staticEval;
            ss->staticEval = bestValue =
              to_corrected_static_eval(unadjustedStaticEval, correctionValue);
        }

        // Stand pat. Return immediately if static value is at least beta
        if (bestValue >= beta)
        {
            if (!is_decisive(bestValue))
                bestValue = (bestValue + beta) / 2;

            if (!ss->ttHit)
                ttWriter.write(posKey, value_to_tt(bestValue, ss->ply), false, BOUND_LOWER,
                               DEPTH_UNSEARCHED, Move::none(), unadjustedStaticEval,
                               tt.generation());
            return bestValue;
        }

        if (bestValue > alpha)
            alpha = bestValue;

        futilityBase = ss->staticEval + 359;
    }

    const PieceToHistory* contHist[] = {(ss - 1)->continuationHistory,
                                        (ss - 2)->continuationHistory};

    Square prevSq = ((ss - 1)->currentMove).is_ok() ? ((ss - 1)->currentMove).to_sq() : SQ_NONE;

    // Initialize a MovePicker object for the current position, and prepare to search
    // the moves. We presently use two stages of move generator in quiescence search:
    // captures, or evasions only when in check.
    MovePicker mp(pos, ttData.move, DEPTH_QS, &thisThread->mainHistory, &thisThread->lowPlyHistory,
                  &thisThread->captureHistory, contHist, &thisThread->pawnHistory, ss->ply);

    // Step 5. Loop through all pseudo-legal moves until no moves remain or a beta
    // cutoff occurs.
    while ((move = mp.next_move()) != Move::none())
    {
        assert(move.is_ok());

        givesCheck = pos.gives_check(move);
        capture    = pos.capture_stage(move);

        moveCount++;

<<<<<<< HEAD
        // Step 6. Pruning.
        if (!is_loss(bestValue) && pos.non_pawn_material(us))
        {
            // Futility pruning and moveCount pruning (~10 Elo)
            if (   !givesCheck
                &&  move.to_sq() != prevSq
                && !is_loss(futilityBase)
                &&  move.type_of() != PROMOTION)
=======
        // Step 6. Pruning
        if (!is_loss(bestValue))
        {
            // Futility pruning and moveCount pruning
            if (!givesCheck && move.to_sq() != prevSq && !is_loss(futilityBase)
                && move.type_of() != PROMOTION)
>>>>>>> d7c04a94
            {
                if (moveCount > 2)
                    continue;

                Value futilityValue = futilityBase + PieceValue[pos.piece_on(move.to_sq())];

                // If static eval + value of piece we are going to capture is
                // much lower than alpha, we can prune this move.
                if (futilityValue <= alpha)
                {
                    bestValue = std::max(bestValue, futilityValue);
                    continue;
                }

                // If static exchange evaluation is low enough
                // we can prune this move.
                if (!pos.see_ge(move, alpha - futilityBase))
                {
                    bestValue = std::min(alpha, futilityBase);
                    continue;
                }
            }

<<<<<<< HEAD
            // Continuation history based pruning (~3 Elo)
            if (   !capture
                && !PvNode
                &&    (*contHist[0])[pos.moved_piece(move)][move.to_sq()]
                    + (*contHist[1])[pos.moved_piece(move)][move.to_sq()]
                    + thisThread->pawnHistory[pawn_structure_index(pos)][pos.moved_piece(move)][move.to_sq()] <= 5095)
=======
            // Continuation history based pruning
            if (!capture
                && (*contHist[0])[pos.moved_piece(move)][move.to_sq()]
                       + thisThread->pawnHistory[pawn_structure_index(pos)][pos.moved_piece(move)]
                                                [move.to_sq()]
                     <= 6290)
>>>>>>> d7c04a94
                continue;

            // Do not search moves with bad enough SEE values
            if (!pos.see_ge(move, -75))
                continue;
        }

        // Step 7. Make and search the move
        Piece movedPiece = pos.moved_piece(move);

        do_move(pos, move, st, givesCheck);
        thisThread->nodes.fetch_add(1, std::memory_order_relaxed);

        // Update the current move
        ss->currentMove = move;
        ss->continuationHistory =
          &thisThread->continuationHistory[ss->inCheck][capture][movedPiece][move.to_sq()];
        ss->continuationCorrectionHistory =
          &thisThread->continuationCorrectionHistory[movedPiece][move.to_sq()];

        value = -qsearch<nodeType>(pos, ss + 1, -beta, -alpha);
        undo_move(pos, move);

        assert(value > -VALUE_INFINITE && value < VALUE_INFINITE);

        // Step 8. Check for a new best move
        if (value > bestValue)
        {
            bestValue = value;

            if (value > alpha)
            {
                bestMove = move;

                if (PvNode) // Update pv even in fail-high case
                    update_pv(ss->pv, move, (ss+1)->pv);

                if (value < beta) // Update alpha here!
                    alpha = value;
                else
                    break; // Fail high
            }
        }
    }

    // Step 9. Check for mate
    // All legal moves have been searched. A special case: if we are
    // in check and no legal moves were found, it is checkmate.
    if (ss->inCheck && bestValue == -VALUE_INFINITE)
    {
        assert(!MoveList<LEGAL>(pos).size());
        return mated_in(ss->ply);  // Plies to mate from the root
    }

    if (!is_decisive(bestValue) && bestValue > beta)
        bestValue = (bestValue + beta) / 2;

    // Save gathered info in transposition table. The static evaluation
    // is saved as it was before adjustment by correction history.
    ttWriter.write(posKey, value_to_tt(bestValue, ss->ply), pvHit,
                   bestValue >= beta ? BOUND_LOWER : BOUND_UPPER, DEPTH_QS, bestMove,
                   unadjustedStaticEval, tt.generation());

    assert(bestValue > -VALUE_INFINITE && bestValue < VALUE_INFINITE);

    return bestValue;
}

Depth Search::Worker::reduction(bool i, Depth d, int mn, int delta) const {
    int reductionScale = reductions[d] * reductions[mn];
<<<<<<< HEAD
    return ((reductionScale + 1304 - delta * 814 / rootDelta) >> 10) + !i * reductionScale / 3405;
=======
    return reductionScale - delta * 764 / rootDelta + !i * reductionScale * 191 / 512 + 1087;
>>>>>>> d7c04a94
}

// elapsed() returns the time elapsed since the search started. If the
// 'nodestime' option is enabled, it will return the count of nodes searched
// instead. This function is called to check whether the search should be
// stopped based on predefined thresholds like time limits or nodes searched.
//
// elapsed_time() returns the actual time elapsed since the start of the search.
// This function is intended for use only when printing PV outputs, and not used
// for making decisions within the search algorithm itself.
TimePoint Search::Worker::elapsed() const {
    return main_manager()->tm.elapsed([this]() { return threads.nodes_searched(); });
}

TimePoint Search::Worker::elapsed_time() const { return main_manager()->tm.elapsed_time(); }

Value Search::Worker::evaluate(const Position& pos) {
<<<<<<< HEAD
    return Eval::evaluate(networks[numaAccessToken], pos, refreshTable,
                          contempt[pos.side_to_move()], pos.rule50_count());
=======
    return Eval::evaluate(networks[numaAccessToken], pos, accumulatorStack, refreshTable,
                          optimism[pos.side_to_move()]);
>>>>>>> d7c04a94
}

namespace {
// Adjusts a mate or TB score from "plies to mate from the root" to
// "plies to mate from the current position". Standard scores are unchanged.
// The function is called before storing a value in the transposition table.
Value value_to_tt(Value v, int ply) {

    assert(v != VALUE_NONE);

    return  v > VALUE_MATE_IN_MAX_PLY   ? v + ply
          : v < VALUE_MATED_IN_MAX_PLY  ? v - ply : v;
  }


  // value_from_tt() is the inverse of value_to_tt(): it adjusts a mate or TB score
  // from the transposition table (which refers to the plies to mate/be mated from
  // current position) to "plies to mate/be mated (TB win/loss) from the root".
  // However, to avoid potentially false mate scores related to the 50 moves rule
  // and the graph history interaction problem, we return an optimal TB score instead.
  Value value_from_tt(Value v, int ply) {

    return !is_valid(v)                ? VALUE_NONE
          : v > VALUE_MATE_IN_MAX_PLY  ? v - ply
          : v < VALUE_MATED_IN_MAX_PLY ? v + ply : v;
  }

// Adds current move and appends child pv[]
void update_pv(Move* pv, Move move, const Move* childPv) {

    for (*pv++ = move; childPv && *childPv != Move::none();)
        *pv++ = *childPv++;
    *pv = Move::none();
}


// Updates stats at the end of search() when a bestMove is found
void update_all_stats(const Position&      pos,
                      Stack*               ss,
                      Search::Worker&      workerThread,
                      Move                 bestMove,
                      Square               prevSq,
                      ValueList<Move, 32>& quietsSearched,
                      ValueList<Move, 32>& capturesSearched,
                      Depth                depth,
                      bool                 isTTMove,
                      int                  moveCount) {

    CapturePieceToHistory& captureHistory = workerThread.captureHistory;
    Piece                  moved_piece    = pos.moved_piece(bestMove);
    PieceType              captured;

    int bonus = std::min(141 * depth - 89, 1613) + 311 * isTTMove;
    int malus = std::min(695 * depth - 215, 2808) - 31 * (moveCount - 1);

    if (!pos.capture_stage(bestMove))
    {
        update_quiet_histories(pos, ss, workerThread, bestMove, bonus * 1129 / 1024);

        // Decrease stats for all non-best quiet moves
        for (Move move : quietsSearched)
            update_quiet_histories(pos, ss, workerThread, move, -malus * 1246 / 1024);
    }
    else
    {
        // Increase stats for the best move in case it was a capture move
        captured = type_of(pos.piece_on(bestMove.to_sq()));
        captureHistory[moved_piece][bestMove.to_sq()][captured] << bonus * 1187 / 1024;
    }

    // Extra penalty for a quiet early move that was not a TT move in
    // previous ply when it gets refuted.
    if (prevSq != SQ_NONE && ((ss - 1)->moveCount == 1 + (ss - 1)->ttHit) && !pos.captured_piece())
        update_continuation_histories(ss - 1, pos.piece_on(prevSq), prevSq, -malus * 987 / 1024);

    // Decrease stats for all non-best capture moves
    for (Move move : capturesSearched)
    {
        moved_piece = pos.moved_piece(move);
        captured    = type_of(pos.piece_on(move.to_sq()));
        captureHistory[moved_piece][move.to_sq()][captured] << -malus * 1377 / 1024;
    }
}


// Updates histories of the move pairs formed by moves
// at ply -1, -2, -3, -4, and -6 with current move.
void update_continuation_histories(Stack* ss, Piece pc, Square to, int bonus) {
    static constexpr std::array<ConthistBonus, 6> conthist_bonuses = {
      {{1, 1103}, {2, 659}, {3, 323}, {4, 533}, {5, 121}, {6, 474}}};

    for (const auto [i, weight] : conthist_bonuses)
    {
        // Only update the first 2 continuation histories if we are in check
        if (ss->inCheck && i > 2)
            break;
        if (((ss - i)->currentMove).is_ok())
            (*(ss - i)->continuationHistory)[pc][to] << bonus * weight / 1024;
    }
}

// Updates move sorting heuristics

void update_quiet_histories(
  const Position& pos, Stack* ss, Search::Worker& workerThread, Move move, int bonus) {

    Color us = pos.side_to_move();
    workerThread.mainHistory[us][move.from_to()] << bonus;  // Untuned to prevent duplicate effort

    if (ss->ply < LOW_PLY_HISTORY_SIZE)
        workerThread.lowPlyHistory[ss->ply][move.from_to()] << bonus * 829 / 1024;

    update_continuation_histories(ss, pos.moved_piece(move), move.to_sq(), bonus * 1004 / 1024);

    int pIndex = pawn_structure_index(pos);
    workerThread.pawnHistory[pIndex][pos.moved_piece(move)][move.to_sq()] << bonus * 587 / 1024;
}

}

<<<<<<< HEAD
=======
// When playing with strength handicap, choose the best move among a set of
// RootMoves using a statistical rule dependent on 'level'. Idea by Heinz van Saanen.
Move Skill::pick_best(const RootMoves& rootMoves, size_t multiPV) {
    static PRNG rng(now());  // PRNG sequence should be non-deterministic

    // RootMoves are already sorted by score in descending order
    Value  topScore = rootMoves[0].score;
    int    delta    = std::min(topScore - rootMoves[multiPV - 1].score, int(PawnValue));
    int    maxScore = -VALUE_INFINITE;
    double weakness = 120 - 2 * level;

    // Choose best move. For each move score we add two terms, both dependent on
    // weakness. One is deterministic and bigger for weaker levels, and one is
    // random. Then we choose the move with the resulting highest score.
    for (size_t i = 0; i < multiPV; ++i)
    {
        // This is our magic formula
        int push = int(weakness * int(topScore - rootMoves[i].score)
                       + delta * (rng.rand<unsigned>() % int(weakness)))
                 / 128;

        if (rootMoves[i].score + push >= maxScore)
        {
            maxScore = rootMoves[i].score + push;
            best     = rootMoves[i].pv[0];
        }
    }

    return best;
}

>>>>>>> d7c04a94

// Used to print debug info and, more importantly, to detect
// when we are out of available time and thus stop the search.
void SearchManager::check_time(Search::Worker& worker) {
    if (--callsCnt > 0)
        return;

    // When using nodes, ensure checking rate is not lower than 0.1% of nodes
    callsCnt = worker.limits.nodes ? std::min(512, int(worker.limits.nodes / 1024)) : 512;

    static TimePoint lastInfoTime = now();

    TimePoint elapsed = tm.elapsed([&worker]() { return worker.threads.nodes_searched(); });
    TimePoint tick    = worker.limits.startTime + elapsed;

    if (tick - lastInfoTime >= 1000)
    {
        lastInfoTime = tick;
        dbg_print();
    }

    // We should not stop pondering until told so by the GUI
    if (ponder)
        return;

    if (
      // Later we rely on the fact that we can at least use the mainthread previous
      // root-search score and PV in a multithreaded environment to prove mated-in scores.
      worker.completedDepth >= 1
      && ((worker.limits.use_time_management() && (elapsed > tm.maximum() || stopOnPonderhit))
          || (worker.limits.movetime && elapsed >= worker.limits.movetime)
          || (worker.limits.nodes && worker.threads.nodes_searched() >= worker.limits.nodes)))
        worker.threads.stop = worker.threads.abortedSearch = true;
}

<<<<<<< HEAD
=======
// Used to correct and extend PVs for moves that have a TB (but not a mate) score.
// Keeps the search based PV for as long as it is verified to maintain the game
// outcome, truncates afterwards. Finally, extends to mate the PV, providing a
// possible continuation (but not a proven mating line).
void syzygy_extend_pv(const OptionsMap&         options,
                      const Search::LimitsType& limits,
                      Position&                 pos,
                      RootMove&                 rootMove,
                      Value&                    v) {

    auto t_start      = std::chrono::steady_clock::now();
    int  moveOverhead = int(options["Move Overhead"]);
    bool rule50       = bool(options["Syzygy50MoveRule"]);

    // Do not use more than moveOverhead / 2 time, if time management is active
    auto time_abort = [&t_start, &moveOverhead, &limits]() -> bool {
        auto t_end = std::chrono::steady_clock::now();
        return limits.use_time_management()
            && 2 * std::chrono::duration<double, std::milli>(t_end - t_start).count()
                 > moveOverhead;
    };

    std::list<StateInfo> sts;

    // Step 0, do the rootMove, no correction allowed, as needed for MultiPV in TB.
    auto& stRoot = sts.emplace_back();
    pos.do_move(rootMove.pv[0], stRoot);
    int ply = 1;

    // Step 1, walk the PV to the last position in TB with correct decisive score
    while (size_t(ply) < rootMove.pv.size())
    {
        Move& pvMove = rootMove.pv[ply];

        RootMoves legalMoves;
        for (const auto& m : MoveList<LEGAL>(pos))
            legalMoves.emplace_back(m);

        Tablebases::Config config = Tablebases::rank_root_moves(options, pos, legalMoves);
        RootMove&          rm     = *std::find(legalMoves.begin(), legalMoves.end(), pvMove);

        if (legalMoves[0].tbRank != rm.tbRank)
            break;

        ply++;

        auto& st = sts.emplace_back();
        pos.do_move(pvMove, st);

        // Do not allow for repetitions or drawing moves along the PV in TB regime
        if (config.rootInTB && ((rule50 && pos.is_draw(ply)) || pos.is_repetition(ply)))
        {
            pos.undo_move(pvMove);
            ply--;
            break;
        }

        // Full PV shown will thus be validated and end in TB.
        // If we cannot validate the full PV in time, we do not show it.
        if (config.rootInTB && time_abort())
            break;
    }

    // Resize the PV to the correct part
    rootMove.pv.resize(ply);

    // Step 2, now extend the PV to mate, as if the user explored syzygy-tables.info
    // using top ranked moves (minimal DTZ), which gives optimal mates only for simple
    // endgames e.g. KRvK.
    while (!(rule50 && pos.is_draw(0)))
    {
        if (time_abort())
            break;

        RootMoves legalMoves;
        for (const auto& m : MoveList<LEGAL>(pos))
        {
            auto&     rm = legalMoves.emplace_back(m);
            StateInfo tmpSI;
            pos.do_move(m, tmpSI);
            // Give a score of each move to break DTZ ties restricting opponent mobility,
            // but not giving the opponent a capture.
            for (const auto& mOpp : MoveList<LEGAL>(pos))
                rm.tbRank -= pos.capture(mOpp) ? 100 : 1;
            pos.undo_move(m);
        }

        // Mate found
        if (legalMoves.size() == 0)
            break;

        // Sort moves according to their above assigned rank.
        // This will break ties for moves with equal DTZ in rank_root_moves.
        std::stable_sort(
          legalMoves.begin(), legalMoves.end(),
          [](const Search::RootMove& a, const Search::RootMove& b) { return a.tbRank > b.tbRank; });

        // The winning side tries to minimize DTZ, the losing side maximizes it
        Tablebases::Config config = Tablebases::rank_root_moves(options, pos, legalMoves, true);

        // If DTZ is not available we might not find a mate, so we bail out
        if (!config.rootInTB || config.cardinality > 0)
            break;

        ply++;

        Move& pvMove = legalMoves[0].pv[0];
        rootMove.pv.push_back(pvMove);
        auto& st = sts.emplace_back();
        pos.do_move(pvMove, st);
    }

    // Finding a draw in this function is an exceptional case, that cannot happen when rule50 is false or
    // during engine game play, since we have a winning score, and play correctly
    // with TB support. However, it can be that a position is draw due to the 50 move
    // rule if it has been been reached on the board with a non-optimal 50 move counter
    // (e.g. 8/8/6k1/3B4/3K4/4N3/8/8 w - - 54 106 ) which TB with dtz counter rounding
    // cannot always correctly rank. See also
    // https://github.com/official-stockfish/Stockfish/issues/5175#issuecomment-2058893495
    // We adjust the score to match the found PV. Note that a TB loss score can be
    // displayed if the engine did not find a drawing move yet, but eventually search
    // will figure it out (e.g. 1kq5/q2r4/5K2/8/8/8/8/7Q w - - 96 1 )
    if (pos.is_draw(0))
        v = VALUE_DRAW;

    // Undo the PV moves
    for (auto it = rootMove.pv.rbegin(); it != rootMove.pv.rend(); ++it)
        pos.undo_move(*it);

    // Inform if we couldn't get a full extension in time
    if (time_abort())
        sync_cout
          << "info string Syzygy based PV extension requires more time, increase Move Overhead as needed."
          << sync_endl;
}
>>>>>>> d7c04a94

void SearchManager::pv(Search::Worker&           worker,
                       const ThreadPool&         threads,
                       const TranspositionTable& tt,
                       Depth                     depth) {

    const auto nodes     = threads.nodes_searched();
    const auto contempt  = UCIEngine::to_int(int(worker.options["Contempt"]), worker.rootPos);
    auto&      rootMoves = worker.rootMoves;
    auto&      pos       = worker.rootPos;
    size_t     pvIdx     = worker.pvIdx;
    size_t     multiPV   = std::min(size_t(worker.options["MultiPV"]), rootMoves.size());
    uint64_t   tbHits    = threads.tb_hits() + (worker.tbConfig.rootInTB ? rootMoves.size() : 0);

    for (size_t i = 0; i < multiPV; ++i)
    {
        bool updated = rootMoves[i].score != -VALUE_INFINITE;

        if (depth == 1 && !updated && i > 0)
            continue;

        Depth d = updated ? depth : std::max(1, depth - 1);
        Value v = updated ? rootMoves[i].uciScore : rootMoves[i].previousScore;

        if (v == -VALUE_INFINITE)
            v = VALUE_ZERO;

        bool tb = worker.tbConfig.rootInTB && !is_decisive(v);

        v       = tb ? rootMoves[i].tbScore : v;

        if (contempt > 0 && !is_decisive(v))
        {
            if (v >= contempt)
                v -= contempt;

            else if (v <= -contempt)
                v += contempt;
        }

        bool isExact = i != pvIdx || tb || !updated;  // tablebase- and previous-scores are exact

        std::string pv;
        for (Move m : rootMoves[i].pv)
            pv += UCIEngine::move(m, pos.is_chess960()) + " ";

        // Remove last whitespace
        if (!pv.empty())
            pv.pop_back();

        auto wdl   = worker.options["UCI_ShowWDL"] ? UCIEngine::wdl(v, pos) : "";
        auto bound = rootMoves[i].scoreLowerbound
                     ? "lowerbound"
                     : (rootMoves[i].scoreUpperbound ? "upperbound" : "");

        InfoFull info;

        info.depth    = d;
        info.selDepth = rootMoves[i].selDepth;
        info.multiPV  = i + 1;
        info.score    = {v, pos};
        info.wdl      = wdl;

        if (!isExact)
            info.bound = bound;

        TimePoint time = std::max(TimePoint(1), tm.elapsed_time());
        info.timeMs    = time;
        info.nodes     = nodes;
        info.nps       = nodes * 1000 / time;
        info.tbHits    = tbHits;
        info.pv        = pv;
        info.hashfull  = tt.hashfull();

        updates.onUpdateFull(info);
    }
}

// Called in case we have no ponder move before exiting the search,
// for instance, in case we stop the search during a fail high at root.
// We try hard to have a ponder move to return to the GUI,
// otherwise in case of 'ponder on' we have nothing to think about.
bool RootMove::extract_ponder_from_tt(const TranspositionTable& tt, Position& pos) {

    StateInfo st;

    assert(pv.size() == 1);
    if (pv[0] == Move::none())
        return false;

    pos.do_move(pv[0], st, &tt);

    auto [ttHit, ttData, ttWriter] = tt.probe(pos.key());
    if (ttHit)
    {
        if (MoveList<LEGAL>(pos).contains(ttData.move))
            pv.push_back(ttData.move);
    }

    pos.undo_move(pv[0]);
    return pv.size() > 1;
}


}  // namespace Stockfish<|MERGE_RESOLUTION|>--- conflicted
+++ resolved
@@ -26,13 +26,10 @@
 #include <cstdint>
 #include <cstdlib>
 #include <initializer_list>
-<<<<<<< HEAD
-=======
 #include <iostream>
 #include <limits>
 #include <list>
 #include <ratio>
->>>>>>> d7c04a94
 #include <string>
 #include <utility>
 #include "bitboard.h"
@@ -123,13 +120,8 @@
 
 // Add correctionHistory value to raw staticEval and guarantee evaluation
 // does not hit the tablebase range.
-<<<<<<< HEAD
-Value to_corrected_static_eval(Value v, const int cv) {
+Value to_corrected_static_eval(const Value v, const int cv) {
     return std::clamp(v + cv / 131072, -VALUE_MAX_EVAL + 1, VALUE_MAX_EVAL - 1);
-=======
-Value to_corrected_static_eval(const Value v, const int cv) {
-    return std::clamp(v + cv / 131072, VALUE_TB_LOSS_IN_MAX_PLY + 1, VALUE_TB_WIN_IN_MAX_PLY - 1);
->>>>>>> d7c04a94
 }
 
 void update_correction_history(const Position& pos,
@@ -318,13 +310,7 @@
 
     multiPV = std::min(multiPV, rootMoves.size());
 
-<<<<<<< HEAD
-    lowPlyHistory.fill(106);
-=======
-    int searchAgainCounter = 0;
-
     lowPlyHistory.fill(92);
->>>>>>> d7c04a94
 
     // Iterative deepening loop until requested to stop or the target depth is reached
     while (++rootDepth < MAX_PLY && !threads.stop
@@ -357,7 +343,6 @@
             selDepth = 0;
 
             // Reset aspiration window starting size
-<<<<<<< HEAD
             Value avg   = rootMoves[pvIdx].averageScore;
             int momentum = (int(avg) * avg) >> 14;
             delta        = 9;
@@ -376,16 +361,6 @@
 
             alpha = std::max(avg - (delta + (avg < 0 ? momentum : 0)),-VALUE_INFINITE);
             beta  = std::min(avg + (delta + (avg > 0 ? momentum : 0)), VALUE_INFINITE);
-=======
-            delta     = 5 + std::abs(rootMoves[pvIdx].meanSquaredScore) / 11834;
-            Value avg = rootMoves[pvIdx].averageScore;
-            alpha     = std::max(avg - delta, -VALUE_INFINITE);
-            beta      = std::min(avg + delta, VALUE_INFINITE);
-
-            // Adjust optimism based on root move's averageScore
-            optimism[us]  = 138 * avg / (std::abs(avg) + 84);
-            optimism[~us] = -optimism[us];
->>>>>>> d7c04a94
 
             // Start with a small aspiration window and, in the case of a fail
             // high/low, re-search with a bigger window until we don't fail
@@ -497,58 +472,25 @@
         // Do we have time for the next iteration? Can we stop searching now?
         if (limits.use_time_management() && !threads.stop && !mainThread->stopOnPonderhit)
         {
-<<<<<<< HEAD
-            double fallingEval = (1067 + 223 * (mainThread->bestPreviousAverageScore - bestValue)
-                                     +  97 * (mainThread->iterValue[iterIdx] - bestValue)) / 10000.0;
-
-            fallingEval = std::clamp(fallingEval, 0.580, 1.667);
+            double fallingEval = (11.396 + 2.035 * (mainThread->bestPreviousAverageScore - bestValue)
+                                     +  0.968 * (mainThread->iterValue[iterIdx] - bestValue)) / 100.0;
+
+            fallingEval = std::clamp(fallingEval, 0.5786, 1.6752);
 
             // If the bestMove is stable over several iterations, reduce time accordingly
             timeReduction = lastBestMoveDepth + 6 < completedDepth ? 0.68
                                                                    : (mainThread->previousTimeReduction == 0.68 ? 2.20
                                                                                                                 : 1.52);
-=======
-            uint64_t nodesEffort =
-              rootMoves[0].effort * 100000 / std::max(size_t(1), size_t(nodes));
-
-            double fallingEval =
-              (11.396 + 2.035 * (mainThread->bestPreviousAverageScore - bestValue)
-               + 0.968 * (mainThread->iterValue[iterIdx] - bestValue))
-              / 100.0;
-            fallingEval = std::clamp(fallingEval, 0.5786, 1.6752);
-
-            // If the bestMove is stable over several iterations, reduce time accordingly
-            timeReduction = lastBestMoveDepth + 8 < completedDepth ? 1.4857 : 0.7046;
-            double reduction =
-              (1.4540 + mainThread->previousTimeReduction) / (2.1593 * timeReduction);
-            double bestMoveInstability = 0.9929 + 1.8519 * totBestMoveChanges / threads.size();
-
-            double totalTime =
-              mainThread->tm.optimum() * fallingEval * reduction * bestMoveInstability;
-
-            // Cap used time in case of a single legal move for a better viewer experience
-            if (rootMoves.size() == 1)
-                totalTime = std::min(500.0, totalTime);
->>>>>>> d7c04a94
 
             double bestMoveInstability = 1 + totBestMoveChanges / 8;
 
-<<<<<<< HEAD
-            TimePoint elapsedT = elapsed();
-            TimePoint optimumT = mainThread->tm.optimum();
+            auto elapsedT = elapsed();
+            auto optimumT = mainThread->tm.optimum();
 
             // Stop the search if we have only one legal move, or if available time elapsed
             if (   (rootMoves.size() == 1 && (elapsedT > optimumT / 16))
                 || elapsedT > 4.33 * optimumT
                 || elapsedT > optimumT * fallingEval * timeReduction * bestMoveInstability)
-=======
-            if (completedDepth >= 10 && nodesEffort >= 97056 && elapsedTime > totalTime * 0.6540
-                && !mainThread->ponder)
-                threads.stop = true;
-
-            // Stop the search if we have exceeded the totalTime or maximum
-            if (elapsedTime > std::min(totalTime, double(mainThread->tm.maximum())))
->>>>>>> d7c04a94
             {
                 // If we are allowed to ponder do not stop the search now but
                 // keep pondering until the GUI sends "ponderhit" or "stop".
@@ -558,11 +500,7 @@
                     threads.stop = true;
             }
             else
-<<<<<<< HEAD
-                threads.increaseDepth = mainThread->ponder || elapsedT <= optimumT * 0.506;
-=======
-                threads.increaseDepth = mainThread->ponder || elapsedTime <= totalTime * 0.5138;
->>>>>>> d7c04a94
+                threads.increaseDepth = mainThread->ponder || elapsedT <= optimumT * 0.5138;
         }
 
         mainThread->iterValue[iterIdx] = bestValue;
@@ -651,7 +589,6 @@
     Move      pv[MAX_PLY + 1];
     StateInfo st;
 
-<<<<<<< HEAD
     Key     posKey;
     Move    move, excludedMove, bestMove;
     Depth   extension, newDepth;
@@ -659,18 +596,8 @@
     bool    givesCheck, improving, priorCapture, isMate, gameCycle;
     bool    capture, opponentWorsening,
             ttCapture, kingDanger, ourMove, nullParity;
+    (ss - 1)->reduction  = 0;
     Piece   movedPiece;
-=======
-    Key   posKey;
-    Move  move, excludedMove, bestMove;
-    Depth extension, newDepth;
-    Value bestValue, value, eval, maxValue, probCutBeta;
-    bool  givesCheck, improving, priorCapture, opponentWorsening;
-    bool  capture, ttCapture;
-    int   priorReduction = (ss - 1)->reduction;
-    (ss - 1)->reduction  = 0;
-    Piece movedPiece;
->>>>>>> d7c04a94
 
     ValueList<Move, 32> capturesSearched;
     ValueList<Move, 32> quietsSearched;
@@ -885,7 +812,12 @@
 
     opponentWorsening = ss->staticEval > -(ss - 1)->staticEval;
 
-<<<<<<< HEAD
+    // crystal9
+    /*    if (priorReduction >= 3 && !opponentWorsening)
+        depth++;
+    if (priorReduction >= 1 && depth >= 2 && ss->staticEval + (ss - 1)->staticEval > 188)
+        depth--;*/
+
     // Begin early pruning.
     if (   !PvNode
         && !thisThread->nmpGuardV
@@ -901,7 +833,8 @@
            && !excludedMove
            && !gameCycle
            && !(thisThread->nmpGuard && nullParity)
-           &&  eval - futility_margin(depth, cutNode && !ss->ttHit, improving, opponentWorsening) - (ss-1)->statScore / 290 >= beta)
+           && eval - futility_margin(depth, cutNode && !ss->ttHit, improving, opponentWorsening)
+               - (ss - 1)->statScore / 301 + 37 - std::abs(correctionValue) / 139878 >= beta)
            return beta + (eval - beta) / 3;
 
        // Step 9. Null move search with verification search (~35 Elo)
@@ -910,7 +843,7 @@
            && !gameCycle
            && !excludedMove
            &&  eval >= ss->staticEval
-           &&  ss->staticEval >= beta - 21 * depth + 421
+           &&  ss->staticEval >= beta - 19 * depth + 418
            &&  pos.non_pawn_material(us)
            && !kingDanger
            && (rootDepth < 11 || ourMove || MoveList<LEGAL>(pos).size() > 5))
@@ -920,7 +853,7 @@
            thisThread->nmpSide = ourMove;
 
            // Null move dynamic reduction based on depth and eval
-           Depth R = std::min(int(eval - beta) / 235, 7) + depth / 3 + 5;
+           Depth R = std::min(int(eval - beta) / 232, 6) + depth / 3 + 5;
 
            if (!ourMove && (ss-1)->secondaryLine)
                R = std::min(R, 8);
@@ -934,11 +867,11 @@
               ss->continuationHistory           = &thisThread->continuationHistory[0][0][NO_PIECE][0];
               ss->continuationCorrectionHistory = &thisThread->continuationCorrectionHistory[NO_PIECE][0];
 
-              pos.do_null_move(st, tt);
+              do_null_move(pos, st);
               thisThread->nmpGuard = true;
               Value nullValue = -search<NonPV>(pos, ss+1, -beta, -beta+1, depth-R, false);
               thisThread->nmpGuard = false;
-              pos.undo_null_move();
+              undo_null_move(pos);
 
               if (nullValue >= beta)
               {
@@ -967,9 +900,9 @@
            && (!ss->ttHit || (ttData.depth < depth - 3 && ttData.value >= probCutBeta && ttData.value != VALUE_NONE)))
        {
            assert(probCutBeta < VALUE_INFINITE);
+           // crystal9
            MovePicker mp(pos, ttData.move, PieceValue[type_of(pos.captured_piece())] - PawnValue,
-                         &captureHistory);
-           Piece      captured;
+                         &thisThread->captureHistory);
 
            while ((move = mp.next_move()) != Move::none())
                if (move != excludedMove)
@@ -977,27 +910,23 @@
                    assert(pos.capture_stage(move));
 
                    movedPiece = pos.moved_piece(move);
-                   captured   = pos.piece_on(move.to_sq());
-
-                   // Prefetch the TT entry for the resulting position
-                   prefetch(tt.first_entry(pos.key_after(move)));
+
+                   do_move(pos, move, st);
+                   thisThread->nodes.fetch_add(1, std::memory_order_relaxed);
 
                    ss->currentMove = move;
+                   ss->isTTMove    = (move == ttData.move);
                    ss->continuationHistory =
                      &thisThread->continuationHistory[ss->inCheck][true][movedPiece][move.to_sq()];
                    ss->continuationCorrectionHistory =
                      &thisThread->continuationCorrectionHistory[movedPiece][move.to_sq()];
 
-                   pos.do_move(move, st);
-
                    value = -search<NonPV>(pos, ss+1, -probCutBeta, -probCutBeta+1, depth - 4, !cutNode);
 
-                   pos.undo_move(move);
+                   undo_move(pos, move);
 
                    if (value >= probCutBeta)
                    {
-                       thisThread->captureHistory[movedPiece][move.to_sq()][type_of(captured)] << 1226;
-
                        if (!excludedMove)
                            ttWriter.write(posKey, value_to_tt(value, ss->ply), ss->ttPv,
                                      BOUND_LOWER, depth - 3, move, ss->staticEval, tt.generation());
@@ -1005,8 +934,6 @@
                        return value;
                    }
                }
-
-           Eval::NNUE::hint_common_parent_position(pos, networks[numaAccessToken], refreshTable);
        }
     } // End early Pruning
 
@@ -1028,7 +955,7 @@
     } // In check search starts here
 
    // Step 12. A small Probcut idea, when we are in check (~4 Elo)
-   probCutBeta = beta + 417;
+   probCutBeta = beta + 415;
    if (    ss->inCheck
         && !PvNode
         &&  ttCapture
@@ -1044,143 +971,6 @@
         && ttData.value >= probCutBeta
         && !is_decisive(ttData.value)
         && !is_decisive(beta))
-=======
-    if (priorReduction >= 3 && !opponentWorsening)
-        depth++;
-    if (priorReduction >= 1 && depth >= 2 && ss->staticEval + (ss - 1)->staticEval > 188)
-        depth--;
-
-    // Step 7. Razoring
-    // If eval is really low, skip search entirely and return the qsearch value.
-    // For PvNodes, we must have a guard against mates being returned.
-    if (!PvNode && eval < alpha - 461 - 315 * depth * depth)
-        return qsearch<NonPV>(pos, ss, alpha, beta);
-
-    // Step 8. Futility pruning: child node
-    // The depth condition is important for mate finding.
-    if (!ss->ttPv && depth < 14
-        && eval - futility_margin(depth, cutNode && !ss->ttHit, improving, opponentWorsening)
-               - (ss - 1)->statScore / 301 + 37 - std::abs(correctionValue) / 139878
-             >= beta
-        && eval >= beta && (!ttData.move || ttCapture) && !is_loss(beta) && !is_win(eval))
-        return beta + (eval - beta) / 3;
-
-    // Step 9. Null move search with verification search
-    if (cutNode && (ss - 1)->currentMove != Move::null() && eval >= beta
-        && ss->staticEval >= beta - 19 * depth + 418 && !excludedMove && pos.non_pawn_material(us)
-        && ss->ply >= thisThread->nmpMinPly && !is_loss(beta))
-    {
-        assert(eval - beta >= 0);
-
-        // Null move dynamic reduction based on depth and eval
-        Depth R = std::min(int(eval - beta) / 232, 6) + depth / 3 + 5;
-
-        ss->currentMove                   = Move::null();
-        ss->continuationHistory           = &thisThread->continuationHistory[0][0][NO_PIECE][0];
-        ss->continuationCorrectionHistory = &thisThread->continuationCorrectionHistory[NO_PIECE][0];
-
-        do_null_move(pos, st);
-
-        Value nullValue = -search<NonPV>(pos, ss + 1, -beta, -beta + 1, depth - R, false);
-
-        undo_null_move(pos);
-
-        // Do not return unproven mate or TB scores
-        if (nullValue >= beta && !is_win(nullValue))
-        {
-            if (thisThread->nmpMinPly || depth < 16)
-                return nullValue;
-
-            assert(!thisThread->nmpMinPly);  // Recursive verification is not allowed
-
-            // Do verification search at high depths, with null move pruning disabled
-            // until ply exceeds nmpMinPly.
-            thisThread->nmpMinPly = ss->ply + 3 * (depth - R) / 4;
-
-            Value v = search<NonPV>(pos, ss, beta - 1, beta, depth - R, false);
-
-            thisThread->nmpMinPly = 0;
-
-            if (v >= beta)
-                return nullValue;
-        }
-    }
-
-    improving |= ss->staticEval >= beta + 94;
-
-    // Step 10. Internal iterative reductions
-    // For PV nodes without a ttMove as well as for deep enough cutNodes, we decrease depth.
-    // (* Scaler) Especially if they make IIR more aggressive.
-    if (((PvNode || cutNode) && depth >= 7 - 3 * PvNode) && !ttData.move)
-        depth--;
-
-    // Step 11. ProbCut
-    // If we have a good enough capture (or queen promotion) and a reduced search
-    // returns a value much above beta, we can (almost) safely prune the previous move.
-    probCutBeta = beta + 185 - 58 * improving;
-    if (depth >= 3
-        && !is_decisive(beta)
-        // If value from transposition table is lower than probCutBeta, don't attempt
-        // probCut there and in further interactions with transposition table cutoff
-        // depth is set to depth - 3 because probCut search has depth set to depth - 4
-        // but we also do a move before it. So effective depth is equal to depth - 3.
-        && !(is_valid(ttData.value) && ttData.value < probCutBeta))
-    {
-        assert(probCutBeta < VALUE_INFINITE && probCutBeta > beta);
-
-        MovePicker mp(pos, ttData.move, probCutBeta - ss->staticEval, &thisThread->captureHistory);
-        Depth      probCutDepth = std::max(depth - 4, 0);
-
-        while ((move = mp.next_move()) != Move::none())
-        {
-            assert(move.is_ok());
-
-            if (move == excludedMove || !pos.legal(move))
-                continue;
-
-            assert(pos.capture_stage(move));
-
-            movedPiece = pos.moved_piece(move);
-
-            do_move(pos, move, st);
-            thisThread->nodes.fetch_add(1, std::memory_order_relaxed);
-
-            ss->currentMove = move;
-            ss->isTTMove    = (move == ttData.move);
-            ss->continuationHistory =
-              &this->continuationHistory[ss->inCheck][true][movedPiece][move.to_sq()];
-            ss->continuationCorrectionHistory =
-              &this->continuationCorrectionHistory[movedPiece][move.to_sq()];
-
-            // Perform a preliminary qsearch to verify that the move holds
-            value = -qsearch<NonPV>(pos, ss + 1, -probCutBeta, -probCutBeta + 1);
-
-            // If the qsearch held, perform the regular search
-            if (value >= probCutBeta && probCutDepth > 0)
-                value = -search<NonPV>(pos, ss + 1, -probCutBeta, -probCutBeta + 1, probCutDepth,
-                                       !cutNode);
-
-            undo_move(pos, move);
-
-            if (value >= probCutBeta)
-            {
-                // Save ProbCut data into transposition table
-                ttWriter.write(posKey, value_to_tt(value, ss->ply), ss->ttPv, BOUND_LOWER,
-                               probCutDepth + 1, move, unadjustedStaticEval, tt.generation());
-
-                if (!is_decisive(value))
-                    return value - (probCutBeta - beta);
-            }
-        }
-    }
-
-moves_loop:  // When in check, search starts here
-
-    // Step 12. A small Probcut idea
-    probCutBeta = beta + 415;
-    if ((ttData.bound & BOUND_LOWER) && ttData.depth >= depth - 4 && ttData.value >= probCutBeta
-        && !is_decisive(beta) && is_valid(ttData.value) && !is_decisive(ttData.value))
->>>>>>> d7c04a94
         return probCutBeta;
 
     const PieceToHistory* contHist[] = {
@@ -1278,9 +1068,9 @@
 
         if (givesCheck)
         {
-            pos.do_move(move, st, givesCheck);
+            do_move(pos, move, st, givesCheck);
             isMate = MoveList<LEGAL>(pos).size() == 0;
-            pos.undo_move(move);
+            undo_move(pos, move);
         }
 
         if (isMate)
@@ -1308,13 +1098,13 @@
 
         Depth r = reduction(improving, depth, moveCount, delta);
 
-        r -= 32 * moveCount;
+        r -= moveCount / 32;
 
         // Increase reduction for ttPv nodes (*Scaler)
         // Smaller or even negative value is better for short time controls
         // Bigger value is better for long time controls
         if (ss->ttPv)
-            r += 979;
+            r += 1;
 
         // Step 14. Pruning at shallow depth.
         // Depth conditions are important for mate finding.
@@ -1335,13 +1125,8 @@
                 int   captHist =
                   thisThread->captureHistory[movedPiece][move.to_sq()][type_of(capturedPiece)];
 
-<<<<<<< HEAD
                 // Futility pruning for captures (~2 Elo)
                 if (!givesCheck && lmrDepth < 6 && !ss->inCheck)
-=======
-                // Futility pruning for captures
-                if (!givesCheck && lmrDepth < 7 && !ss->inCheck)
->>>>>>> d7c04a94
                 {
                     Value futilityValue = ss->staticEval + 242 + 230 * lmrDepth
                                         + PieceValue[capturedPiece] + 133 * captHist / 1024;
@@ -1349,14 +1134,8 @@
                         continue;
                 }
 
-<<<<<<< HEAD
                 // SEE based pruning for captures and checks (~11 Elo)
                 if (depth < 7 && !pos.see_ge(move, -182 * depth))
-=======
-                // SEE based pruning for captures and checks
-                int seeHist = std::clamp(captHist / 32, -138 * depth, 135 * depth);
-                if (!pos.see_ge(move, -154 * depth - seeHist))
->>>>>>> d7c04a94
                     continue;
 
                 if (!pos.see_ge(move, -1195))
@@ -1369,13 +1148,8 @@
                   + (*contHist[1])[movedPiece][move.to_sq()]
                   + thisThread->pawnHistory[pawn_structure_index(pos)][movedPiece][move.to_sq()];
 
-<<<<<<< HEAD
                 // Continuation history based pruning (~2 Elo)
-                if (lmrDepth < 6 && history < -3884 * depth)
-=======
-                // Continuation history based pruning
-                if (history < -4348 * depth)
->>>>>>> d7c04a94
+                if (lmrDepth < 6 && history < -4348 * depth)
                     continue;
 
                 history += 68 * thisThread->mainHistory[us][move.from_to()] / 32;
@@ -1385,33 +1159,17 @@
                 Value futilityValue = ss->staticEval + (bestMove ? 48 : 146) + 116 * lmrDepth
                                     + 103 * (bestValue < ss->staticEval - 128);
 
-<<<<<<< HEAD
                 // Futility pruning: parent node (~13 Elo)
                 if (   !ss->inCheck
                     && lmrDepth < (5 * (2 - (ourMove && (ss-1)->secondaryLine)))
-                    && history < 20500 - 3875 * (depth - 1)
+                    && history < 20500 - 4348 * (depth - 1)
                     && futilityValue <= alpha)
-=======
-                // Futility pruning: parent node
-                // (*Scaler): Generally, more frequent futility pruning
-                // scales well with respect to time and threads
-                if (!ss->inCheck && lmrDepth < 12 && futilityValue <= alpha)
-                {
-                    if (bestValue <= futilityValue && !is_decisive(bestValue)
-                        && !is_win(futilityValue))
-                        bestValue = futilityValue;
->>>>>>> d7c04a94
                     continue;
 
                 lmrDepth = std::max(lmrDepth, 0);
 
-<<<<<<< HEAD
                 // Prune moves with negative SEE (~4 Elo)
-                if (depth < 7 && !pos.see_ge(move, -25 * lmrDepth * lmrDepth))
-=======
-                // Prune moves with negative SEE
-                if (!pos.see_ge(move, -27 * lmrDepth * lmrDepth))
->>>>>>> d7c04a94
+                if (depth < 7 && !pos.see_ge(move, -27 * lmrDepth * lmrDepth))
                     continue;
 
                 if (!pos.see_ge(move, -1195))
@@ -1419,7 +1177,6 @@
             }
         }
 
-<<<<<<< HEAD
         // Step 15. Extensions (~100 Elo)
         if (gameCycleExtension && extension >= 0)
             extension = 2;
@@ -1457,75 +1214,6 @@
             // and we can prune the whole subtree by returning a softbound.
             else if (!PvNode && value >= singularBeta && ttData.value >= beta && value >= beta)
                 return ttData.value;
-=======
-        // Step 15. Extensions
-        // We take care to not overdo to avoid search getting stuck.
-        if (ss->ply < thisThread->rootDepth * 2)
-        {
-            // Singular extension search. If all moves but one
-            // fail low on a search of (alpha-s, beta-s), and just one fails high on
-            // (alpha, beta), then that move is singular and should be extended. To
-            // verify this we do a reduced search on the position excluding the ttMove
-            // and if the result is lower than ttValue minus a margin, then we will
-            // extend the ttMove. Recursive singular search is avoided.
-
-            // (* Scaler) Generally, higher singularBeta (i.e closer to ttValue)
-            // and lower extension margins scale well.
-
-            if (!rootNode && move == ttData.move && !excludedMove
-                && depth >= 6 - (thisThread->completedDepth > 29) + ss->ttPv
-                && is_valid(ttData.value) && !is_decisive(ttData.value)
-                && (ttData.bound & BOUND_LOWER) && ttData.depth >= depth - 3)
-            {
-                Value singularBeta  = ttData.value - (59 + 77 * (ss->ttPv && !PvNode)) * depth / 54;
-                Depth singularDepth = newDepth / 2;
-
-                ss->excludedMove = move;
-                value =
-                  search<NonPV>(pos, ss, singularBeta - 1, singularBeta, singularDepth, cutNode);
-                ss->excludedMove = Move::none();
-
-                if (value < singularBeta)
-                {
-                    int corrValAdj1  = std::abs(correctionValue) / 248873;
-                    int corrValAdj2  = std::abs(correctionValue) / 255331;
-                    int doubleMargin = 262 * PvNode - 188 * !ttCapture - corrValAdj1
-                                     - ttMoveHistory[pawn_structure_index(pos)][us] / 128;
-                    int tripleMargin =
-                      88 + 265 * PvNode - 256 * !ttCapture + 93 * ss->ttPv - corrValAdj2;
-
-                    extension = 1 + (value < singularBeta - doubleMargin)
-                              + (value < singularBeta - tripleMargin);
-
-                    depth++;
-                }
-
-                // Multi-cut pruning
-                // Our ttMove is assumed to fail high based on the bound of the TT entry,
-                // and if after excluding the ttMove with a reduced search we fail high
-                // over the original beta, we assume this expected cut-node is not
-                // singular (multiple moves fail high), and we can prune the whole
-                // subtree by returning a softbound.
-                else if (value >= beta && !is_decisive(value))
-                    return value;
-
-                // Negative extensions
-                // If other moves failed high over (ttValue - margin) without the
-                // ttMove on a reduced search, but we cannot do multi-cut because
-                // (ttValue - margin) is lower than the original beta, we do not know
-                // if the ttMove is singular or can do a multi-cut, so we reduce the
-                // ttMove in favor of other moves based on some conditions:
-
-                // If the ttMove is assumed to fail high over current beta
-                else if (ttData.value >= beta)
-                    extension = -3;
-
-                // If we are on a cutNode but the ttMove is not assumed to fail high
-                // over current beta
-                else if (cutNode)
-                    extension = -2;
-            }
->>>>>>> d7c04a94
         }
 
         // Step 16. Make the move
@@ -1542,42 +1230,6 @@
           &thisThread->continuationHistory[ss->inCheck][capture][movedPiece][move.to_sq()];
         ss->continuationCorrectionHistory =
           &thisThread->continuationCorrectionHistory[movedPiece][move.to_sq()];
-
-<<<<<<< HEAD
-        // Step 16. Make the move
-        thisThread->nodes.fetch_add(1, std::memory_order_relaxed);
-        pos.do_move(move, st, givesCheck);
-=======
-        // Decrease reduction for PvNodes (*Scaler)
-        if (ss->ttPv)
-            r -= 2381 + PvNode * 1008 + (ttData.value > alpha) * 880
-               + (ttData.depth >= depth) * (1022 + cutNode * 1140);
-
-        // These reduction adjustments have no proven non-linear scaling
-
-        r += 306 - moveCount * 34;
-
-        r -= std::abs(correctionValue) / 29696;
-
-        if (PvNode && std::abs(bestValue) <= 2000)
-            r -= risk_tolerance(pos, bestValue);
-
-        // Increase reduction for cut nodes
-        if (cutNode)
-            r += 2784 + 1038 * !ttData.move;
-
-        // Increase reduction if ttMove is a capture but the current move is not a capture
-        if (ttCapture && !capture)
-            r += 1171 + (depth < 8) * 985;
-
-        // Increase reduction if next ply has a lot of fail high
-        if ((ss + 1)->cutoffCnt > 2)
-            r += 1042 + allNode * 864;
-
-        // For first picked move (ttMove) reduce reduction
-        else if (move == ttData.move)
-            r -= 1937;
->>>>>>> d7c04a94
 
         if (capture)
             ss->statScore =
@@ -1588,11 +1240,10 @@
             ss->statScore = thisThread->mainHistory[us][move.from_to()]
                           + (*contHist[0])[movedPiece][move.to_sq()] - 2771;
         else
-<<<<<<< HEAD
             ss->statScore =  2 * thisThread->mainHistory[us][move.from_to()]
                                + (*contHist[0])[movedPiece][move.to_sq()]
                                + (*contHist[1])[movedPiece][move.to_sq()]
-                               - 3996;
+                               - 3271;
 
         if (move == ttData.move)
             r =   -ss->statScore / 13030;
@@ -1601,9 +1252,12 @@
             r =     r
                   + ((ttCapture && !capture) * (1 + depth < 8))
                   + lmrAdjustment
-                  - ss->statScore / 13030;
-
-        r -= std::min(std::abs(correctionValue) / 33554432, 2);
+                  - ss->statScore / 13030; // crystal9 ~11000?
+
+        r -= std::min(std::abs(correctionValue) / 30408704, 2);
+
+        if (PvNode && std::abs(bestValue) <= 2000)
+            r -= risk_tolerance(pos, bestValue);
 
         if (!allowExt && r < 0)
             r = 0;
@@ -1615,31 +1269,15 @@
         if (    allowLMR
             &&  moveCount > 1
             && (!capture || lmrCapture))
-=======
-            ss->statScore = 2 * thisThread->mainHistory[us][move.from_to()]
-                          + (*contHist[0])[movedPiece][move.to_sq()]
-                          + (*contHist[1])[movedPiece][move.to_sq()] - 3271;
-
-        // Decrease/increase reduction for moves with a good/bad history
-        r -= ss->statScore * 1582 / 16384;
-
-        // Step 17. Late moves reduction / extension (LMR)
-        if (depth >= 2 && moveCount > 1)
->>>>>>> d7c04a94
         {
             // In general we want to cap the LMR depth search at newDepth, but when
             // reduction is negative, we allow this move a limited search extension
             // beyond the first move depth.
             // To prevent problems when the max value is less than the min value,
             // std::clamp has been replaced by a more robust implementation.
-<<<<<<< HEAD
+
+            // crystal9
             Depth d = std::max(1, std::min(newDepth - r, newDepth + !allNode));
-=======
->>>>>>> d7c04a94
-
-
-            Depth d = std::max(
-              1, std::min(newDepth - r / 1024, newDepth + !allNode + (PvNode && !bestMove)));
 
             ss->reduction = newDepth - d;
 
@@ -1652,13 +1290,8 @@
             {
                 // Adjust full-depth search based on LMR results - if the result was
                 // good enough search deeper, if it was bad enough search shallower.
-<<<<<<< HEAD
-                const bool doDeeperSearch    = allowExt && value > (bestValue + 42 + 2 * newDepth);  // (~1 Elo)
-                const bool doShallowerSearch = value < bestValue + 10;                   // (~2 Elo)
-=======
-                const bool doDeeperSearch    = value > (bestValue + 43 + 2 * newDepth);
+                const bool doDeeperSearch    = allowExt && value > (bestValue + 43 + 2 * newDepth);
                 const bool doShallowerSearch = value < bestValue + 9;
->>>>>>> d7c04a94
 
                 newDepth += doDeeperSearch - doShallowerSearch;
 
@@ -1675,23 +1308,13 @@
         // Step 18. Full-depth search when LMR is skipped
         else if (!PvNode || moveCount > 1)
         {
-<<<<<<< HEAD
             // Increase reduction if ttMove is not present (~6 Elo)
             if (!ttData.move && abs(beta) < VALUE_MAX_EVAL / 16)
-                r += 2;
+                r += 1;
 
             // Note that if expected reduction is high, we reduce search depth by 1 here (~9 Elo)
-            value =
-              -search<NonPV>(pos, ss + 1, -(alpha + 1), -alpha, newDepth - (r > 3), !cutNode);
-=======
-            // Increase reduction if ttMove is not present
-            if (!ttData.move)
-                r += 1156;
-
-            // Note that if expected reduction is high, we reduce search depth here
             value = -search<NonPV>(pos, ss + 1, -(alpha + 1), -alpha,
-                                   newDepth - (r > 3495) - (r > 5510 && newDepth > 2), !cutNode);
->>>>>>> d7c04a94
+                                   newDepth - (r > 3) - (r > 5 && newDepth > 2), !cutNode);
         }
 
         // For PV nodes only, do a full PV search on the first move or after a fail high,
@@ -1702,23 +1325,15 @@
             (ss + 1)->pv[0] = Move::none();
 
             // Extend move from transposition table if we are about to dive into qsearch.
-<<<<<<< HEAD
-            if (allowExt && move == ttData.move)
-=======
-            if (move == ttData.move && thisThread->rootDepth > 8)
->>>>>>> d7c04a94
+            if (allowExt && move == ttData.move && thisThread->rootDepth > 8)
                 newDepth = std::max(newDepth, 1);
 
             value = -search<PV>(pos, ss + 1, -beta, -alpha, newDepth, false);
         }
 
         // Step 19. Undo move
-<<<<<<< HEAD
-        pos.undo_move(move);
-        }
-=======
         undo_move(pos, move);
->>>>>>> d7c04a94
+        }
 
         assert(value > -VALUE_INFINITE && value < VALUE_INFINITE);
 
@@ -1805,20 +1420,14 @@
                 }
                 else
                 {
-<<<<<<< HEAD
                     // Reduce other moves if we have found at least one score improvement (~2 Elo)
                     if (   depth > 2
-                        && depth < 14
+                        && depth < 16
                         && !gameCycle
                         && !is_decisive(value)
                         && beta  <  VALUE_MAX_EVAL / 16
                         && alpha > -VALUE_MAX_EVAL / 16)
                         depth -= 1; // try 2
-=======
-                    // Reduce other moves if we have found at least one score improvement
-                    if (depth > 2 && depth < 16 && !is_decisive(value))
-                        depth -= 2;
->>>>>>> d7c04a94
 
                     assert(depth > 0);
                     alpha = value;  // Update alpha! Always alpha < beta
@@ -1896,15 +1505,6 @@
         assert(capturedPiece != NO_PIECE);
         thisThread->captureHistory[pos.piece_on(prevSq)][prevSq][type_of(capturedPiece)] << 1100;
     }
-
-<<<<<<< HEAD
-    // Bonus when search fails low and there is a TT move
-    else if (ttData.move && !allNode)
-        thisThread->mainHistory[us][ttData.move.from_to()] << stat_bonus(depth) * 287 / 1024;
-=======
-    if (PvNode)
-        bestValue = std::min(bestValue, maxValue);
->>>>>>> d7c04a94
 
     // If no good move is found and the previous position was ttPv, then the previous
     // opponent move is probably good and the new position is added to the search tree.
@@ -1951,19 +1551,7 @@
     assert(alpha >= -VALUE_INFINITE && alpha < beta && beta <= VALUE_INFINITE);
     assert(PvNode || (alpha == beta - 1));
 
-<<<<<<< HEAD
     Move      pv[MAX_PLY+1];
-=======
-    // Check if we have an upcoming move that draws by repetition
-    if (alpha < VALUE_DRAW && pos.upcoming_repetition(ss->ply))
-    {
-        alpha = value_draw(this->nodes);
-        if (alpha >= beta)
-            return alpha;
-    }
-
-    Move      pv[MAX_PLY + 1];
->>>>>>> d7c04a94
     StateInfo st;
 
     Key   posKey;
@@ -1971,6 +1559,7 @@
     Value bestValue, value, futilityBase, drawValue;
     bool  pvHit, givesCheck, capture, gameCycle;
     int   moveCount;
+    Color us = pos.side_to_move();
 
     // Step 1. Initialize node
     if (PvNode)
@@ -2045,14 +1634,10 @@
             ss->staticEval = bestValue =
               to_corrected_static_eval(unadjustedStaticEval, correctionValue);
 
-<<<<<<< HEAD
-            // ttValue can be used as a better position evaluation (~13 Elo)
-            if (    !is_decisive(ttData.value)
+            // ttValue can be used as a better position evaluation
+            if (    is_valid(ttData.value) // crystal9
+                && !is_decisive(ttData.value)
                 && (ttData.move != Move::none() || ttData.value <= bestValue)
-=======
-            // ttValue can be used as a better position evaluation
-            if (is_valid(ttData.value) && !is_decisive(ttData.value)
->>>>>>> d7c04a94
                 && (ttData.bound & (ttData.value > bestValue ? BOUND_LOWER : BOUND_UPPER)))
                 bestValue = ttData.value;
         }
@@ -2106,23 +1691,14 @@
 
         moveCount++;
 
-<<<<<<< HEAD
-        // Step 6. Pruning.
-        if (!is_loss(bestValue) && pos.non_pawn_material(us))
-        {
-            // Futility pruning and moveCount pruning (~10 Elo)
+        // Step 6. Pruning
+        if (!is_loss(bestValue))
+        {
+            // Futility pruning and moveCount pruning
             if (   !givesCheck
                 &&  move.to_sq() != prevSq
                 && !is_loss(futilityBase)
                 &&  move.type_of() != PROMOTION)
-=======
-        // Step 6. Pruning
-        if (!is_loss(bestValue))
-        {
-            // Futility pruning and moveCount pruning
-            if (!givesCheck && move.to_sq() != prevSq && !is_loss(futilityBase)
-                && move.type_of() != PROMOTION)
->>>>>>> d7c04a94
             {
                 if (moveCount > 2)
                     continue;
@@ -2146,21 +1722,12 @@
                 }
             }
 
-<<<<<<< HEAD
-            // Continuation history based pruning (~3 Elo)
+            // Continuation history based pruning
             if (   !capture
                 && !PvNode
                 &&    (*contHist[0])[pos.moved_piece(move)][move.to_sq()]
                     + (*contHist[1])[pos.moved_piece(move)][move.to_sq()]
-                    + thisThread->pawnHistory[pawn_structure_index(pos)][pos.moved_piece(move)][move.to_sq()] <= 5095)
-=======
-            // Continuation history based pruning
-            if (!capture
-                && (*contHist[0])[pos.moved_piece(move)][move.to_sq()]
-                       + thisThread->pawnHistory[pawn_structure_index(pos)][pos.moved_piece(move)]
-                                                [move.to_sq()]
-                     <= 6290)
->>>>>>> d7c04a94
+                    + thisThread->pawnHistory[pawn_structure_index(pos)][pos.moved_piece(move)][move.to_sq()] <= 6290)
                 continue;
 
             // Do not search moves with bad enough SEE values
@@ -2231,11 +1798,8 @@
 
 Depth Search::Worker::reduction(bool i, Depth d, int mn, int delta) const {
     int reductionScale = reductions[d] * reductions[mn];
-<<<<<<< HEAD
     return ((reductionScale + 1304 - delta * 814 / rootDelta) >> 10) + !i * reductionScale / 3405;
-=======
-    return reductionScale - delta * 764 / rootDelta + !i * reductionScale * 191 / 512 + 1087;
->>>>>>> d7c04a94
+    // crystal9 return reductionScale - delta * 764 / rootDelta + !i * reductionScale * 191 / 512 + 1087;
 }
 
 // elapsed() returns the time elapsed since the search started. If the
@@ -2253,13 +1817,8 @@
 TimePoint Search::Worker::elapsed_time() const { return main_manager()->tm.elapsed_time(); }
 
 Value Search::Worker::evaluate(const Position& pos) {
-<<<<<<< HEAD
-    return Eval::evaluate(networks[numaAccessToken], pos, refreshTable,
+    return Eval::evaluate(networks[numaAccessToken], pos, accumulatorStack, refreshTable,
                           contempt[pos.side_to_move()], pos.rule50_count());
-=======
-    return Eval::evaluate(networks[numaAccessToken], pos, accumulatorStack, refreshTable,
-                          optimism[pos.side_to_move()]);
->>>>>>> d7c04a94
 }
 
 namespace {
@@ -2380,40 +1939,6 @@
 
 }
 
-<<<<<<< HEAD
-=======
-// When playing with strength handicap, choose the best move among a set of
-// RootMoves using a statistical rule dependent on 'level'. Idea by Heinz van Saanen.
-Move Skill::pick_best(const RootMoves& rootMoves, size_t multiPV) {
-    static PRNG rng(now());  // PRNG sequence should be non-deterministic
-
-    // RootMoves are already sorted by score in descending order
-    Value  topScore = rootMoves[0].score;
-    int    delta    = std::min(topScore - rootMoves[multiPV - 1].score, int(PawnValue));
-    int    maxScore = -VALUE_INFINITE;
-    double weakness = 120 - 2 * level;
-
-    // Choose best move. For each move score we add two terms, both dependent on
-    // weakness. One is deterministic and bigger for weaker levels, and one is
-    // random. Then we choose the move with the resulting highest score.
-    for (size_t i = 0; i < multiPV; ++i)
-    {
-        // This is our magic formula
-        int push = int(weakness * int(topScore - rootMoves[i].score)
-                       + delta * (rng.rand<unsigned>() % int(weakness)))
-                 / 128;
-
-        if (rootMoves[i].score + push >= maxScore)
-        {
-            maxScore = rootMoves[i].score + push;
-            best     = rootMoves[i].pv[0];
-        }
-    }
-
-    return best;
-}
-
->>>>>>> d7c04a94
 
 // Used to print debug info and, more importantly, to detect
 // when we are out of available time and thus stop the search.
@@ -2449,144 +1974,6 @@
         worker.threads.stop = worker.threads.abortedSearch = true;
 }
 
-<<<<<<< HEAD
-=======
-// Used to correct and extend PVs for moves that have a TB (but not a mate) score.
-// Keeps the search based PV for as long as it is verified to maintain the game
-// outcome, truncates afterwards. Finally, extends to mate the PV, providing a
-// possible continuation (but not a proven mating line).
-void syzygy_extend_pv(const OptionsMap&         options,
-                      const Search::LimitsType& limits,
-                      Position&                 pos,
-                      RootMove&                 rootMove,
-                      Value&                    v) {
-
-    auto t_start      = std::chrono::steady_clock::now();
-    int  moveOverhead = int(options["Move Overhead"]);
-    bool rule50       = bool(options["Syzygy50MoveRule"]);
-
-    // Do not use more than moveOverhead / 2 time, if time management is active
-    auto time_abort = [&t_start, &moveOverhead, &limits]() -> bool {
-        auto t_end = std::chrono::steady_clock::now();
-        return limits.use_time_management()
-            && 2 * std::chrono::duration<double, std::milli>(t_end - t_start).count()
-                 > moveOverhead;
-    };
-
-    std::list<StateInfo> sts;
-
-    // Step 0, do the rootMove, no correction allowed, as needed for MultiPV in TB.
-    auto& stRoot = sts.emplace_back();
-    pos.do_move(rootMove.pv[0], stRoot);
-    int ply = 1;
-
-    // Step 1, walk the PV to the last position in TB with correct decisive score
-    while (size_t(ply) < rootMove.pv.size())
-    {
-        Move& pvMove = rootMove.pv[ply];
-
-        RootMoves legalMoves;
-        for (const auto& m : MoveList<LEGAL>(pos))
-            legalMoves.emplace_back(m);
-
-        Tablebases::Config config = Tablebases::rank_root_moves(options, pos, legalMoves);
-        RootMove&          rm     = *std::find(legalMoves.begin(), legalMoves.end(), pvMove);
-
-        if (legalMoves[0].tbRank != rm.tbRank)
-            break;
-
-        ply++;
-
-        auto& st = sts.emplace_back();
-        pos.do_move(pvMove, st);
-
-        // Do not allow for repetitions or drawing moves along the PV in TB regime
-        if (config.rootInTB && ((rule50 && pos.is_draw(ply)) || pos.is_repetition(ply)))
-        {
-            pos.undo_move(pvMove);
-            ply--;
-            break;
-        }
-
-        // Full PV shown will thus be validated and end in TB.
-        // If we cannot validate the full PV in time, we do not show it.
-        if (config.rootInTB && time_abort())
-            break;
-    }
-
-    // Resize the PV to the correct part
-    rootMove.pv.resize(ply);
-
-    // Step 2, now extend the PV to mate, as if the user explored syzygy-tables.info
-    // using top ranked moves (minimal DTZ), which gives optimal mates only for simple
-    // endgames e.g. KRvK.
-    while (!(rule50 && pos.is_draw(0)))
-    {
-        if (time_abort())
-            break;
-
-        RootMoves legalMoves;
-        for (const auto& m : MoveList<LEGAL>(pos))
-        {
-            auto&     rm = legalMoves.emplace_back(m);
-            StateInfo tmpSI;
-            pos.do_move(m, tmpSI);
-            // Give a score of each move to break DTZ ties restricting opponent mobility,
-            // but not giving the opponent a capture.
-            for (const auto& mOpp : MoveList<LEGAL>(pos))
-                rm.tbRank -= pos.capture(mOpp) ? 100 : 1;
-            pos.undo_move(m);
-        }
-
-        // Mate found
-        if (legalMoves.size() == 0)
-            break;
-
-        // Sort moves according to their above assigned rank.
-        // This will break ties for moves with equal DTZ in rank_root_moves.
-        std::stable_sort(
-          legalMoves.begin(), legalMoves.end(),
-          [](const Search::RootMove& a, const Search::RootMove& b) { return a.tbRank > b.tbRank; });
-
-        // The winning side tries to minimize DTZ, the losing side maximizes it
-        Tablebases::Config config = Tablebases::rank_root_moves(options, pos, legalMoves, true);
-
-        // If DTZ is not available we might not find a mate, so we bail out
-        if (!config.rootInTB || config.cardinality > 0)
-            break;
-
-        ply++;
-
-        Move& pvMove = legalMoves[0].pv[0];
-        rootMove.pv.push_back(pvMove);
-        auto& st = sts.emplace_back();
-        pos.do_move(pvMove, st);
-    }
-
-    // Finding a draw in this function is an exceptional case, that cannot happen when rule50 is false or
-    // during engine game play, since we have a winning score, and play correctly
-    // with TB support. However, it can be that a position is draw due to the 50 move
-    // rule if it has been been reached on the board with a non-optimal 50 move counter
-    // (e.g. 8/8/6k1/3B4/3K4/4N3/8/8 w - - 54 106 ) which TB with dtz counter rounding
-    // cannot always correctly rank. See also
-    // https://github.com/official-stockfish/Stockfish/issues/5175#issuecomment-2058893495
-    // We adjust the score to match the found PV. Note that a TB loss score can be
-    // displayed if the engine did not find a drawing move yet, but eventually search
-    // will figure it out (e.g. 1kq5/q2r4/5K2/8/8/8/8/7Q w - - 96 1 )
-    if (pos.is_draw(0))
-        v = VALUE_DRAW;
-
-    // Undo the PV moves
-    for (auto it = rootMove.pv.rbegin(); it != rootMove.pv.rend(); ++it)
-        pos.undo_move(*it);
-
-    // Inform if we couldn't get a full extension in time
-    if (time_abort())
-        sync_cout
-          << "info string Syzygy based PV extension requires more time, increase Move Overhead as needed."
-          << sync_endl;
-}
->>>>>>> d7c04a94
 
 void SearchManager::pv(Search::Worker&           worker,
                        const ThreadPool&         threads,
