--- conflicted
+++ resolved
@@ -61,12 +61,6 @@
   // Different node types, used as a template parameter
   enum NodeType { NonPV, PV, Root };
 
-<<<<<<< HEAD
-  constexpr uint64_t ttHitAverageWindow     = 4096;
-  constexpr uint64_t ttHitAverageResolution = 1024;
-
-=======
->>>>>>> 00e34a75
   // Futility margin
   Value futility_margin(Depth d, bool improving) {
     return Value(214 * (d - improving));
@@ -89,45 +83,6 @@
     return d > 14 ? 73 : 6 * d * d + 229 * d - 215;
   }
 
-  // Breadcrumbs are used to mark nodes as being searched by a given thread
-  struct Breadcrumb {
-    std::atomic<Thread*> thread;
-    std::atomic<Key> key;
-  };
-  std::array<Breadcrumb, 1024> breadcrumbs;
-
-  // ThreadHolding structure keeps track of which thread left breadcrumbs at the given
-  // node for potential reductions. A free node will be marked upon entering the moves
-  // loop by the constructor, and unmarked upon leaving that loop by the destructor.
-  struct ThreadHolding {
-    explicit ThreadHolding(Thread* thisThread, Key posKey, int ply) {
-       location = ply < 8 ? &breadcrumbs[posKey & (breadcrumbs.size() - 1)] : nullptr;
-       otherThread = false;
-       owning = false;
-       if (location)
-       {
-          // See if another already marked this location, if not, mark it ourselves
-          Thread* tmp = (*location).thread.load(std::memory_order_relaxed);
-          if (tmp == nullptr)
-          {
-              (*location).thread.store(thisThread, std::memory_order_relaxed);
-              (*location).key.store(posKey, std::memory_order_relaxed);
-              owning = true;
-          }
-          else if (   tmp != thisThread
-                   && (*location).key.load(std::memory_order_relaxed) == posKey)
-              otherThread = true;
-       }
-    }
-
-<<<<<<< HEAD
-    ~ThreadHolding() {
-       if (owning) // Free the marked location
-           (*location).thread.store(nullptr, std::memory_order_relaxed);
-    }
-
-    bool marked() { return otherThread; }
-=======
   // Check if the current thread is in a search explosion
   ExplosionState search_explosion(Thread* thisThread) {
 
@@ -151,19 +106,6 @@
 
     return thisThread->state;
   }
-
-  // Skill structure is used to implement strength limit
-  struct Skill {
-    explicit Skill(int l) : level(l) {}
-    bool enabled() const { return level < 20; }
-    bool time_to_pick(Depth depth) const { return depth == 1 + level; }
-    Move pick_best(size_t multiPV);
->>>>>>> 00e34a75
-
-    private:
-    Breadcrumb* location;
-    bool otherThread, owning;
-  };
 
   template <NodeType nodeType>
   Value search(Position& pos, Stack* ss, Value alpha, Value beta, Depth depth, bool cutNode);
@@ -354,10 +296,6 @@
   size_t multiPV = size_t(Options["MultiPV"]);
 
   multiPV = std::min(multiPV, rootMoves.size());
-<<<<<<< HEAD
-  ttHitAverage = ttHitAverageWindow * ttHitAverageResolution / 2;
-=======
->>>>>>> 00e34a75
 
   ttHitAverage.set(50, 100);                  // initialize the running average at 50%
   doubleExtensionAverage[WHITE].set(0, 100);  // initialize the running average at 0%
@@ -592,18 +530,12 @@
     Value bestValue, value, ttValue, eval, probCutBeta;
     bool givesCheck, improving, didLMR, priorCapture, isMate, gameCycle;
     bool captureOrPromotion, doFullDepthSearch, moveCountPruning,
-<<<<<<< HEAD
-         ttCapture, singularQuietLMR, kingDanger;
-
-=======
-         ttCapture, singularQuietLMR, noLMRExtension;
->>>>>>> 00e34a75
+         ttCapture, singularQuietLMR, noLMRExtension, kingDanger;
+
     Piece movedPiece;
     int moveCount, captureCount, quietCount, rootDepth;
 
     // Step 1. Initialize node
-<<<<<<< HEAD
-    Thread* thisThread  = pos.this_thread();
     ss->inCheck         = pos.checkers();
     priorCapture        = pos.captured_piece();
     Color us            = pos.side_to_move();
@@ -611,14 +543,6 @@
     bestValue           = -VALUE_INFINITE;
     gameCycle           = kingDanger = false;
     rootDepth           = thisThread->rootDepth;
-=======
-    ss->inCheck        = pos.checkers();
-    priorCapture       = pos.captured_piece();
-    Color us           = pos.side_to_move();
-    moveCount          = captureCount = quietCount = ss->moveCount = 0;
-    bestValue          = -VALUE_INFINITE;
-    maxValue           = VALUE_INFINITE;
->>>>>>> 00e34a75
 
     // Check for the available remaining time
     if (thisThread == Threads.main())
@@ -652,9 +576,8 @@
         && is_ok((ss-1)->currentMove))
         thisThread->lowPlyHistory[ss->ply - 1][from_to((ss-1)->currentMove)] << stat_bonus(depth - 5);
 
-    // thisThread->ttHitAverage can be used to approximate the running average of ttHit
-    thisThread->ttHitAverage =   (ttHitAverageWindow - 1) * thisThread->ttHitAverage / ttHitAverageWindow
-                                + ttHitAverageResolution * ss->ttHit;
+    // running average of ttHit
+    thisThread->ttHitAverage.update(ss->ttHit);
 
     if (!rootNode)
     {
@@ -712,32 +635,6 @@
     if (!rootNode)
         (ss+2)->statScore = 0;
 
-<<<<<<< HEAD
-=======
-    // Step 4. Transposition table lookup. We don't want the score of a partial
-    // search to overwrite a previous full search TT value, so we use a different
-    // position key in case of an excluded move.
-    excludedMove = ss->excludedMove;
-    posKey = excludedMove == MOVE_NONE ? pos.key() : pos.key() ^ make_key(excludedMove);
-    tte = TT.probe(posKey, ss->ttHit);
-    ttValue = ss->ttHit ? value_from_tt(tte->value(), ss->ply, pos.rule50_count()) : VALUE_NONE;
-    ttMove =  rootNode ? thisThread->rootMoves[thisThread->pvIdx].pv[0]
-            : ss->ttHit    ? tte->move() : MOVE_NONE;
-    if (!excludedMove)
-        ss->ttPv = PvNode || (ss->ttHit && tte->is_pv());
-
-    // Update low ply history for previous move if we are near root and position is or has been in PV
-    if (   ss->ttPv
-        && depth > 12
-        && ss->ply - 1 < MAX_LPH
-        && !priorCapture
-        && is_ok((ss-1)->currentMove))
-        thisThread->lowPlyHistory[ss->ply - 1][from_to((ss-1)->currentMove)] << stat_bonus(depth - 5);
-
-    // running average of ttHit
-    thisThread->ttHitAverage.update(ss->ttHit);
-
->>>>>>> 00e34a75
     // At non-PV nodes we check for an early TT cutoff
     if (  !PvNode
         && ss->ttHit
@@ -1136,13 +1033,8 @@
 
               // Futility pruning: parent node (~5 Elo)
               if (   !ss->inCheck
-<<<<<<< HEAD
                   && lmrDepth < 3
-                  && ss->staticEval + 172 + 157 * lmrDepth <= alpha)
-=======
-                  && lmrDepth < 8
                   && ss->staticEval + 172 + 145 * lmrDepth <= alpha)
->>>>>>> 00e34a75
                   continue;
 
               // Prune moves with negative SEE (~20 Elo)
@@ -1170,11 +1062,7 @@
           && (ttBound & BOUND_LOWER)
           &&  ttDepth >= depth - 3)
       {
-<<<<<<< HEAD
-          Value singularBeta = std::max(ttValue - 2 * depth, VALUE_TB_LOSS_IN_MAX_PLY);
-=======
-          Value singularBeta = ttValue - 3 * depth;
->>>>>>> 00e34a75
+          Value singularBeta = std::max(ttValue - 3 * depth, VALUE_TB_LOSS_IN_MAX_PLY);
           Depth singularDepth = (depth - 1) / 2;
 
           ss->excludedMove = move;
@@ -1186,17 +1074,10 @@
               extension = 1;
               singularQuietLMR = !ttCapture;
 
-<<<<<<< HEAD
-              // Avoid search explosion by limiting the number of double extensions to at most 3
+              // Avoid search explosion by limiting the number of double extensions
               if (  !PvNode
-                  && value < singularBeta - 93
-                  && ss->doubleExtensions < 3)
-=======
-              // Avoid search explosion by limiting the number of double extensions
-              if (   !PvNode
                   && value < singularBeta - 75
                   && ss->doubleExtensions <= 6)
->>>>>>> 00e34a75
               {
                   extension = 2;
                   noLMRExtension = true;
@@ -1277,13 +1158,8 @@
           if (PvNode || (ss-1)->moveCount == 1)
               r--;
 
-<<<<<<< HEAD
-          // Decrease reduction if the ttHit running average is large
-          if (thisThread->ttHitAverage > 537 * ttHitAverageResolution * ttHitAverageWindow / 1024)
-=======
           // Decrease reduction if the ttHit running average is large (~0 Elo)
           if (thisThread->ttHitAverage.is_greater(537, 1024))
->>>>>>> 00e34a75
               r--;
 
           // Decrease reduction if position is or has been on the PV
