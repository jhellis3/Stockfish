/*
  Stockfish, a UCI chess playing engine derived from Glaurung 2.1
  Copyright (C) 2004-2008 Tord Romstad (Glaurung author)
  Copyright (C) 2008-2015 Marco Costalba, Joona Kiiski, Tord Romstad
  Copyright (C) 2015-2020 Marco Costalba, Joona Kiiski, Gary Linscott, Tord Romstad

  Stockfish is free software: you can redistribute it and/or modify
  it under the terms of the GNU General Public License as published by
  the Free Software Foundation, either version 3 of the License, or
  (at your option) any later version.

  Stockfish is distributed in the hope that it will be useful,
  but WITHOUT ANY WARRANTY; without even the implied warranty of
  MERCHANTABILITY or FITNESS FOR A PARTICULAR PURPOSE.  See the
  GNU General Public License for more details.

  You should have received a copy of the GNU General Public License
  along with this program.  If not, see <http://www.gnu.org/licenses/>.
*/

#include <algorithm>
#include <cassert>
#include <cmath>
#include <cstring>   // For std::memset
#include <iostream>
#include <sstream>

#include "evaluate.h"
#include "misc.h"
#include "movegen.h"
#include "movepick.h"
#include "position.h"
#include "search.h"
#include "thread.h"
#include "timeman.h"
#include "tt.h"
#include "uci.h"
#include "syzygy/tbprobe.h"

namespace Search {

  LimitsType Limits;
}

namespace Tablebases {

  int Cardinality;
  bool RootInTB;
  bool UseRule50;
  Depth ProbeDepth;
}

namespace TB = Tablebases;

using std::string;
using Eval::evaluate;
using namespace Search;

namespace {

  // Different node types, used as a template parameter
  enum NodeType { NonPV, PV };

  constexpr uint64_t ttHitAverageWindow     = 4096;
  constexpr uint64_t ttHitAverageResolution = 1024;

  // Futility margin
  Value futility_margin(Depth d, bool improving) {
    return Value(227 * (d - improving));
  }

  // Reductions lookup table, initialized at startup
  int Reductions[MAX_MOVES]; // [depth or moveNumber]

  Depth reduction(bool i, Depth d, int mn) {
    int r = Reductions[d] * Reductions[mn];
    return (r + 570) / 1024 + (!i && r > 1018);
  }

  constexpr int futility_move_count(bool improving, Depth depth) {
    return (3 + depth * depth) / (2 - improving);
  }

  // History and stats update bonus, based on depth
  int stat_bonus(Depth d) {
    return d > 15 ? 27 : 17 * d * d + 133 * d - 134;
  }

  // Breadcrumbs are used to mark nodes as being searched by a given thread
  struct Breadcrumb {
    std::atomic<Thread*> thread;
    std::atomic<Key> key;
  };
  std::array<Breadcrumb, 1024> breadcrumbs;

  // ThreadHolding structure keeps track of which thread left breadcrumbs at the given
  // node for potential reductions. A free node will be marked upon entering the moves
  // loop by the constructor, and unmarked upon leaving that loop by the destructor.
  struct ThreadHolding {
    explicit ThreadHolding(Thread* thisThread, Key posKey, int ply) {
       location = ply < 8 ? &breadcrumbs[posKey & (breadcrumbs.size() - 1)] : nullptr;
       otherThread = false;
       owning = false;
       if (location)
       {
          // See if another already marked this location, if not, mark it ourselves
          Thread* tmp = (*location).thread.load(std::memory_order_relaxed);
          if (tmp == nullptr)
          {
              (*location).thread.store(thisThread, std::memory_order_relaxed);
              (*location).key.store(posKey, std::memory_order_relaxed);
              owning = true;
          }
          else if (   tmp != thisThread
                   && (*location).key.load(std::memory_order_relaxed) == posKey)
              otherThread = true;
       }
    }

    ~ThreadHolding() {
       if (owning) // Free the marked location
           (*location).thread.store(nullptr, std::memory_order_relaxed);
    }

    bool marked() { return otherThread; }

    private:
    Breadcrumb* location;
    bool otherThread, owning;
  };

  template <NodeType NT>
  Value search(Position& pos, Stack* ss, Value alpha, Value beta, Depth depth, bool cutNode);

  template <NodeType NT>
  Value qsearch(Position& pos, Stack* ss, Value alpha, Value beta, Depth depth = 0);

  Value value_to_tt(Value v, int ply);
  Value value_from_tt(Value v, int ply, int r50c);
  void update_pv(Move* pv, Move move, Move* childPv);
  void update_continuation_histories(Stack* ss, Piece pc, Square to, int bonus);
  void update_quiet_stats(const Position& pos, Stack* ss, Move move, int bonus, int depth);
  void update_all_stats(const Position& pos, Stack* ss, Move bestMove, Value bestValue, Value beta, Square prevSq,
                        Move* quietsSearched, int quietCount, Move* capturesSearched, int captureCount, Depth depth);

  // perft() is our utility to verify move generation. All the leaf nodes up
  // to the given depth are generated and counted, and the sum is returned.
  template<bool Root>
  uint64_t perft(Position& pos, Depth depth) {

    StateInfo st;
    uint64_t cnt, nodes = 0;
    const bool leaf = (depth == 2);

    for (const auto& m : MoveList<LEGAL>(pos))
    {
        if (Root && depth <= 1)
            cnt = 1, nodes++;
        else
        {
            pos.do_move(m, st);
            cnt = leaf ? MoveList<LEGAL>(pos).size() : perft<false>(pos, depth - 1);
            nodes += cnt;
            pos.undo_move(m);
        }
        if (Root)
            sync_cout << UCI::move(m, pos.is_chess960()) << ": " << cnt << sync_endl;
    }
    return nodes;
  }

} // namespace


/// Search::init() is called at startup to initialize various lookup tables

void Search::init() {

  for (int i = 1; i < MAX_MOVES; ++i)
      Reductions[i] = int((24.8 + std::log(Threads.size())) * std::log(i));
}


/// Search::clear() resets search state to its initial value

void Search::clear() {

  Threads.main()->wait_for_search_finished();

  Time.availableNodes = 0;
  TT.clear();
  Threads.clear();
  Tablebases::init(Options["SyzygyPath"]); // Free mapped files
}


/// MainThread::search() is started when the program receives the UCI 'go'
/// command. It searches from the root position and outputs the "bestmove".

void MainThread::search() {

  if (Limits.perft)
  {
      nodes = perft<true>(rootPos, Limits.perft);
      sync_cout << "\nNodes searched: " << nodes << "\n" << sync_endl;
      return;
  }

  Color us = rootPos.side_to_move();
  Time.init(Limits, us, rootPos.game_ply());
  TT.new_search();

  if (rootMoves.empty())
  {
      rootMoves.emplace_back(MOVE_NONE);
      sync_cout << "info depth 0 score "
                << UCI::value(rootPos.checkers() ? -VALUE_MATE, -VALUE_MATE : VALUE_DRAW, VALUE_DRAW)
                << sync_endl;
  }
  else
  {
      Threads.start_searching(); // start non-main threads
      Thread::search();          // main thread start searching
  }

  // When we reach the maximum depth, we can arrive here without a raise of
  // Threads.stop. However, if we are pondering or in an infinite search,
  // the UCI protocol states that we shouldn't print the best move before the
  // GUI sends a "stop" or "ponderhit" command. We therefore simply wait here
  // until the GUI sends one of those commands.

  while (!Threads.stop && (ponder || Limits.infinite))
  {} // Busy wait for a stop or a ponder reset

  // Stop the threads if not already stopped (also raise the stop if
  // "ponderhit" just reset Threads.ponder).
  Threads.stop = true;

  // Wait until all threads have finished
  Threads.wait_for_search_finished();

  // When playing in 'nodes as time' mode, subtract the searched nodes from
  // the available ones before exiting.
  if (Limits.npmsec)
      Time.availableNodes += Limits.inc[us] - Threads.nodes_searched();

  Thread* bestThread = this;

  if (    int(Options["MultiPV"]) == 1
      && !Limits.depth
      &&  rootMoves[0].pv[0] != MOVE_NONE)
      bestThread = Threads.get_best_thread();

  bestPreviousScore = bestThread->rootMoves[0].score;

  // Send again PV info if we have a new best thread
  if (bestThread != this)
      sync_cout << UCI::pv(bestThread->rootPos, bestThread->completedDepth, -VALUE_INFINITE, VALUE_INFINITE) << sync_endl;

  sync_cout << "bestmove " << UCI::move(bestThread->rootMoves[0].pv[0], rootPos.is_chess960());

  if (bestThread->rootMoves[0].pv.size() > 1 || bestThread->rootMoves[0].extract_ponder_from_tt(rootPos))
      std::cout << " ponder " << UCI::move(bestThread->rootMoves[0].pv[1], rootPos.is_chess960());

  std::cout << sync_endl;
}


/// Thread::search() is the main iterative deepening loop. It calls search()
/// repeatedly with increasing depth until the allocated thinking time has been
/// consumed, the user stops the search, or the maximum search depth is reached.

void Thread::search() {

  // To allow access to (ss-7) up to (ss+2), the stack must be oversized.
  // The former is needed to allow update_continuation_histories(ss-1, ...),
  // which accesses its argument at ss-6, also near the root.
  // The latter is needed for statScores and killer initialization.
  Stack stack[MAX_PLY+10], *ss = stack+7;
  Move  pv[MAX_PLY+1];
  Value bestValue, alpha, beta, delta;
  Move  lastBestMove = MOVE_NONE;
  Depth lastBestMoveDepth = 0;
  MainThread* mainThread = (this == Threads.main() ? Threads.main() : nullptr);
  double timeReduction = 1, totBestMoveChanges = 0;
  Color us = rootPos.side_to_move();
  int iterIdx = 0;

  std::memset(ss-7, 0, 10 * sizeof(Stack));
  for (int i = 7; i > 0; i--)
      (ss-i)->continuationHistory = &this->continuationHistory[0][0][NO_PIECE][0]; // Use as a sentinel

  ss->pv = pv;

  bestValue = delta = alpha = -VALUE_INFINITE;
  beta = VALUE_INFINITE;

  if (mainThread)
  {
      if (mainThread->bestPreviousScore == VALUE_INFINITE)
          for (int i = 0; i < 4; ++i)
              mainThread->iterValue[i] = VALUE_ZERO;
      else
          for (int i = 0; i < 4; ++i)
              mainThread->iterValue[i] = mainThread->bestPreviousScore;
  }

  std::copy(&lowPlyHistory[2][0], &lowPlyHistory.back().back() + 1, &lowPlyHistory[0][0]);
  std::fill(&lowPlyHistory[MAX_LPH - 2][0], &lowPlyHistory.back().back() + 1, 0);

  size_t multiPV = size_t(Options["MultiPV"]);

  multiPV = std::min(multiPV, rootMoves.size());
  ttHitAverage = ttHitAverageWindow * ttHitAverageResolution / 2;

  int ct = int(Options["Contempt"]) * PawnValueEg / 100; // From centipawns

  // In analysis mode, adjust contempt in accordance with user preference
  if (Limits.infinite || Options["UCI_AnalyseMode"])
      ct =  Options["Analysis Contempt"] == "Off"  ? 0
          : Options["Analysis Contempt"] == "Both" ? ct
          : Options["Analysis Contempt"] == "White" && us == BLACK ? -ct
          : Options["Analysis Contempt"] == "Black" && us == WHITE ? -ct
          : ct;

  // Evaluation score is from the white point of view
  contempt = (us == WHITE ?  make_score(ct, ct / 2)
                          : -make_score(ct, ct / 2));

  int searchAgainCounter = 0;

  // Iterative deepening loop until requested to stop or the target depth is reached
  while (   ++rootDepth < MAX_PLY
         && !Threads.stop
         && !(Limits.depth && mainThread && rootDepth > Limits.depth))
  {
      // Age out PV variability metric
      if (mainThread)
          totBestMoveChanges /= 2;

      // Save the last iteration's scores before first PV line is searched and
      // all the move scores except the (new) PV are set to -VALUE_INFINITE.
      for (RootMove& rm : rootMoves)
          rm.previousScore = rm.score;

      size_t pvFirst = 0;
      pvLast = 0;

      if (!Threads.increaseDepth)
         searchAgainCounter++;

      // MultiPV loop. We perform a full root search for each PV line
      for (pvIdx = 0; pvIdx < multiPV && !Threads.stop; ++pvIdx)
      {
          if (pvIdx == pvLast)
          {
              pvFirst = pvLast;
              for (pvLast++; pvLast < rootMoves.size(); pvLast++)
                  if (rootMoves[pvLast].tbRank != rootMoves[pvFirst].tbRank)
                      break;
          }

          // Reset UCI info selDepth for each depth and each PV line
          selDepth = 0;

          // Reset aspiration window starting size
          if (rootDepth >= 4)
          {
              Value prev = rootMoves[pvIdx].previousScore;
              delta = Value(19);
              alpha = std::max(prev - delta,-VALUE_INFINITE);
              beta  = std::min(prev + delta, VALUE_INFINITE);

              // Adjust contempt based on root move's previousScore (dynamic contempt)
              int dt = int8_t(Options["Dynamic Contempt"]);
              int dct = ct + dt * ((110 - ct / 2) * prev / (abs(prev) + 140));

              contempt = (us == WHITE ?  make_score(dct, dct / 2)
                                      : -make_score(dct, dct / 2));
          }

          // Start with a small aspiration window and, in the case of a fail
          // high/low, re-search with a bigger window until we don't fail
          // high/low anymore.
          while (true)
          {
              bestValue = ::search<PV>(rootPos, ss, alpha, beta, rootDepth - searchAgainCounter, false);

              // Bring the best move to the front. It is critical that sorting
              // is done with a stable algorithm because all the values but the
              // first and eventually the new best one are set to -VALUE_INFINITE
              // and we want to keep the same order for all the moves except the
              // new PV that goes to the front. Note that in case of MultiPV
              // search the already searched PV lines are preserved.
              std::stable_sort(rootMoves.begin() + pvIdx, rootMoves.begin() + pvLast);

              // If search has been stopped, we break immediately. Sorting is
              // safe because RootMoves is still valid, although it refers to
              // the previous iteration.
              if (Threads.stop)
                  break;

              // When failing high/low give some update (without cluttering
              // the UI) before a re-search.
              if (   mainThread
                  && multiPV == 1
                  && (bestValue <= alpha || bestValue >= beta)
                  && Time.elapsed() > 3000)
                  sync_cout << UCI::pv(rootPos, rootDepth, alpha, beta) << sync_endl;

              // In case of failing low/high increase aspiration window and
              // re-search, otherwise exit the loop.
              if (bestValue <= alpha)
              {
                  beta = (alpha + beta) / 2;
                  alpha = std::max(bestValue - delta, -VALUE_INFINITE);

                  if (mainThread)
                      mainThread->stopOnPonderhit = false;
              }
              else if (bestValue >= beta)
                  beta = std::min(bestValue + delta, VALUE_INFINITE);

              else
              {
                  ++rootMoves[pvIdx].bestMoveCount;
                  break;
              }

              delta += delta / 4 + 5;

              assert(alpha >= -VALUE_INFINITE && beta <= VALUE_INFINITE);
          }

          // Sort the PV lines searched so far and update the GUI
          std::stable_sort(rootMoves.begin() + pvFirst, rootMoves.begin() + pvIdx + 1);

          if (    mainThread
              && (Threads.stop || pvIdx + 1 == multiPV || Time.elapsed() > 3000))
              sync_cout << UCI::pv(rootPos, rootDepth, alpha, beta) << sync_endl;
      }

      if (!Threads.stop)
          completedDepth = rootDepth;

      if (rootMoves[0].pv[0] != lastBestMove) {
         lastBestMove = rootMoves[0].pv[0];
         lastBestMoveDepth = rootDepth;
      }

      // Have we found a "mate in x"?
      if (   Limits.mate
          && bestValue >= VALUE_MATE_IN_MAX_PLY
          && VALUE_MATE - bestValue <= 2 * Limits.mate)
          Threads.stop = true;

      if (!mainThread)
          continue;

      // Do we have time for the next iteration? Can we stop searching now?
      if (    Limits.use_time_management()
          && !Threads.stop
          && !mainThread->stopOnPonderhit)
      {
          double fallingEval = (296 + 6 * (mainThread->bestPreviousScore - bestValue)
                                    + 6 * (mainThread->iterValue[iterIdx] - bestValue)) / 725.0;
          fallingEval = Utility::clamp(fallingEval, 0.5, 1.5);

          // If the bestMove is stable over several iterations, reduce time accordingly
          timeReduction = lastBestMoveDepth + 10 < completedDepth ? 1.92 : 0.95;
          double reduction = (1.47 + mainThread->previousTimeReduction) / (2.22 * timeReduction);

          // Use part of the gained time from a previous stable move for the current move
          for (Thread* th : Threads)
          {
              totBestMoveChanges += th->bestMoveChanges;
              th->bestMoveChanges = 0;
          }
          double bestMoveInstability = 1 + totBestMoveChanges / Threads.size();

          TimePoint elapsedT = Time.elapsed();
          TimePoint optimumT = Time.optimum();

          // Stop the search if we have only one legal move, or if available time elapsed
          if (   (rootMoves.size() == 1 && (elapsedT > optimumT / 16))
              || elapsedT > optimumT * fallingEval * reduction * bestMoveInstability)
          {
              // If we are allowed to ponder do not stop the search now but
              // keep pondering until the GUI sends "ponderhit" or "stop".
              if (mainThread->ponder)
                  mainThread->stopOnPonderhit = true;
              else
                  Threads.stop = true;
          }
          else if (   Threads.increaseDepth
                   && !mainThread->ponder
                   && elapsedT > optimumT * fallingEval * reduction * bestMoveInstability * 0.56)
                   Threads.increaseDepth = false;
          else
                   Threads.increaseDepth = true;
      }

      mainThread->iterValue[iterIdx] = bestValue;
      iterIdx = (iterIdx + 1) & 3;
  }

  if (!mainThread)
      return;

  mainThread->previousTimeReduction = timeReduction;
}


namespace {

  // search<>() is the main search function for both PV and non-PV nodes

  template <NodeType NT>
  Value search(Position& pos, Stack* ss, Value alpha, Value beta, Depth depth, bool cutNode) {

    constexpr bool PvNode = NT == PV;
    const bool rootNode = PvNode && ss->ply == 0;

    // Dive into quiescence search when the depth reaches zero
    if (depth <= 0)
        return qsearch<NT>(pos, ss, alpha, beta);

    assert(-VALUE_INFINITE <= alpha && alpha < beta && beta <= VALUE_INFINITE);
    assert(PvNode || (alpha == beta - 1));
    assert(0 < depth && depth < MAX_PLY);
    assert(!(PvNode && cutNode));

    Move pv[MAX_PLY+1], capturesSearched[32], quietsSearched[64];
    StateInfo st;
    TTEntry* tte;
    Key posKey;
    Move ttMove, move, excludedMove, bestMove;
    Depth extension, newDepth, ttDepth;
    Bound ttBound;
    Value bestValue, value, ttValue, eval, probcutBeta;
    bool ttHit, ttPv, formerPv, givesCheck, improving, didLMR, priorCapture, isMate, gameCycle;
    bool captureOrPromotion, doFullDepthSearch, moveCountPruning, ttCapture, singularQuietLMR, kingDanger;
    Piece movedPiece;
    int moveCount, captureCount, quietCount, rootDepth;

    // Step 1. Initialize node
    Thread* thisThread = pos.this_thread();
    ss->inCheck = pos.checkers();
    priorCapture = pos.captured_piece();
    Color us = pos.side_to_move();
    moveCount = captureCount = quietCount = ss->moveCount = 0;
    bestValue = -VALUE_INFINITE;
    gameCycle = kingDanger = false;
    rootDepth = thisThread->rootDepth;

    // Check for the available remaining time
    if (thisThread == Threads.main())
        static_cast<MainThread*>(thisThread)->check_time();

    thisThread->nodes++;

    // Used to send selDepth info to GUI (selDepth counts from 1, ply from 0)
    if (PvNode && thisThread->selDepth < ss->ply + 1)
        thisThread->selDepth = ss->ply + 1;

    // Transposition table lookup. We don't want the score of a partial
    // search to overwrite a previous full search TT value, so we use a different
    // position key in case of an excluded move.
    excludedMove = ss->excludedMove;
    posKey = excludedMove == MOVE_NONE ? pos.key() : pos.key() ^ make_key(excludedMove);
    tte = TT.probe(posKey, ttHit);
    ttValue = ttHit ? value_from_tt(tte->value(), ss->ply, pos.rule50_count()) : VALUE_NONE;
    ttDepth = tte->depth();
    ttBound = tte->bound();
    ttMove =  rootNode ? thisThread->rootMoves[thisThread->pvIdx].pv[0]
            : ttHit    ? tte->move() : MOVE_NONE;
    ttPv = PvNode || (ttHit && tte->is_pv());
    formerPv = ttPv && !PvNode;

    if (   ttPv
        && depth > 12
        && ss->ply - 1 < MAX_LPH
        && !priorCapture
        && is_ok((ss-1)->currentMove))
        thisThread->lowPlyHistory[ss->ply - 1][from_to((ss-1)->currentMove)] << stat_bonus(depth - 5);

    // thisThread->ttHitAverage can be used to approximate the running average of ttHit
    thisThread->ttHitAverage =   (ttHitAverageWindow - 1) * thisThread->ttHitAverage / ttHitAverageWindow
                                + ttHitAverageResolution * ttHit;

    if (!rootNode)
    {
        // Check if we have an upcoming move which draws by repetition, or
        // if the opponent had an alternative move earlier to this position.
        if (pos.has_game_cycle(ss->ply))
        {
            if (VALUE_DRAW >= beta)
            {
                tte->save(posKey, VALUE_DRAW, ttPv, BOUND_UPPER,
                          depth, MOVE_NONE, VALUE_NONE);

                return VALUE_DRAW;
            }
            gameCycle = true;
            alpha = std::max(alpha, VALUE_DRAW);
        }

        // Step 2. Check for aborted search and immediate draw
        if (pos.is_draw(ss->ply))
            return VALUE_DRAW;

        if (Threads.stop.load(std::memory_order_relaxed) || ss->ply >= MAX_PLY)
            return ss->ply >= MAX_PLY && !ss->inCheck ? evaluate(pos)
                                                      : VALUE_DRAW;

        // Step 3. Mate distance pruning. Even if we mate at the next move our score
        // would be at best mate_in(ss->ply+1), but if alpha is already bigger because
        // a shorter mate was found upward in the tree then there is no need to search
        // because we will never beat the current alpha. Same logic but with reversed
        // signs applies also in the opposite condition of being mated instead of giving
        // mate. In this case return a fail-high score.
        if (alpha >= mate_in(ss->ply+1))
            return alpha;
    }

    assert(0 <= ss->ply && ss->ply < MAX_PLY);

    (ss+1)->ply = ss->ply + 1;
    (ss+1)->excludedMove = bestMove = MOVE_NONE;
    (ss+2)->killers[0] = (ss+2)->killers[1] = MOVE_NONE;
    Square prevSq = to_sq((ss-1)->currentMove);

    // Initialize statScore to zero for the grandchildren of the current position.
    // So statScore is shared between all grandchildren and only the first grandchild
    // starts with statScore = 0. Later grandchildren start with the last calculated
    // statScore of the previous grandchild. This influences the reduction rules in
    // LMR which are based on the statScore of parent position.
    if (rootNode)
        (ss+4)->statScore = 0;
    else
        (ss+2)->statScore = 0;

    // At non-PV nodes we check for an early TT cutoff
    if (  !PvNode
        && ttHit
        && !gameCycle
        && pos.rule50_count() < 88
        && ttDepth >= depth
        && ttValue != VALUE_NONE // Possible in case of TT access race
        && (ttValue != VALUE_DRAW || VALUE_DRAW >= beta)
        && (ttValue >= beta ? (ttBound & BOUND_LOWER)
                            : (ttBound & BOUND_UPPER)))
    {
        // If ttMove is quiet, update move sorting heuristics on TT hit
        if (ttMove)
        {
            if (ttValue >= beta)
            {
                if (!pos.capture_or_promotion(ttMove))
                    update_quiet_stats(pos, ss, ttMove, stat_bonus(depth), depth);

                // Extra penalty for early quiet moves of the previous ply
                if ((ss-1)->moveCount <= 2 && !priorCapture)
                    update_continuation_histories(ss-1, pos.piece_on(prevSq), prevSq, -stat_bonus(depth + 1));
            }
            // Penalty for a quiet ttMove that fails low
            else if (!pos.capture_or_promotion(ttMove))
            {
                int penalty = -stat_bonus(depth);
                thisThread->mainHistory[us][from_to(ttMove)] << penalty;
                update_continuation_histories(ss, pos.moved_piece(ttMove), to_sq(ttMove), penalty);
            }
        }

        return ttValue;
    }

    // Step 5. Tablebases probe
    if (!rootNode && TB::Cardinality)
    {
        int piecesCount = popcount(pos.pieces());

        if (    piecesCount <= TB::Cardinality
            && (piecesCount <  TB::Cardinality || depth >= TB::ProbeDepth)
            &&  pos.rule50_count() == 0
            && !pos.can_castle(ANY_CASTLING))
        {
            TB::ProbeState err;
            TB::WDLScore v = Tablebases::probe_wdl(pos, &err);

            // Force check of time on the next occasion
            if (thisThread == Threads.main())
                static_cast<MainThread*>(thisThread)->callsCnt = 0;

            if (err != TB::ProbeState::FAIL)
            {
                thisThread->tbHits.fetch_add(1, std::memory_order_relaxed);

                int drawScore = TB::UseRule50 ? 1 : 0;

                int centiPly = PawnValueEg * ss->ply / 100;

                Value tbValue =    v < -drawScore ? -VALUE_TB_WIN + centiPly + PawnValueEg * popcount(pos.pieces( pos.side_to_move()))
                                 : v >  drawScore ?  VALUE_TB_WIN - centiPly - PawnValueEg * popcount(pos.pieces(~pos.side_to_move()))
                                 : v < 0 ? -2 * Tempo : VALUE_DRAW;

                if (    abs(v) <= drawScore
                    || !ttHit
                    || (v < -drawScore && beta  > tbValue + 19)
                    || (v >  drawScore && alpha < tbValue - 19))
                {
                    tte->save(posKey, tbValue, ttPv, v > drawScore ? BOUND_LOWER : v < -drawScore ? BOUND_UPPER : BOUND_EXACT,
                              depth, MOVE_NONE, VALUE_NONE);

                    return tbValue;
                }
            }
        }
    }

    CapturePieceToHistory& captureHistory = thisThread->captureHistory;

    // Step 6. Static evaluation of the position
    if (ss->inCheck)
    {
        // Skip early pruning when in check
        ss->staticEval = eval = VALUE_NONE;
        improving = false;
    }
    else
    {
    if (ttHit)
    {
        // Never assume anything about values stored in TT
        ss->staticEval = eval = tte->eval();
        if (eval == VALUE_NONE)
            ss->staticEval = eval = evaluate(pos);

        // Can ttValue be used as a better position evaluation?
        if (    ttValue != VALUE_NONE
            && (ttBound & (ttValue > eval ? BOUND_LOWER : BOUND_UPPER)))
            eval = ttValue;
    }
    else
    {
        if ((ss-1)->currentMove != MOVE_NULL)
        {
            int bonus = -(ss-1)->statScore / 512;

            ss->staticEval = eval = evaluate(pos) + bonus;
        }
        else
            ss->staticEval = eval = -(ss-1)->staticEval + 2 * Tempo;
    }

    if (gameCycle)
        ss->staticEval = eval = eval * std::max(0, (100 - pos.rule50_count())) / 100;

    if (!ttHit)
        tte->save(posKey, VALUE_NONE, ttPv, BOUND_NONE, DEPTH_NONE, MOVE_NONE, eval);

    improving =  (ss-2)->staticEval == VALUE_NONE ? (ss->staticEval > (ss-4)->staticEval
              || (ss-4)->staticEval == VALUE_NONE) : ss->staticEval > (ss-2)->staticEval;

    // Begin early pruning.
    if (   !PvNode
        && !excludedMove
        && !gameCycle
        && !thisThread->nmpGuard
        &&  abs(eval) < 2 * VALUE_KNOWN_WIN)
    {
       if (rootDepth > 10)
           kingDanger = pos.king_danger();

       // Step 8. Futility pruning: child node (~30 Elo)
       if (    depth < 6
           && !kingDanger
           &&  eval - futility_margin(depth, improving) >= beta
           &&  eval < VALUE_KNOWN_WIN) // Do not return unproven wins
           return eval;

       // Step 9. Null move search with verification search (~40 Elo)
       if (   (ss-1)->currentMove != MOVE_NULL
           && (ss-1)->statScore < 23824
           &&  eval >= beta
           &&  eval >= ss->staticEval
           &&  ss->staticEval >= beta - 33 * depth - 33 * improving + 112 * ttPv + 311
           &&  pos.non_pawn_material(us)
           && !kingDanger
           && !(rootDepth > 10 && MoveList<LEGAL>(pos).size() < 6))
       {
           assert(eval - beta >= 0);

           // Null move dynamic reduction based on depth and value
           Depth R = ((737 + 77 * depth) / 246 + std::min(int(eval - beta) / 192, 3));

           if (   depth < 11
               || ttValue >= beta
               || ttDepth < depth-R
               || !(ttBound & BOUND_UPPER))
           {
           ss->currentMove = MOVE_NULL;
           ss->continuationHistory = &thisThread->continuationHistory[0][0][NO_PIECE][0];

           pos.do_null_move(st);

           Value nullValue = -search<NonPV>(pos, ss+1, -beta, -beta+1, depth-R, !cutNode);

           pos.undo_null_move();

           if (nullValue >= beta)
           {
               // Do not return unproven mate or TB scores
               nullValue = std::min(nullValue, VALUE_TB_WIN_IN_MAX_PLY);

               if (abs(beta) < VALUE_KNOWN_WIN && depth < 11 && beta <= qsearch<NonPV>(pos, ss, beta-1, beta))
                   return nullValue;

               // Do verification search at high depths
               thisThread->nmpGuard = true;

               Value v = search<NonPV>(pos, ss, beta-1, beta, depth-R, false);

               thisThread->nmpGuard = false;

               if (v >= beta)
                   return nullValue;
           }
           }
       }

<<<<<<< HEAD
       probcutBeta = beta + 176 - 49 * improving;

       // Step 10. ProbCut (~10 Elo)
       // If we have a good enough capture and a reduced search returns a value
       // much above beta, we can (almost) safely prune the previous move.
       if (    depth > 4
           &&  abs(beta) < VALUE_TB_WIN_IN_MAX_PLY
           && (   !ttHit
                || tte->depth() < depth - 3
                || ttValue == VALUE_NONE
                || ttValue >= probcutBeta))
       {
           if (   ttHit
               && tte->depth() >= depth - 3
               && ttValue != VALUE_NONE
               && ttValue >= probcutBeta
               && ttMove
               && pos.capture_or_promotion(ttMove))
               return probcutBeta;

           assert(probcutBeta < VALUE_INFINITE);
           MovePicker mp(pos, ttMove, probcutBeta - ss->staticEval, &captureHistory);
           int probCutCount = 0;

           while (  (move = mp.next_move()) != MOVE_NONE
                  && probCutCount < 2 + 2 * cutNode)
               if (move != excludedMove)
               {
                   assert(pos.capture_or_promotion(move));
                   assert(depth >= 5);

                   captureOrPromotion = true;
                   probCutCount++;

                   ss->currentMove = move;
                   ss->continuationHistory = &thisThread->continuationHistory[ss->inCheck]
                                                                             [captureOrPromotion]
                                                                             [pos.moved_piece(move)]
                                                                             [to_sq(move)];

                   pos.do_move(move, st);

                   // Perform a preliminary qsearch to verify that the move holds
                   value = -qsearch<NonPV>(pos, ss+1, -probcutBeta, -probcutBeta+1);

                   // If the qsearch held perform the regular search
                   if (value >= probcutBeta)
                       value = -search<NonPV>(pos, ss+1, -probcutBeta, -probcutBeta+1, depth - 4, !cutNode);

                   pos.undo_move(move);

                   if (value >= probcutBeta)
                   {
                       value = std::min(value, VALUE_TB_WIN_IN_MAX_PLY);

                       tte->save(posKey, value_to_tt(value, ss->ply), ttPv,
                                 BOUND_LOWER, depth - 4, move, ss->staticEval);

                       return value;
                   }
               }
       }
    } //End early Pruning
=======
                if (value >= probcutBeta)
                {
                    if ( !(ttHit
                       && tte->depth() >= depth - 3
                       && ttValue != VALUE_NONE))
                        tte->save(posKey, value_to_tt(value, ss->ply), ttPv,
                            BOUND_LOWER,
                            depth - 3, move, ss->staticEval);
                    return value;
                }
            }
    }
>>>>>>> d89730d5

    // Step 11. Internal iterative deepening (~1 Elo)
    if (depth >= 7 && !ttMove)
    {
        search<NT>(pos, ss, alpha, beta, depth - 7, cutNode);

        tte = TT.probe(posKey, ttHit);
        ttValue = ttHit ? value_from_tt(tte->value(), ss->ply, pos.rule50_count()) : VALUE_NONE;
        ttMove = ttHit ? tte->move() : MOVE_NONE;
    }
    } // In check search starts here

    const PieceToHistory* contHist[] = { (ss-1)->continuationHistory, (ss-2)->continuationHistory,
                                          nullptr                   , (ss-4)->continuationHistory,
                                          nullptr                   , (ss-6)->continuationHistory };

    Move countermove = thisThread->counterMoves[pos.piece_on(prevSq)][prevSq];

    MovePicker mp(pos, ttMove, depth, &thisThread->mainHistory,
                                      &thisThread->lowPlyHistory,
                                      &captureHistory,
                                      contHist,
                                      countermove,
                                      ss->killers,
                                      ss->ply);

    value = bestValue;
    singularQuietLMR = moveCountPruning = false;
    ttCapture = ttMove && pos.capture_or_promotion(ttMove);

    // Mark this node as being searched
    ThreadHolding th(thisThread, posKey, ss->ply);

    // Step 12. Loop through all pseudo-legal moves until no moves remain
    // or a beta cutoff occurs.
    while ((move = mp.next_move(moveCountPruning)) != MOVE_NONE)
    {
      assert(is_ok(move));

      if (move == excludedMove)
          continue;

      // At root obey the "searchmoves" option and skip moves not listed in Root
      // Move List. As a consequence any illegal move is also skipped. In MultiPV
      // mode we also skip PV moves which have been already searched and those
      // of lower "TB rank" if we are in a TB root position.
      if (rootNode && !std::count(thisThread->rootMoves.begin() + thisThread->pvIdx,
                                  thisThread->rootMoves.begin() + thisThread->pvLast, move))
          continue;

      ss->moveCount = ++moveCount;

      if (rootNode && thisThread == Threads.main() && Time.elapsed() > 3000)
          sync_cout << "info depth " << depth
                    << " currmove " << UCI::move(move, pos.is_chess960())
                    << " currmovenumber " << moveCount + thisThread->pvIdx << sync_endl;
      if (PvNode)
          (ss+1)->pv = nullptr;

      extension = 0;
      captureOrPromotion = pos.capture_or_promotion(move);
      movedPiece = pos.moved_piece(move);
      givesCheck = pos.gives_check(move);
      isMate = false;

      if (givesCheck)
      {
          pos.do_move(move, st, givesCheck);
          isMate = MoveList<LEGAL>(pos).size() == 0;
          pos.undo_move(move);
      }

      if (isMate)
      {
          ss->currentMove = move;
          ss->continuationHistory = &thisThread->continuationHistory[ss->inCheck][priorCapture][movedPiece][to_sq(move)];
          value = mate_in(ss->ply+1);

          if (PvNode && (moveCount == 1 || (value > alpha && (rootNode || value < beta))))
          {
              (ss+1)->pv = pv;
              (ss+1)->pv[0] = MOVE_NONE;
          }
      }
      else
      {

      // Calculate new depth for this move
      newDepth = depth - 1;

      // Step 13. Pruning at shallow depth (~200 Elo)
      if (  !PvNode
          && pos.non_pawn_material(us)
          && bestValue > VALUE_TB_LOSS_IN_MAX_PLY)
      {
          // Skip quiet moves if movecount exceeds our FutilityMoveCount threshold
          moveCountPruning = moveCount >= futility_move_count(improving, depth);

          // Reduced depth of the next LMR search
          int lmrDepth = std::max(newDepth - reduction(improving, depth, moveCount), 0);

          if (   !captureOrPromotion
              && !givesCheck)
          {
              // Countermoves based pruning (~20 Elo)
              if (   lmrDepth < 4 + ((ss-1)->statScore > 0 || (ss-1)->moveCount == 1)
                  && (*contHist[0])[movedPiece][to_sq(move)] < CounterMovePruneThreshold
                  && (*contHist[1])[movedPiece][to_sq(move)] < CounterMovePruneThreshold)
                  continue;

              // Futility pruning: parent node (~5 Elo)
              if (   lmrDepth < 3
                  && !ss->inCheck
                  && ss->staticEval + 284 + 188 * lmrDepth <= alpha
                  &&  (*contHist[0])[movedPiece][to_sq(move)]
                    + (*contHist[1])[movedPiece][to_sq(move)]
                    + (*contHist[3])[movedPiece][to_sq(move)]
                    + (*contHist[5])[movedPiece][to_sq(move)] / 2 < 28388)
                  continue;

              // Prune moves with negative SEE (~20 Elo)
              if (!pos.see_ge(move, Value(-(29 - std::min(lmrDepth, 17)) * lmrDepth * lmrDepth)))
                  continue;
          }
          else
          {
              // Capture history based pruning when the move doesn't give check
              if (   !givesCheck
                  && lmrDepth < 1
                  && captureHistory[movedPiece][to_sq(move)][type_of(pos.piece_on(to_sq(move)))] < 0)
                  continue;

              // Futility pruning for captures
              if (   !givesCheck
                  && lmrDepth < 6
                  && PieceValue[MG][type_of(movedPiece)] >= PieceValue[MG][type_of(pos.piece_on(to_sq(move)))]
                  && !ss->inCheck
                  && ss->staticEval + 267 + 391 * lmrDepth
                     + PieceValue[MG][type_of(pos.piece_on(to_sq(move)))] <= alpha)
                  continue;

              // See based pruning
              if (!pos.see_ge(move, Value(-202) * depth)) // (~25 Elo)
                  continue;
          }
      }

      // Step 14. Extensions (~75 Elo)
      if (   gameCycle
          && (depth < 5 || PvNode))
          extension = 2;

      // Singular extension search (~70 Elo). If all moves but one fail low on a
      // search of (alpha-s, beta-s), and just one fails high on (alpha, beta),
      // then that move is singular and should be extended. To verify this we do
      // a reduced search on all the other moves but the ttMove and if the
      // result is lower than ttValue minus a margin then we will extend the ttMove.
      else if (    depth >= 6
          &&  move == ttMove
          && !gameCycle
          && !rootNode
          && !excludedMove // Avoid recursive singular search
          &&  ttValue != VALUE_NONE
          &&  abs(beta) < VALUE_TB_WIN_IN_MAX_PLY
          && (tte->bound() & BOUND_LOWER)
          &&  tte->depth() >= depth - 3)
      {
          Value singularBeta = std::max(ttValue - ((formerPv + 4) * depth) / 2, VALUE_TB_LOSS_IN_MAX_PLY);
          Depth singularDepth = (depth - 1 + 3 * formerPv) / 2;

          ss->excludedMove = move;
          value = search<NonPV>(pos, ss, singularBeta - 1, singularBeta, singularDepth, cutNode);
          ss->excludedMove = MOVE_NONE;

          if (value < singularBeta)
          {
              extension = 1;
              singularQuietLMR = !ttCapture;
          }

          // Multi-cut pruning
          // Our ttMove is assumed to fail high, and now we failed high also on a reduced
          // search without the ttMove. So we assume this expected Cut-node is not singular,
          // that multiple moves fail high, and we can prune the whole subtree by returning
          // a soft bound.
          else if (!PvNode)
          {
            if (singularBeta >= beta)
                return std::min(singularBeta, VALUE_TB_WIN_IN_MAX_PLY);

           // If the eval of ttMove is greater than beta we try also if there is another
           // move that pushes it over beta, if so also produce a cutoff.
            else if (ttValue >= beta)
            {
                ss->excludedMove = move;
                value = search<NonPV>(pos, ss, beta - 1, beta, (depth + 3) / 2, cutNode);
                ss->excludedMove = MOVE_NONE;

                if (value >= beta)
                    return beta;
            }
          }
      }

      // Late irreversible move extension
      if (   move == ttMove
          && pos.rule50_count() > 80
          && (captureOrPromotion || type_of(movedPiece) == PAWN))
          extension = 2;

      // Check extension (~2 Elo)
      else if (!extension)
      {
        if (    givesCheck
            && (pos.is_discovery_check_on_king(~us, move) || pos.see_ge(move)))
            extension = 1;

        // Passed pawn extension
        else if (   move == ss->killers[0]
                 && pos.advanced_pawn_push(move)
                 && pos.pawn_passed(us, to_sq(move)))
            extension = 1;

        // Last captures extension
        else if (   PieceValue[EG][pos.captured_piece()] > PawnValueEg
                 && pos.non_pawn_material() <= 2 * RookValueMg)
            extension = 1;

        // Castling extension
        else if (type_of(move) == CASTLING)
            extension = 1;
      }

      // Add extension to new depth
      newDepth += extension;

      // Speculative prefetch as early as possible
      prefetch(TT.first_entry(pos.key_after(move)));

      // Update the current move (this must be done after singular extension search)
      ss->currentMove = move;
      ss->continuationHistory = &thisThread->continuationHistory[ss->inCheck]
                                                                [captureOrPromotion]
                                                                [movedPiece]
                                                                [to_sq(move)];

      // Step 15. Make the move
      pos.do_move(move, st, givesCheck);

      // Step 16. Reduced depth search (LMR, ~200 Elo). If the move fails high it will be
      // re-searched at full depth.
      if (    depth >= 3
          && !gameCycle
          &&  moveCount > 1 + 2 * rootNode
          && (!rootNode || thisThread->best_move_count(move) == 0)
          &&  thisThread->selDepth > depth
          && (  !captureOrPromotion
              || moveCountPruning
              || ss->staticEval + PieceValue[EG][pos.captured_piece()] <= alpha
              || cutNode
              || thisThread->ttHitAverage < 415 * ttHitAverageResolution * ttHitAverageWindow / 1024))

      {
          Depth r = reduction(improving, depth, moveCount);

          // Decrease reduction if the ttHit running average is large
          if (thisThread->ttHitAverage > 473 * ttHitAverageResolution * ttHitAverageWindow / 1024)
              r--;

          // Reduction if other threads are searching this position
          if (th.marked())
              r++;

          // Decrease reduction if position is or has been on the PV (~10 Elo)
          if (ttPv)
              r -= 2;

          if (rootDepth > 10 && pos.king_danger())
              r -= 1;

          if (moveCountPruning && !formerPv)
              r++;

          // Decrease reduction if opponent's move count is high (~5 Elo)
          if ((ss-1)->moveCount > 13)
              r--;

          // Decrease reduction if ttMove has been singularly extended (~3 Elo)
          if (singularQuietLMR)
              r -= 1 + formerPv;

          if (!PvNode && !captureOrPromotion)
          {
              // Increase reduction if ttMove is a capture (~5 Elo)
              if (ttCapture)
                  r++;

              // Increase reduction for cut nodes (~10 Elo)
              if (cutNode)
                  r += 2;

              // Decrease reduction for moves that escape a capture. Filter out
              // castling moves, because they are coded as "king captures rook" and
              // hence break make_move(). (~2 Elo)
              else if (    type_of(move) == NORMAL
                       && !pos.see_ge(reverse_move(move)))
                  r -= 2 + ttPv - (type_of(movedPiece) == PAWN);

              ss->statScore =  thisThread->mainHistory[us][from_to(move)]
                             + (*contHist[0])[movedPiece][to_sq(move)]
                             + (*contHist[1])[movedPiece][to_sq(move)]
                             + (*contHist[3])[movedPiece][to_sq(move)]
                             - 4826;

              // Decrease/increase reduction by comparing opponent's stat score (~10 Elo)
              if (ss->statScore >= -100 && (ss-1)->statScore < -112)
                  r--;

              else if ((ss-1)->statScore >= -125 && ss->statScore < -138)
                  r++;

              // Decrease/increase reduction for moves with a good/bad history (~30 Elo)
              r -= ss->statScore / 14615;
          }
          else
          {
            // Increase reduction for captures/promotions if late move and at low depth
            if (depth < 8 && moveCount > 2)
                r++;

            // Unless giving check, this capture is likely bad
            if (   !givesCheck
                && ss->staticEval + PieceValue[EG][pos.captured_piece()] + 211 * depth <= alpha)
                r++;
          }

          Depth rr = newDepth / (2 + ss->ply / 3);

          r -= rr;

          Depth d = Utility::clamp(newDepth - r, 1, newDepth);

          value = -search<NonPV>(pos, ss+1, -(alpha+1), -alpha, d, true);

          doFullDepthSearch = value > alpha && d != newDepth;

          didLMR = true;
      }
      else
      {
          doFullDepthSearch = !PvNode || moveCount > 1;

          didLMR = false;
      }

      // Step 17. Full depth search when LMR is skipped or fails high
      if (doFullDepthSearch)
      {
          value = -search<NonPV>(pos, ss+1, -(alpha+1), -alpha, newDepth, !cutNode);

          if (didLMR && !captureOrPromotion)
          {
              int bonus = value > alpha ?  stat_bonus(newDepth)
                                        : -stat_bonus(newDepth);

              if (move == ss->killers[0])
                  bonus += bonus / 4;

              update_continuation_histories(ss, movedPiece, to_sq(move), bonus);
          }
      }

      // For PV nodes only, do a full PV search on the first move or after a fail
      // high (in the latter case search only if value < beta), otherwise let the
      // parent node fail low with value <= alpha and try another move.
      if (PvNode && (moveCount == 1 || (value > alpha && (rootNode || value < beta))))
      {
          (ss+1)->pv = pv;
          (ss+1)->pv[0] = MOVE_NONE;

          value = -search<PV>(pos, ss+1, -beta, -alpha, newDepth, false);
      }

      // Step 18. Undo move
      pos.undo_move(move);
      }

      assert(value > -VALUE_INFINITE && value < VALUE_INFINITE);

      // Step 19. Check for a new best move
      // Finished searching the move. If a stop occurred, the return value of
      // the search cannot be trusted, and we return immediately without
      // updating best move, PV and TT.
      if (Threads.stop.load(std::memory_order_relaxed))
          return VALUE_ZERO;

      if (rootNode)
      {
          RootMove& rm = *std::find(thisThread->rootMoves.begin(),
                                    thisThread->rootMoves.end(), move);

          // PV move or new best move?
          if (moveCount == 1 || value > alpha)
          {
              rm.score = value;
              rm.selDepth = thisThread->selDepth;
              rm.pv.resize(1);

              assert((ss+1)->pv);

              for (Move* m = (ss+1)->pv; *m != MOVE_NONE; ++m)
                  rm.pv.push_back(*m);

              // We record how often the best move has been changed in each
              // iteration. This information is used for time management: when
              // the best move changes frequently, we allocate some more time.
              if (moveCount > 1)
                  ++thisThread->bestMoveChanges;
          }
          else
              // All other moves but the PV are set to the lowest value: this
              // is not a problem when sorting because the sort is stable and the
              // move position in the list is preserved - just the PV is pushed up.
              rm.score = -VALUE_INFINITE;
      }

      if (value > bestValue)
      {
          bestValue = value;

          if (value > alpha)
          {
              bestMove = move;

              if (PvNode && !rootNode) // Update pv even in fail-high case
                  update_pv(ss->pv, move, (ss+1)->pv);

              if (PvNode && value < beta) // Update alpha! Always alpha < beta
                  alpha = value;
              else
              {
                  assert(value >= beta); // Fail high
                  ss->statScore = 0;
                  break;
              }
          }
      }

      if (move != bestMove)
      {
          if (captureOrPromotion && captureCount < 32)
              capturesSearched[captureCount++] = move;

          else if (!captureOrPromotion && quietCount < 64)
              quietsSearched[quietCount++] = move;
      }
    }

    // The following condition would detect a stop only after move loop has been
    // completed. But in this case bestValue is valid because we have fully
    // searched our subtree, and we can anyhow save the result in TT.
    /*
       if (Threads.stop)
        return VALUE_DRAW;
    */

    // Step 20. Check for mate and stalemate
    // All legal moves have been searched and if there are no legal moves, it
    // must be a mate or a stalemate. If we are in a singular extension search then
    // return a fail low score.

    assert(moveCount || !ss->inCheck || excludedMove || !MoveList<LEGAL>(pos).size());

    if (!moveCount)
        bestValue = excludedMove ? alpha
                   :     ss->inCheck ? mated_in(ss->ply) : VALUE_DRAW;

    else if (bestMove)
        update_all_stats(pos, ss, bestMove, bestValue, beta, prevSq,
                         quietsSearched, quietCount, capturesSearched, captureCount, depth);

    // Bonus for prior countermove that caused the fail low
    else if (   (depth >= 3 || PvNode)
             && !priorCapture)
        update_continuation_histories(ss-1, pos.piece_on(prevSq), prevSq, stat_bonus(depth));

    if (!excludedMove && !(rootNode && thisThread->pvIdx))
        tte->save(posKey, value_to_tt(bestValue, ss->ply), ttPv,
                  bestValue >= beta ? BOUND_LOWER :
                  PvNode && bestMove ? BOUND_EXACT : BOUND_UPPER,
                  depth, bestMove, ss->staticEval);

    assert(bestValue > -VALUE_INFINITE && bestValue < VALUE_INFINITE);

    return bestValue;
  }


  // qsearch() is the quiescence search function, which is called by the main search
  // function with zero depth, or recursively with further decreasing depth per call.
  template <NodeType NT>
  Value qsearch(Position& pos, Stack* ss, Value alpha, Value beta, Depth depth) {

    constexpr bool PvNode = NT == PV;

    assert(alpha >= -VALUE_INFINITE && alpha < beta && beta <= VALUE_INFINITE);
    assert(PvNode || (alpha == beta - 1));
    assert(depth <= 0);

    Move pv[MAX_PLY+1];
    StateInfo st;
    TTEntry* tte;
    Key posKey;
    Move ttMove, move, bestMove;
    Depth ttDepth;
    Value bestValue, value, ttValue, futilityValue, futilityBase, oldAlpha;
    bool ttHit, pvHit, givesCheck, captureOrPromotion, gameCycle;
    int moveCount;

    if (PvNode)
    {
        oldAlpha = alpha; // To flag BOUND_EXACT when eval above alpha and no available moves
        (ss+1)->pv = pv;
        ss->pv[0] = MOVE_NONE;
    }

    Thread* thisThread = pos.this_thread();
    (ss+1)->ply = ss->ply + 1;
    bestMove = MOVE_NONE;
    ss->inCheck = pos.checkers();
    moveCount = 0;
    gameCycle = false;

    thisThread->nodes++;

    if (pos.has_game_cycle(ss->ply))
    {
       if (VALUE_DRAW >= beta)
           return VALUE_DRAW;

       alpha = std::max(alpha, VALUE_DRAW);
       gameCycle = true;
    }

    if (pos.is_draw(ss->ply))
        return VALUE_DRAW;

    // Check for an immediate draw or maximum ply reached
    if (ss->ply >= MAX_PLY)
        return !ss->inCheck ? evaluate(pos) : VALUE_DRAW;

    if (alpha >= mate_in(ss->ply+1))
        return alpha;

    assert(0 <= ss->ply && ss->ply < MAX_PLY);

    // Decide whether or not to include checks: this fixes also the type of
    // TT entry depth that we are going to use. Note that in qsearch we use
    // only two types of depth in TT: DEPTH_QS_CHECKS or DEPTH_QS_NO_CHECKS.
    ttDepth = ss->inCheck || depth >= DEPTH_QS_CHECKS ? DEPTH_QS_CHECKS
                                                  : DEPTH_QS_NO_CHECKS;
    // Transposition table lookup
    posKey = pos.key();
    tte = TT.probe(posKey, ttHit);
    ttValue = ttHit ? value_from_tt(tte->value(), ss->ply, pos.rule50_count()) : VALUE_NONE;
    ttMove = ttHit ? tte->move() : MOVE_NONE;
    pvHit = ttHit && tte->is_pv();

    if (  !PvNode
        && ttHit
        && !gameCycle
        && pos.rule50_count() < 88
        && tte->depth() >= ttDepth
        && ttValue != VALUE_NONE // Only in case of TT access race
        && (ttValue != VALUE_DRAW || VALUE_DRAW >= beta)
        && (ttValue >= beta ? (tte->bound() & BOUND_LOWER)
                            : (tte->bound() & BOUND_UPPER)))
        return ttValue;

    // Evaluate the position statically
    if (ss->inCheck)
    {
        ss->staticEval = VALUE_NONE;
        bestValue = futilityBase = -VALUE_INFINITE;
    }
    else
    {
        if (ttHit)
        {
            // Never assume anything about values stored in TT
            if ((ss->staticEval = bestValue = tte->eval()) == VALUE_NONE)
                ss->staticEval = bestValue = evaluate(pos);

            // Can ttValue be used as a better position evaluation?
            if (    ttValue != VALUE_NONE
                && (tte->bound() & (ttValue > bestValue ? BOUND_LOWER : BOUND_UPPER)))
                bestValue = ttValue;
        }
        else
            ss->staticEval = bestValue =
            (ss-1)->currentMove != MOVE_NULL ? evaluate(pos)
                                             : -(ss-1)->staticEval + 2 * Tempo;

        if (gameCycle)
            ss->staticEval = bestValue = bestValue * std::max(0, (100 - pos.rule50_count())) / 100;

        // Stand pat. Return immediately if static value is at least beta
        if (bestValue >= beta)
        {
            if (!ttHit)
                tte->save(posKey, value_to_tt(bestValue, ss->ply), false, BOUND_LOWER,
                          DEPTH_NONE, MOVE_NONE, ss->staticEval);

            return bestValue;
        }

        if (PvNode && bestValue > alpha)
            alpha = bestValue;

        futilityBase = bestValue + 141;
    }

    const PieceToHistory* contHist[] = { (ss-1)->continuationHistory, (ss-2)->continuationHistory,
                                          nullptr                   , (ss-4)->continuationHistory,
                                          nullptr                   , (ss-6)->continuationHistory };

    // Initialize a MovePicker object for the current position, and prepare
    // to search the moves. Because the depth is <= 0 here, only captures,
    // queen and checking knight promotions, and other checks(only if depth >= DEPTH_QS_CHECKS)
    // will be generated.
    MovePicker mp(pos, ttMove, depth, &thisThread->mainHistory,
                                      &thisThread->captureHistory,
                                      contHist,
                                      to_sq((ss-1)->currentMove));

    // Loop through the moves until no moves remain or a beta cutoff occurs
    while ((move = mp.next_move()) != MOVE_NONE)
    {
      assert(is_ok(move));

      givesCheck = pos.gives_check(move);
      captureOrPromotion = pos.capture_or_promotion(move);

      moveCount++;

      if (!PvNode)
      {
         // Futility pruning
         if (   !ss->inCheck
             && !givesCheck
             &&  futilityBase > -VALUE_KNOWN_WIN
             && !pos.advanced_pawn_push(move))
         {
             assert(type_of(move) != ENPASSANT); // Due to !pos.advanced_pawn_push

             futilityValue = futilityBase + PieceValue[EG][pos.piece_on(to_sq(move))];

             if (futilityValue <= alpha)
             {
                 bestValue = std::max(bestValue, futilityValue);
                 continue;
             }

             if (futilityBase <= alpha && !pos.see_ge(move, VALUE_ZERO + 1))
             {
                 bestValue = std::max(bestValue, futilityBase);
                 continue;
             }
         }

         // Do not search moves with negative SEE values
         if (!ss->inCheck && !pos.see_ge(move))
             continue;
      }

      // Speculative prefetch as early as possible
      prefetch(TT.first_entry(pos.key_after(move)));

      ss->currentMove = move;
      ss->continuationHistory = &thisThread->continuationHistory[ss->inCheck]
                                                                [captureOrPromotion]
                                                                [pos.moved_piece(move)]
                                                                [to_sq(move)];

      // Make and search the move
      pos.do_move(move, st, givesCheck);
      value = -qsearch<NT>(pos, ss+1, -beta, -alpha, depth - 1);
      pos.undo_move(move);

      assert(value > -VALUE_INFINITE && value < VALUE_INFINITE);

      // Check for a new best move
      if (value > bestValue)
      {
          bestValue = value;

          if (value > alpha)
          {
              bestMove = move;

              if (PvNode) // Update pv even in fail-high case
                  update_pv(ss->pv, move, (ss+1)->pv);

              if (PvNode && value < beta) // Update alpha here!
                  alpha = value;
              else
                  break; // Fail high
          }
       }
    }

    // All legal moves have been searched. A special case: if we're in check
    // and no legal moves were found, it is checkmate.
    if (ss->inCheck && bestValue == -VALUE_INFINITE)
        return mated_in(ss->ply); // Plies to mate from the root

    tte->save(posKey, value_to_tt(bestValue, ss->ply), pvHit,
              bestValue >= beta ? BOUND_LOWER :
              PvNode && bestValue > oldAlpha  ? BOUND_EXACT : BOUND_UPPER,
              ttDepth, bestMove, ss->staticEval);

    assert(bestValue > -VALUE_INFINITE && bestValue < VALUE_INFINITE);

    return bestValue;
  }


  // value_to_tt() adjusts a mate or TB score from "plies to mate from the root" to
  // "plies to mate from the current position". Standard scores are unchanged.
  // The function is called before storing a value in the transposition table.

  Value value_to_tt(Value v, int ply) {

    assert(v != VALUE_NONE);

    return  v >= VALUE_TB_WIN_IN_MAX_PLY  ? v + ply
          : v <= VALUE_TB_LOSS_IN_MAX_PLY ? v - ply : v;
  }


  // value_from_tt() is the inverse of value_to_tt(): it adjusts a mate or TB score
  // from the transposition table (which refers to the plies to mate/be mated from
  // current position) to "plies to mate/be mated (TB win/loss) from the root". However,
  // for mate scores, to avoid potentially false mate scores related to the 50 moves rule
  // and the graph history interaction, we return an optimal TB score instead.

  Value value_from_tt(Value v, int ply, int r50c) {

    /*return  v == VALUE_NONE             ? VALUE_NONE
          : v >= VALUE_MATE_IN_MAX_PLY  ? v - ply
          : v <= VALUE_MATED_IN_MAX_PLY ? v + ply : v; */

    if (v == VALUE_NONE)
        return VALUE_NONE;

    if (v >= VALUE_TB_WIN_IN_MAX_PLY)  // TB win or better
    {
        if (v >= VALUE_MATE_IN_MAX_PLY && VALUE_MATE - v > 99 - r50c)
            return VALUE_MATE_IN_MAX_PLY - 1; // do not return a potentially false mate score

        return v - ply;
    }

    if (v <= VALUE_TB_LOSS_IN_MAX_PLY) // TB loss or worse
    {
        if (v <= VALUE_MATED_IN_MAX_PLY && VALUE_MATE + v > 99 - r50c)
            return VALUE_MATED_IN_MAX_PLY + 1; // do not return a potentially false mate score

        return v + ply;
    }

    return v;

  }


  // update_pv() adds current move and appends child pv[]

  void update_pv(Move* pv, Move move, Move* childPv) {

    for (*pv++ = move; childPv && *childPv != MOVE_NONE; )
        *pv++ = *childPv++;
    *pv = MOVE_NONE;
  }


  // update_all_stats() updates stats at the end of search() when a bestMove is found

  void update_all_stats(const Position& pos, Stack* ss, Move bestMove, Value bestValue, Value beta, Square prevSq,
                        Move* quietsSearched, int quietCount, Move* capturesSearched, int captureCount, Depth depth) {

    int bonus1, bonus2;
    Color us = pos.side_to_move();
    Thread* thisThread = pos.this_thread();
    CapturePieceToHistory& captureHistory = thisThread->captureHistory;
    Piece moved_piece = pos.moved_piece(bestMove);
    PieceType captured = type_of(pos.piece_on(to_sq(bestMove)));

    bonus1 = stat_bonus(depth + 1);
    bonus2 = bestValue > beta + PawnValueMg ? bonus1               // larger bonus
                                            : stat_bonus(depth);   // smaller bonus

    if (!pos.capture_or_promotion(bestMove))
    {
        update_quiet_stats(pos, ss, bestMove, bonus2, depth);

        // Decrease all the non-best quiet moves
        for (int i = 0; i < quietCount; ++i)
        {
            thisThread->mainHistory[us][from_to(quietsSearched[i])] << -bonus2;
            update_continuation_histories(ss, pos.moved_piece(quietsSearched[i]), to_sq(quietsSearched[i]), -bonus2);
        }
    }
    else
        captureHistory[moved_piece][to_sq(bestMove)][captured] << bonus1;

    // Extra penalty for a quiet TT or main killer move in previous ply when it gets refuted
    if (   ((ss-1)->moveCount == 1 || ((ss-1)->currentMove == (ss-1)->killers[0]))
        && !pos.captured_piece())
            update_continuation_histories(ss-1, pos.piece_on(prevSq), prevSq, -bonus1);

    // Decrease all the non-best capture moves
    for (int i = 0; i < captureCount; ++i)
    {
        moved_piece = pos.moved_piece(capturesSearched[i]);
        captured = type_of(pos.piece_on(to_sq(capturesSearched[i])));
        captureHistory[moved_piece][to_sq(capturesSearched[i])][captured] << -bonus1;
    }
  }


  // update_continuation_histories() updates histories of the move pairs formed
  // by moves at ply -1, -2, -4, and -6 with current move.

  void update_continuation_histories(Stack* ss, Piece pc, Square to, int bonus) {

    for (int i : {1, 2, 4, 6})
    {
        if (ss->inCheck && i > 2)
            break;
        if (is_ok((ss-i)->currentMove))
            (*(ss-i)->continuationHistory)[pc][to] << bonus;
    }
  }


  // update_quiet_stats() updates move sorting heuristics

  void update_quiet_stats(const Position& pos, Stack* ss, Move move, int bonus, int depth) {

    if (ss->killers[0] != move)
    {
        ss->killers[1] = ss->killers[0];
        ss->killers[0] = move;
    }

    Color us = pos.side_to_move();
    Thread* thisThread = pos.this_thread();
    thisThread->mainHistory[us][from_to(move)] << bonus;
    update_continuation_histories(ss, pos.moved_piece(move), to_sq(move), bonus);

    if (type_of(pos.moved_piece(move)) != PAWN)
        thisThread->mainHistory[us][from_to(reverse_move(move))] << -bonus;

    if (is_ok((ss-1)->currentMove))
    {
        Square prevSq = to_sq((ss-1)->currentMove);
        thisThread->counterMoves[pos.piece_on(prevSq)][prevSq] = move;
    }

    if (depth > 11 && ss->ply < MAX_LPH)
        thisThread->lowPlyHistory[ss->ply][from_to(move)] << stat_bonus(depth - 6);
  }

} // namespace


/// MainThread::check_time() is used to print debug info and, more importantly,
/// to detect when we are out of available time and thus stop the search.

void MainThread::check_time() {

  if (--callsCnt > 0)
      return;

  // When using nodes, ensure checking rate is not lower than 0.1% of nodes
  callsCnt = Limits.nodes ? std::min(1024, int(Limits.nodes / 1024)) : 1024;

  static TimePoint lastInfoTime = now();

  TimePoint elapsed = Time.elapsed();
  TimePoint tick = Limits.startTime + elapsed;

  if (tick - lastInfoTime >= 1000)
  {
      lastInfoTime = tick;
      dbg_print();
  }

  // We should not stop pondering until told so by the GUI
  if (ponder)
      return;

  if (   (Limits.use_time_management() && (elapsed > Time.maximum() - 10 || stopOnPonderhit))
      || (Limits.movetime && elapsed >= Limits.movetime)
      || (Limits.nodes && Threads.nodes_searched() >= (uint64_t)Limits.nodes))
      Threads.stop = true;
}


/// UCI::pv() formats PV information according to the UCI protocol. UCI requires
/// that all (if any) unsearched PV lines are sent using a previous search score.

string UCI::pv(const Position& pos, Depth depth, Value alpha, Value beta) {

  std::stringstream ss;
  TimePoint elapsed = Time.elapsed() + 1;
  const RootMoves& rootMoves = pos.this_thread()->rootMoves;
  size_t pvIdx = pos.this_thread()->pvIdx;
  size_t multiPV = std::min((size_t)Options["MultiPV"], rootMoves.size());
  uint64_t nodesSearched = Threads.nodes_searched();
  uint64_t tbHits = Threads.tb_hits() + (TB::RootInTB ? rootMoves.size() : 0);

  for (size_t i = 0; i < multiPV; ++i)
  {
      bool updated = rootMoves[i].score != -VALUE_INFINITE;

      if (depth == 1 && !updated)
          continue;

      Depth d = updated ? depth : depth - 1;
      Value v = updated ? rootMoves[i].score : rootMoves[i].previousScore;
      Value v2 = rootMoves[i].previousScore;

      bool tb = TB::RootInTB && abs(v) < VALUE_TB_WIN - 6 * PawnValueEg;
      v = tb ? rootMoves[i].tbScore : v;

      if (ss.rdbuf()->in_avail()) // Not at first line
          ss << "\n";

      ss << "info"
         << " depth "    << d
         << " seldepth " << rootMoves[i].selDepth
         << " multipv "  << i + 1
         << " score "    << UCI::value(v, v2);

      if (Options["UCI_ShowWDL"])
          ss << UCI::wdl(v, pos.game_ply());

      if (!tb && i == pvIdx)
          ss << (v >= beta ? " lowerbound" : v <= alpha ? " upperbound" : "");

      ss << " nodes "    << nodesSearched
         << " nps "      << nodesSearched * 1000 / elapsed;

      if (elapsed > 1000) // Earlier makes little sense
          ss << " hashfull " << TT.hashfull();

      ss << " tbhits "   << tbHits
         << " time "     << elapsed
         << " pv";

      for (Move m : rootMoves[i].pv)
          ss << " " << UCI::move(m, pos.is_chess960());
  }

  return ss.str();
}


/// RootMove::extract_ponder_from_tt() is called in case we have no ponder move
/// before exiting the search, for instance, in case we stop the search during a
/// fail high at root. We try hard to have a ponder move to return to the GUI,
/// otherwise in case of 'ponder on' we have nothing to think on.

bool RootMove::extract_ponder_from_tt(Position& pos) {

    StateInfo st;
    bool ttHit;

    assert(pv.size() == 1);

    if (pv[0] == MOVE_NONE)
        return false;

    pos.do_move(pv[0], st);
    TTEntry* tte = TT.probe(pos.key(), ttHit);

    if (ttHit)
    {
        Move m = tte->move(); // Local copy to be SMP safe
        if (MoveList<LEGAL>(pos).contains(m))
            pv.push_back(m);
    }

    pos.undo_move(pv[0]);
    return pv.size() > 1;
}

void Tablebases::rank_root_moves(Position& pos, Search::RootMoves& rootMoves) {

    RootInTB = false;
    UseRule50 = bool(Options["Syzygy50MoveRule"]);
    ProbeDepth = int(Options["SyzygyProbeDepth"]);
    Cardinality = int(Options["SyzygyProbeLimit"]);

    // Tables with fewer pieces than SyzygyProbeLimit are searched with
    // ProbeDepth == DEPTH_ZERO
    if (Cardinality > MaxCardinality)
    {
        Cardinality = MaxCardinality;
        ProbeDepth = 0;
    }

    if (Cardinality >= popcount(pos.pieces()) && !pos.can_castle(ANY_CASTLING))
    {
        // Rank moves using DTZ tables
        RootInTB = root_probe(pos, rootMoves);

        if (!RootInTB)
        {
            // DTZ tables are missing; try to rank moves using WDL tables
            RootInTB = root_probe_wdl(pos, rootMoves);
        }
    }

    if (RootInTB)
    {
        // Sort moves according to TB rank
        std::sort(rootMoves.begin(), rootMoves.end(),
                  [](const RootMove &a, const RootMove &b) { return a.tbRank > b.tbRank; } );
    }
    else
    {
        // Clean up if root_probe() and root_probe_wdl() have failed
        for (auto& m : rootMoves)
            m.tbRank = 0;
    }
}<|MERGE_RESOLUTION|>--- conflicted
+++ resolved
@@ -829,7 +829,6 @@
            }
        }
 
-<<<<<<< HEAD
        probcutBeta = beta + 176 - 49 * improving;
 
        // Step 10. ProbCut (~10 Elo)
@@ -885,28 +884,17 @@
                    {
                        value = std::min(value, VALUE_TB_WIN_IN_MAX_PLY);
 
-                       tte->save(posKey, value_to_tt(value, ss->ply), ttPv,
-                                 BOUND_LOWER, depth - 4, move, ss->staticEval);
+                       if (  !ttHit
+                           || tte->depth() < depth - 4
+                           || ttValue == VALUE_NONE)
+                           tte->save(posKey, value_to_tt(value, ss->ply), ttPv,
+                                     BOUND_LOWER, depth - 4, move, ss->staticEval);
 
                        return value;
                    }
                }
        }
     } //End early Pruning
-=======
-                if (value >= probcutBeta)
-                {
-                    if ( !(ttHit
-                       && tte->depth() >= depth - 3
-                       && ttValue != VALUE_NONE))
-                        tte->save(posKey, value_to_tt(value, ss->ply), ttPv,
-                            BOUND_LOWER,
-                            depth - 3, move, ss->staticEval);
-                    return value;
-                }
-            }
-    }
->>>>>>> d89730d5
 
     // Step 11. Internal iterative deepening (~1 Elo)
     if (depth >= 7 && !ttMove)
