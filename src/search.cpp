/*
  Stockfish, a UCI chess playing engine derived from Glaurung 2.1
  Copyright (C) 2004-2023 The Stockfish developers (see AUTHORS file)

  Stockfish is free software: you can redistribute it and/or modify
  it under the terms of the GNU General Public License as published by
  the Free Software Foundation, either version 3 of the License, or
  (at your option) any later version.

  Stockfish is distributed in the hope that it will be useful,
  but WITHOUT ANY WARRANTY; without even the implied warranty of
  MERCHANTABILITY or FITNESS FOR A PARTICULAR PURPOSE.  See the
  GNU General Public License for more details.

  You should have received a copy of the GNU General Public License
  along with this program.  If not, see <http://www.gnu.org/licenses/>.
*/

#include <algorithm>
#include <cassert>
#include <cmath>
#include <cstring>   // For std::memset
#include <iostream>
#include <sstream>

#include "evaluate.h"
#include "misc.h"
#include "movegen.h"
#include "movepick.h"
#include "position.h"
#include "search.h"
#include "thread.h"
#include "timeman.h"
#include "tt.h"
#include "uci.h"
#include "syzygy/tbprobe.h"
#include "nnue/evaluate_nnue.h"

namespace Stockfish {

namespace Search {

  LimitsType Limits;
}

namespace Tablebases {

  int Cardinality;
  bool RootInTB;
  bool UseRule50;
}

namespace TB = Tablebases;

using std::string;
using Eval::evaluate;
using namespace Search;

namespace {

  // Different node types, used as a template parameter
  enum NodeType { NonPV, PV, Root };

  // Futility margin
  Value futility_margin(Depth d, bool improving) {
    return Value(140 * (d - improving));
  }

  // Reductions lookup table initialized at startup
  int Reductions[MAX_MOVES]; // [depth or moveNumber]

  Depth reduction(bool i, Depth d, int mn, Value delta, Value rootDelta) {
    int r = Reductions[d] * Reductions[mn];
    return (r + 1372 - int(delta) * 1073 / int(rootDelta)) / 1024 + (!i && r > 936);
  }

  constexpr int futility_move_count(bool improving, Depth depth) {
    return improving ? (3 + depth * depth)
                     : (3 + depth * depth) / 2;
  }

  // History and stats update bonus, based on depth
  int stat_bonus(Depth d) {
    return std::min(336 * d - 547, 1561);
  }

  template <NodeType nodeType>
  Value search(Position& pos, Stack* ss, Value alpha, Value beta, Depth depth, bool cutNode);

  template <NodeType nodeType>
  Value qsearch(Position& pos, Stack* ss, Value alpha, Value beta, Depth depth = 0);

  Value value_to_tt(Value v, int ply);
  Value value_from_tt(Value v, int ply, int r50c);
  void update_pv(Move* pv, Move move, const Move* childPv);
  void update_continuation_histories(Stack* ss, Piece pc, Square to, int bonus);
  void update_quiet_stats(const Position& pos, Stack* ss, Move move, int bonus);
  void update_all_stats(const Position& pos, Stack* ss, Move bestMove, Value bestValue, Value beta, Square prevSq,
                        Move* quietsSearched, int quietCount, Move* capturesSearched, int captureCount, Depth depth);

  // perft() is our utility to verify move generation. All the leaf nodes up
  // to the given depth are generated and counted, and the sum is returned.
  template<bool Root>
  uint64_t perft(Position& pos, Depth depth) {

    StateInfo st;
    ASSERT_ALIGNED(&st, Eval::NNUE::CacheLineSize);

    uint64_t cnt, nodes = 0;
    const bool leaf = (depth == 2);

    for (const auto& m : MoveList<LEGAL>(pos))
    {
        if (Root && depth <= 1)
            cnt = 1, nodes++;
        else
        {
            pos.do_move(m, st);
            cnt = leaf ? MoveList<LEGAL>(pos).size() : perft<false>(pos, depth - 1);
            nodes += cnt;
            pos.undo_move(m);
        }
        if (Root)
            sync_cout << UCI::move(m, pos.is_chess960()) << ": " << cnt << sync_endl;
    }
    return nodes;
  }

} // namespace


/// Search::init() is called at startup to initialize various lookup tables

void Search::init() {

  for (int i = 1; i < MAX_MOVES; ++i)
      Reductions[i] = int((20.57 + std::log(Threads.size()) / 2) * std::log(i));
}


/// Search::clear() resets search state to its initial value

void Search::clear() {

  Threads.main()->wait_for_search_finished();

  Time.availableNodes = 0;
  TT.clear();
  Threads.clear();
  Tablebases::init(Options["SyzygyPath"]); // Free mapped files
}


/// MainThread::search() is started when the program receives the UCI 'go'
/// command. It searches from the root position and outputs the "bestmove".

void MainThread::search() {

  if (Limits.perft)
  {
      nodes = perft<true>(rootPos, Limits.perft);
      sync_cout << "\nNodes searched: " << nodes << "\n" << sync_endl;
      return;
  }

  Color us = rootPos.side_to_move();
  Time.init(Limits, us, rootPos.game_ply());
  TT.new_search();

  Eval::NNUE::verify();

  if (rootMoves.empty())
  {
      rootMoves.emplace_back(MOVE_NONE);
      sync_cout << "info depth 0 score "
                << UCI::value(rootPos.checkers() ? -VALUE_MATE, -VALUE_MATE : VALUE_DRAW, VALUE_DRAW)
                << sync_endl;
  }
  else
  {
      Threads.start_searching(); // start non-main threads
      Thread::search();          // main thread start searching
  }

  // When we reach the maximum depth, we can arrive here without a raise of
  // Threads.stop. However, if we are pondering or in an infinite search,
  // the UCI protocol states that we shouldn't print the best move before the
  // GUI sends a "stop" or "ponderhit" command. We therefore simply wait here
  // until the GUI sends one of those commands.

  while (!Threads.stop && (ponder || Limits.infinite))
  {} // Busy wait for a stop or a ponder reset

  // Stop the threads if not already stopped (also raise the stop if
  // "ponderhit" just reset Threads.ponder).
  Threads.stop = true;

  // Wait until all threads have finished
  Threads.wait_for_search_finished();

  // When playing in 'nodes as time' mode, subtract the searched nodes from
  // the available ones before exiting.
  if (Limits.npmsec)
      Time.availableNodes += Limits.inc[us] - Threads.nodes_searched();

  Thread* bestThread = this;

  if (    int(Options["MultiPV"]) == 1
      && !Limits.depth
      &&  rootMoves[0].pv[0] != MOVE_NONE)
      bestThread = Threads.get_best_thread();

  bestPreviousScore = bestThread->rootMoves[0].score;
  bestPreviousAverageScore = bestThread->rootMoves[0].averageScore;

  // Send again PV info if we have a new best thread
  if (bestThread != this)
      sync_cout << UCI::pv(bestThread->rootPos, bestThread->completedDepth) << sync_endl;

  sync_cout << "bestmove " << UCI::move(bestThread->rootMoves[0].pv[0], rootPos.is_chess960());

  if (bestThread->rootMoves[0].pv.size() > 1 || bestThread->rootMoves[0].extract_ponder_from_tt(rootPos))
      std::cout << " ponder " << UCI::move(bestThread->rootMoves[0].pv[1], rootPos.is_chess960());

  std::cout << sync_endl;
}


/// Thread::search() is the main iterative deepening loop. It calls search()
/// repeatedly with increasing depth until the allocated thinking time has been
/// consumed, the user stops the search, or the maximum search depth is reached.

void Thread::search() {

  // To allow access to (ss-7) up to (ss+2), the stack must be oversized.
  // The former is needed to allow update_continuation_histories(ss-1, ...),
  // which accesses its argument at ss-6, also near the root.
  // The latter is needed for statScore and killer initialization.
  Stack stack[MAX_PLY+10], *ss = stack+7;
  Move  pv[MAX_PLY+1];
  Value alpha, beta, delta;
  Move  lastBestMove = MOVE_NONE;
  Depth lastBestMoveDepth = 0;
  MainThread* mainThread = (this == Threads.main() ? Threads.main() : nullptr);
  double timeReduction = 1, totBestMoveChanges = 0;
  int iterIdx = 0;

  std::memset(ss-7, 0, 10 * sizeof(Stack));
  for (int i = 7; i > 0; --i)
  {
      (ss-i)->continuationHistory = &this->continuationHistory[0][0][NO_PIECE][0]; // Use as a sentinel
      (ss-i)->staticEval = VALUE_NONE;
  }

  for (int i = 0; i <= MAX_PLY + 2; ++i)
      (ss+i)->ply = i;

  ss->pv = pv;

  bestValue = -VALUE_INFINITE;

  if (mainThread)
  {
      if (mainThread->bestPreviousScore == VALUE_INFINITE)
          for (int i = 0; i < 4; ++i)
              mainThread->iterValue[i] = VALUE_ZERO;
      else
          for (int i = 0; i < 4; ++i)
              mainThread->iterValue[i] = mainThread->bestPreviousScore;
  }

  size_t multiPV = size_t(Options["MultiPV"]);

  multiPV = std::min(multiPV, rootMoves.size());

  // Iterative deepening loop until requested to stop or the target depth is reached
  while (   ++rootDepth < MAX_PLY
         && !Threads.stop
         && !(Limits.depth && mainThread && rootDepth > Limits.depth))
  {
      // Age out PV variability metric
      if (mainThread)
          totBestMoveChanges /= 2;

      // Save the last iteration's scores before the first PV line is searched and
      // all the move scores except the (new) PV are set to -VALUE_INFINITE.
      for (RootMove& rm : rootMoves)
          rm.previousScore = rm.score;

      size_t pvFirst = 0;
      pvLast = 0;

      // MultiPV loop. We perform a full root search for each PV line
      for (pvIdx = 0; pvIdx < multiPV && !Threads.stop; ++pvIdx)
      {
          if (pvIdx == pvLast)
          {
              pvFirst = pvLast;
              for (pvLast++; pvLast < rootMoves.size(); pvLast++)
                  if (rootMoves[pvLast].tbRank != rootMoves[pvFirst].tbRank)
                      break;
          }

          // Reset UCI info selDepth for each depth and each PV line
          selDepth = 0;

          // Reset aspiration window starting size
          Value prev = rootMoves[pvIdx].averageScore;
          int momentum = int(prev) * prev / 15799;
          delta = Value(10);

          if (prev > VALUE_MATE_IN_MAX_PLY)
              alpha = VALUE_MATE_IN_MAX_PLY - MAX_PLY;
          else
              alpha = std::max(prev - (delta + (prev < 0 ? momentum : 0)),-VALUE_INFINITE);

          beta  = std::min(prev + (delta + (prev > 0 ? momentum : 0)), VALUE_INFINITE);

          // Start with a small aspiration window and, in the case of a fail
          // high/low, re-search with a bigger window until we don't fail
          // high/low anymore.
          while (true)
          {
              bestValue = Stockfish::search<Root>(rootPos, ss, alpha, beta, rootDepth, false);

              // Bring the best move to the front. It is critical that sorting
              // is done with a stable algorithm because all the values but the
              // first and eventually the new best one is set to -VALUE_INFINITE
              // and we want to keep the same order for all the moves except the
              // new PV that goes to the front. Note that in the case of MultiPV
              // search the already searched PV lines are preserved.
              std::stable_sort(rootMoves.begin() + pvIdx, rootMoves.begin() + pvLast);

              // If search has been stopped, we break immediately. Sorting is
              // safe because RootMoves is still valid, although it refers to
              // the previous iteration.
              if (Threads.stop)
                  break;

              // When failing high/low give some update (without cluttering
              // the UI) before a re-search.
              if (   mainThread
                  && multiPV == 1
                  && (bestValue <= alpha || bestValue >= beta)
                  && Time.elapsed() > 3000)
                  sync_cout << UCI::pv(rootPos, rootDepth) << sync_endl;

              // In case of failing low/high increase aspiration window and
              // re-search, otherwise exit the loop.
              if (bestValue <= alpha)
              {
                  beta = (alpha + beta) / 2;
                  alpha = std::max(bestValue - delta, -VALUE_INFINITE);

                  if (mainThread)
                      mainThread->stopOnPonderhit = false;
              }
              else if (bestValue >= beta)
                  beta = std::min(bestValue + delta, VALUE_INFINITE);

              else
                  break;

              delta += delta / 3;

              assert(alpha >= -VALUE_INFINITE && beta <= VALUE_INFINITE);
          }

          // Sort the PV lines searched so far and update the GUI
          std::stable_sort(rootMoves.begin() + pvFirst, rootMoves.begin() + pvIdx + 1);

          if (    mainThread
              && (Threads.stop || pvIdx + 1 == multiPV || Time.elapsed() > 3000))
              sync_cout << UCI::pv(rootPos, rootDepth) << sync_endl;
      }

      if (!Threads.stop)
          completedDepth = rootDepth;

      if (rootMoves[0].pv[0] != lastBestMove)
      {
          lastBestMove = rootMoves[0].pv[0];
          lastBestMoveDepth = rootDepth;
      }

      // Have we found a "mate in x"?
      if (   Limits.mate
          && bestValue >= VALUE_MATE_IN_MAX_PLY
          && VALUE_MATE - bestValue <= 2 * Limits.mate)
          Threads.stop = true;

      if (!mainThread)
          continue;

      // Use part of the gained time from a previous stable move for the current move
      for (Thread* th : Threads)
      {
          totBestMoveChanges += th->bestMoveChanges;
          th->bestMoveChanges = 0;
      }

      // Do we have time for the next iteration? Can we stop searching now?
      if (    Limits.use_time_management()
          && !Threads.stop
          && !mainThread->stopOnPonderhit)
      {
          double fallingEval = (69 + 13 * (mainThread->bestPreviousAverageScore - bestValue)
                                   +  6 * (mainThread->iterValue[iterIdx] - bestValue)) / 619.6;

          fallingEval = std::clamp(fallingEval, 0.5, 1.5);

          // If the bestMove is stable over several iterations, reduce time accordingly
          timeReduction = lastBestMoveDepth + 6 < completedDepth ? 0.68
                                                                 : (mainThread->previousTimeReduction == 0.68 ? 2.20
                                                                                                              : 1.52);

          double bestMoveInstability = 1 + totBestMoveChanges / 8;

          TimePoint elapsedT = Time.elapsed();
          TimePoint optimumT = Time.optimum();

          // Stop the search if we have only one legal move, or if available time elapsed
          if (   (rootMoves.size() == 1 && (elapsedT > optimumT / 16))
              || elapsedT > 4.33 * optimumT
              || elapsedT > optimumT * fallingEval * timeReduction * bestMoveInstability)
          {
              // If we are allowed to ponder do not stop the search now but
              // keep pondering until the GUI sends "ponderhit" or "stop".
              if (mainThread->ponder)
                  mainThread->stopOnPonderhit = true;
              else
                  Threads.stop = true;
          }
      }

      mainThread->iterValue[iterIdx] = bestValue;
      iterIdx = (iterIdx + 1) & 3;
  }

  if (!mainThread)
      return;

  mainThread->previousTimeReduction = timeReduction;
}


namespace {

  // search<>() is the main search function for both PV and non-PV nodes

  template <NodeType nodeType>
  Value search(Position& pos, Stack* ss, Value alpha, Value beta, Depth depth, bool cutNode) {

    constexpr bool PvNode = nodeType != NonPV;
    constexpr bool rootNode = nodeType == Root;

    // Dive into quiescence search when the depth reaches zero
    if (depth <= 0)
        return qsearch<PvNode ? PV : NonPV>(pos, ss, alpha, beta);

    assert(-VALUE_INFINITE <= alpha && alpha < beta && beta <= VALUE_INFINITE);
    assert(PvNode || (alpha == beta - 1));
    assert(0 < depth && depth < MAX_PLY);
    assert(!(PvNode && cutNode));

    Move pv[MAX_PLY+1], capturesSearched[32], quietsSearched[64];
    StateInfo st;
    ASSERT_ALIGNED(&st, Eval::NNUE::CacheLineSize);

    TTEntry* tte;
    Key posKey;
    Move ttMove, move, excludedMove, bestMove;
    Depth extension, newDepth, ttDepth;
    Bound ttBound;
    Value bestValue, value, ttValue, eval, probCutBeta;
    bool givesCheck, improving, priorCapture, isMate, gameCycle;
    bool capture, moveCountPruning,
         ttCapture, kingDanger, ourMove, nullParity, singularQuietLMR;
    Piece movedPiece;
<<<<<<< HEAD
    int moveCount, captureCount, quietCount, improvement, rootDepth;
=======
    int moveCount, captureCount, quietCount;
>>>>>>> d70a905c

    // Step 1. Initialize node
    Thread* thisThread  = pos.this_thread();
    ss->inCheck         = pos.checkers();
    priorCapture        = pos.captured_piece();
    Color us            = pos.side_to_move();
    moveCount           = captureCount = quietCount = ss->moveCount = 0;
    bestValue           = -VALUE_INFINITE;
    gameCycle           = kingDanger = false;
    rootDepth           = thisThread->rootDepth;
    ourMove             = !(ss->ply & 1);
    nullParity          = (ourMove == thisThread->nmpSide);
    ss->secondaryLine   = false;

    // Check for the available remaining time
    if (thisThread == Threads.main())
        static_cast<MainThread*>(thisThread)->check_time();

    thisThread->nodes++;

    // Used to send selDepth info to GUI (selDepth counts from 1, ply from 0)
    if (PvNode && thisThread->selDepth < ss->ply + 1)
        thisThread->selDepth = ss->ply + 1;

    // Transposition table lookup. We don't want the score of a partial
    // search to overwrite a previous full search TT value, so we use a different
    // position key in case of an excluded move.
    excludedMove = ss->excludedMove;
    posKey = pos.key();
    tte = TT.probe(posKey, ss->ttHit);
    ttValue = ss->ttHit ? value_from_tt(tte->value(), ss->ply, pos.rule50_count()) : VALUE_NONE;
    ttDepth = tte->depth();
    ttBound = tte->bound();
    ttMove =  rootNode ? thisThread->rootMoves[thisThread->pvIdx].pv[0]
            : ss->ttHit    ? tte->move() : MOVE_NONE;
    ttCapture = ttMove && pos.capture(ttMove);

    // At this point, if excluded, skip straight to step 6, static eval. However,
    // to save indentation, we list the condition in all code between here and there.
    if (!excludedMove)
        ss->ttPv = PvNode || (ss->ttHit && tte->is_pv());

    if (!rootNode)
    {
        // Check if we have an upcoming move which draws by repetition, or
        // if the opponent had an alternative move earlier to this position.
        if (pos.has_game_cycle(ss->ply))
        {
            if (!excludedMove)
                tte->save(posKey, VALUE_DRAW, ss->ttPv, BOUND_EXACT,
                          depth, MOVE_NONE, VALUE_NONE);

            if (VALUE_DRAW >= beta)
                return VALUE_DRAW;

            gameCycle = true;
            alpha = std::max(alpha, VALUE_DRAW);
        }

        // Step 2. Check for aborted search and immediate draw
        if (pos.is_draw(ss->ply))
            return VALUE_DRAW;

        if (Threads.stop.load(std::memory_order_relaxed) || ss->ply >= MAX_PLY)
            return ss->ply >= MAX_PLY && !ss->inCheck ? evaluate(pos)
                                                      : VALUE_DRAW;

        // Step 3. Mate distance pruning. Even if we mate at the next move our score
        // would be at best mate_in(ss->ply+1), but if alpha is already bigger because
        // a shorter mate was found upward in the tree then there is no need to search
        // because we will never beat the current alpha. Same logic but with reversed
        // signs applies also in the opposite condition of being mated instead of giving
        // mate. In this case return a fail-high score.
        if (alpha >= mate_in(ss->ply+1))
            return mate_in(ss->ply+1);
    }
    else
        thisThread->rootDelta = beta - alpha;

    assert(0 <= ss->ply && ss->ply < MAX_PLY);

    (ss+1)->excludedMove = bestMove = MOVE_NONE;
    (ss+2)->killers[0]   = (ss+2)->killers[1] = MOVE_NONE;
    (ss+2)->cutoffCnt    = 0;
    ss->doubleExtensions = (ss-1)->doubleExtensions;
    Square prevSq        = is_ok((ss-1)->currentMove) ? to_sq((ss-1)->currentMove) : SQ_NONE;
    ss->statScore        = 0;

    // At non-PV nodes we check for an early TT cutoff
    if (  !PvNode
        && !excludedMove
        && !gameCycle
        && (!ourMove || beta < VALUE_MATE_IN_MAX_PLY)
        && ttDepth > depth - (ttBound == BOUND_EXACT)
        && ttValue != VALUE_NONE // Possible in case of TT access race or if !ttHit
        && (ttValue != VALUE_DRAW || VALUE_DRAW >= beta)
        && (ttBound & (ttValue >= beta ? BOUND_LOWER : BOUND_UPPER)))
    {
        // If ttMove is quiet, update move sorting heuristics on TT hit (~2 Elo)
        if (ttMove)
        {
            if (ttValue >= beta)
            {
                // Bonus for a quiet ttMove that fails high (~2 Elo)
                if (!ttCapture)
                    update_quiet_stats(pos, ss, ttMove, stat_bonus(depth));

                // Extra penalty for early quiet moves of the previous ply (~0 Elo on STC, ~2 Elo on LTC)
                if (prevSq != SQ_NONE && (ss-1)->moveCount <= 2 && !priorCapture)
                    update_continuation_histories(ss-1, pos.piece_on(prevSq), prevSq, -stat_bonus(depth + 1));
            }
            // Penalty for a quiet ttMove that fails low (~1 Elo)
            else if (!ttCapture)
            {
                int penalty = -stat_bonus(depth);
                thisThread->mainHistory[us][from_to(ttMove)] << penalty;
                update_continuation_histories(ss, pos.moved_piece(ttMove), to_sq(ttMove), penalty);
            }
        }

        return ttValue;
    }

    // Step 5. Tablebases probe
    if (!rootNode && !excludedMove && TB::Cardinality)
    {
        int piecesCount = popcount(pos.pieces());

        if (    piecesCount <= TB::Cardinality
            &&  pos.rule50_count() == 0
            && !pos.can_castle(ANY_CASTLING))
        {
            TB::ProbeState err;
            TB::WDLScore v = Tablebases::probe_wdl(pos, &err);

            // Force check of time on the next occasion
            if (thisThread == Threads.main())
                static_cast<MainThread*>(thisThread)->callsCnt = 0;

            if (err != TB::ProbeState::FAIL)
            {
                thisThread->tbHits.fetch_add(1, std::memory_order_relaxed);

                int drawScore = TB::UseRule50 ? 1 : 0;

                int centiPly = TraditionalPawnValue * ss->ply / 100;

                Value tbValue =    v < -drawScore ? -VALUE_TB_WIN + (10 * TraditionalPawnValue * (v == -1)) + centiPly + TraditionalPawnValue * popcount(pos.pieces( pos.side_to_move()))
                                 : v >  drawScore ?  VALUE_TB_WIN - (10 * TraditionalPawnValue * (v ==  1)) - centiPly - TraditionalPawnValue * popcount(pos.pieces(~pos.side_to_move()))
                                 : v < 0 ? Value(-56) : VALUE_DRAW;

                if (    abs(v) <= drawScore
                    || !ss->ttHit
                    || (v < -drawScore && beta  > tbValue + 19)
                    || (v >  drawScore && alpha < tbValue - 19))
                {
                    tte->save(posKey, tbValue, ss->ttPv, v > drawScore ? BOUND_LOWER : v < -drawScore ? BOUND_UPPER : BOUND_EXACT,
                              v == 0 ? MAX_PLY : depth, MOVE_NONE, VALUE_NONE);

                    return tbValue;
                }
            }
        }
    }

    CapturePieceToHistory& captureHistory = thisThread->captureHistory;
    kingDanger = ourMove ? false : pos.king_danger();

    // Step 6. Static evaluation of the position
    if (ss->inCheck)
    {
        // Skip early pruning when in check
        ss->staticEval = eval = VALUE_NONE;
        improving = false;
<<<<<<< HEAD
        improvement = 0;
=======
        goto moves_loop;
>>>>>>> d70a905c
    }
    else
    {
    if (excludedMove)
    {
        // Providing the hint that this node's accumulator will be used often brings significant Elo gain (13 Elo)
        Eval::NNUE::hint_common_parent_position(pos);
        eval = ss->staticEval;
    }
    else if (ss->ttHit)
    {
        // Never assume anything about values stored in TT
        ss->staticEval = eval = tte->eval();
        if (eval == VALUE_NONE)
            ss->staticEval = eval = evaluate(pos);
        else if (PvNode)
            Eval::NNUE::hint_common_parent_position(pos);

        // ttValue can be used as a better position evaluation (~7 Elo)
        if (    ttValue != VALUE_NONE
            && (ttMove != MOVE_NONE || ttValue <= eval)
            && (ttBound & (ttValue > eval ? BOUND_LOWER : BOUND_UPPER)))
            eval = ttValue;
    }
    else
    {
        ss->staticEval = eval = evaluate(pos);
        // Save static evaluation into the transposition table
        tte->save(posKey, VALUE_NONE, ss->ttPv, BOUND_NONE, DEPTH_NONE, MOVE_NONE, eval);
    }

    // Use static evaluation difference to improve quiet move ordering (~4 Elo)
    if (is_ok((ss-1)->currentMove) && !(ss-1)->inCheck && !priorCapture)
    {
        int bonus = std::clamp(-18 * int((ss-1)->staticEval + ss->staticEval), -1817, 1817);
        thisThread->mainHistory[~us][from_to((ss-1)->currentMove)] << bonus;
    }

    // Set up the improving flag, which is true if current static evaluation is
    // bigger than the previous static evaluation at our turn (if we were in 
    // check at our previous move we look at static evaluaion at move prior to it
    // and if we were in check at move prior to it flag is set to true) and is
    // false otherwise. The improving flag is used in various pruning heuristics.
    improving =   (ss-2)->staticEval != VALUE_NONE ? ss->staticEval > (ss-2)->staticEval
                : (ss-4)->staticEval != VALUE_NONE ? ss->staticEval > (ss-4)->staticEval
                : true;

    // Begin early pruning.
    if (   !PvNode
        && (ourMove || !excludedMove)
        && !thisThread->nmpGuardV
        &&  abs(eval) < 2 * VALUE_KNOWN_WIN)
    {
       // Step 8. Futility pruning: child node (~25 Elo)
       if (    depth < 9 // was 8
           && !ss->ttPv
           && !kingDanger
           && !gameCycle
           && !(thisThread->nmpGuard && nullParity)
           &&  abs(alpha) < VALUE_KNOWN_WIN
           &&  eval >= beta
           &&  eval - futility_margin(depth, improving) - (ss-1)->statScore / 306 >= beta)
           return eval;

       // Step 9. Null move search with verification search (~22 Elo)
       if (   !thisThread->nmpGuard
           &&  (ss-1)->statScore < 17329
           && !gameCycle
           //&&  beta < VALUE_MATE_IN_MAX_PLY Implied by eval >= beta & abs(eval) < 2 * VALUE_KNOWN_WIN
           &&  eval >= beta
           &&  eval >= ss->staticEval
           &&  ss->staticEval >= beta - 21 * depth + 258
           &&  pos.non_pawn_material(us)
           && !kingDanger
           && (rootDepth < 11 || ourMove || MoveList<LEGAL>(pos).size() > 5))
       {
           assert(eval - beta >= 0);

           thisThread->nmpSide = ourMove;

           // Null move dynamic reduction based on depth and value
           Depth R = std::min(int(eval - beta) / 173, 6) + depth / 3 + 4;

           if (!ourMove && (ss-1)->secondaryLine)
               R = std::min(R, 8);

           if (   depth < 11
               || ttValue >= beta
               || ttDepth < depth-R
               || !(ttBound & BOUND_UPPER))
           {
           ss->currentMove = MOVE_NULL;
           ss->continuationHistory = &thisThread->continuationHistory[0][0][NO_PIECE][0];

           pos.do_null_move(st);
           thisThread->nmpGuard = true;
           Value nullValue = -search<NonPV>(pos, ss+1, -beta, -beta+1, depth-R, !cutNode);
           thisThread->nmpGuard = false;
           pos.undo_null_move();

           if (nullValue >= beta)
           {
               // Do not return unproven mate or TB scores
               nullValue = std::min(nullValue, VALUE_MATE_IN_MAX_PLY);

               if (   depth < 11
                   && beta <= qsearch<NonPV>(pos, ss, beta-1, beta))
                   return nullValue;

               // Do verification search at high depths
               thisThread->nmpGuardV = true;
               Value v = search<NonPV>(pos, ss, beta-1, beta, depth-R, false);
               thisThread->nmpGuardV = false;

               // While it is unsafe to return mate scores from null search, mate scores
               // from verification search are fine.
               if (v >= beta)
                   return v > VALUE_MATE_IN_MAX_PLY ? v : nullValue;
           }
           }
       }

       probCutBeta = beta + 168 - 61 * improving;

       // Step 10. ProbCut (~10 Elo)
       // If we have a good enough capture and a reduced search returns a value
       // much above beta, we can (almost) safely prune the previous move.
       if (    depth > 4
           &&  abs(beta) < VALUE_MATE_IN_MAX_PLY
           && (ttCapture || !ttMove)
           // If we don't have a ttHit or our ttDepth is not greater our
           // reduced depth search, continue with the probcut.
           && (!ss->ttHit || ttDepth < depth - 3))
       {
           assert(probCutBeta < VALUE_INFINITE);
           MovePicker mp(pos, ttMove, KnightValueMg - BishopValueMg + PieceValue[MG][type_of(pos.captured_piece())], &captureHistory);

           while ((move = mp.next_move()) != MOVE_NONE)
               if (move != excludedMove)
               {
                   assert(pos.capture(move) || promotion_type(move) == QUEEN);
                   assert(depth >= 5);

                   ss->currentMove = move;
                   ss->continuationHistory = &thisThread->continuationHistory[ss->inCheck]
                                                                             [true]
                                                                             [pos.moved_piece(move)]
                                                                             [to_sq(move)];

                   pos.do_move(move, st);

                   // Perform a preliminary qsearch to verify that the move holds
                   value = -qsearch<NonPV>(pos, ss+1, -probCutBeta, -probCutBeta+1);

                   // If the qsearch held perform the regular search
                   if (value >= probCutBeta)
                       value = -search<NonPV>(pos, ss+1, -probCutBeta, -probCutBeta+1, depth - 4, !cutNode);

                   pos.undo_move(move);

                   if (value >= probCutBeta)
                   {
                       if (!excludedMove)
                           tte->save(posKey, value_to_tt(value, ss->ply), ss->ttPv,
                                     BOUND_LOWER, depth - 3, move, ss->staticEval);

                       return value;
                   }
               }

           Eval::NNUE::hint_common_parent_position(pos);
       }
    } // End early Pruning

    // Step 11. If the position is not in TT, decrease depth by 2 or 1 depending on node type (~3 Elo)
    if (   PvNode
        && depth >= 3
        && !gameCycle
        && !ttMove
        && (ss-1)->moveCount > 1)
        depth -= 2;

    if (    cutNode
        && !(ss-1)->secondaryLine
        &&  depth >= 7
        && !ttMove)
        depth -= 2;

    } // In check search starts here

   // Step 12. A small Probcut idea, when we are in check (~4 Elo)
   probCutBeta = beta + 413;
   if (    ss->inCheck
        && !PvNode
        && ttCapture
        && !gameCycle
        && !kingDanger
        && !(ss-1)->secondaryLine
        && !(thisThread->nmpGuard && nullParity)
        && !(thisThread->nmpGuardV && nullParity)
        && (ttBound & BOUND_LOWER)
        && ttDepth >= depth - 4
        && ttValue >= probCutBeta
        && abs(ttValue) <= VALUE_KNOWN_WIN
        && abs(beta) <= VALUE_KNOWN_WIN)
        return probCutBeta;

    const PieceToHistory* contHist[] = { (ss-1)->continuationHistory, (ss-2)->continuationHistory,
                                          nullptr                   , (ss-4)->continuationHistory,
                                          nullptr                   , (ss-6)->continuationHistory };

    Move countermove = prevSq != SQ_NONE ? thisThread->counterMoves[pos.piece_on(prevSq)][prevSq] : MOVE_NONE;

    MovePicker mp(pos, ttMove, depth, &thisThread->mainHistory,
                                      &captureHistory,
                                      contHist,
                                      countermove,
                                      ss->killers);

    value = bestValue;
    moveCountPruning = singularQuietLMR = false;

    // Indicate PvNodes that will probably fail low if the node was searched
    // at a depth equal to or greater than the current depth, and the result of this search was a fail low.
    bool likelyFailLow =    PvNode
                         && ttMove
                         && (ttBound & BOUND_UPPER)
                         && ttDepth >= depth;

    bool lmPrunable = (  !ourMove
                       || ss->ply > 6
                       || (ss-1)->moveCount > 1
                       || (ss-3)->moveCount > 1
                       || (ss-5)->moveCount > 1);

    int lmrAdjustment =   ttCapture
                        + 2 * cutNode
                        + ((ss+1)->cutoffCnt > 3)
                        - (2 + (cutNode && ttDepth >= depth + 3)) * (ss->ttPv && !likelyFailLow)
                        - ((ss-1)->moveCount > 8)
                        - 2 * PvNode;

    bool allowLMR =     depth > 1
                    && !gameCycle
                    && (!PvNode || ss->ply > 1);

    bool doSingular =    !rootNode
                      && !excludedMove // Avoid recursive singular search
                      &&  ttValue != VALUE_NONE
                      && (ttBound & BOUND_LOWER)
                      &&  alpha > VALUE_MATED_IN_MAX_PLY + MAX_PLY
                      &&  ttValue > -VALUE_KNOWN_WIN / 2
                      &&  ttDepth >= depth - 3
                      &&  depth >= 4 - (thisThread->completedDepth > 22) + 2 * (PvNode && tte->is_pv());

    bool doLMP =    !PvNode
                 && (lmPrunable || ss->ply > 2)
                 &&  pos.non_pawn_material(us);

    // Step 13. Loop through all pseudo-legal moves until no moves remain
    // or a beta cutoff occurs.
    while ((move = mp.next_move(moveCountPruning)) != MOVE_NONE)
    {
      assert(is_ok(move));

      if (move == excludedMove)
          continue;

      // At root obey the "searchmoves" option and skip moves not listed in Root
      // Move List. As a consequence, any illegal move is also skipped. In MultiPV
      // mode we also skip PV moves that have been already searched and those
      // of lower "TB rank" if we are in a TB root position.
      if (rootNode && !std::count(thisThread->rootMoves.begin() + thisThread->pvIdx,
                                  thisThread->rootMoves.begin() + thisThread->pvLast, move))
          continue;

      ss->moveCount = ++moveCount;

      if (rootNode && thisThread == Threads.main() && Time.elapsed() > 3000)
          sync_cout << "info depth " << depth
                    << " currmove " << UCI::move(move, pos.is_chess960())
                    << " currmovenumber " << moveCount + thisThread->pvIdx << sync_endl;
      if (PvNode)
          (ss+1)->pv = nullptr;

      extension = 0;
      capture = pos.capture_stage(move);
      movedPiece = pos.moved_piece(move);
      givesCheck = pos.gives_check(move);
      isMate = false;


      // This tracks all of our possible responses to our opponent's best moves outside of the PV.
      // The reasoning here is that while we look for flaws in the PV, we must otherwise find an improvement
      // in a secondary root move in order to change the PV. Such an improvement must occur on the path of
      // our opponent's best moves or else it is meaningless.
      ss->secondaryLine = (   (rootNode && moveCount > 1)
                           || (!ourMove && (ss-1)->secondaryLine && !excludedMove && moveCount == 1)
                           || ( ourMove && (ss-1)->secondaryLine));

      if (givesCheck)
      {
          pos.do_move(move, st, givesCheck);
          isMate = MoveList<LEGAL>(pos).size() == 0;
          pos.undo_move(move);
      }

      if (isMate)
      {
          ss->currentMove = move;
          ss->continuationHistory = &thisThread->continuationHistory[ss->inCheck]
                                                                    [capture]
                                                                    [movedPiece]
                                                                    [to_sq(move)];
          value = mate_in(ss->ply+1);

          if (PvNode && (moveCount == 1 || (value > alpha && (rootNode || value < beta))))
          {
              (ss+1)->pv = pv;
              (ss+1)->pv[0] = MOVE_NONE;
          }
      }
      else
      {
      // If we already have a mate in 1 from the current position and the current
      // move isn't a mate in 1, continue as there is no point to searching it.
      if (bestValue >= mate_in(ss->ply+1))
          continue;

      // Calculate new depth for this move
      newDepth = depth - 1;
      Value delta = beta - alpha;
      Depth r = reduction(improving, depth, moveCount, delta, thisThread->rootDelta);

      // Step 14. Pruning at shallow depth (~120 Elo). Depth conditions are important for mate finding.
      if (   doLMP
          && (bestValue < VALUE_MATE_IN_MAX_PLY || !ourMove)
          && bestValue > VALUE_MATED_IN_MAX_PLY)
      {
          // Skip quiet moves if movecount exceeds our FutilityMoveCount threshold (~8 Elo)
          moveCountPruning = moveCount >= futility_move_count(improving, depth);

          if (lmPrunable)
          {
          // Reduced depth of the next LMR search
          int lmrDepth = newDepth - r;

          if (   capture
              || givesCheck)
          {
              // Futility pruning for captures (~2 Elo)
              if (   !givesCheck
                  //&& !PvNode
                  &&  lmrDepth < 7 // was 3
                  && !ss->inCheck
                  && ss->staticEval + 197 + 248 * lmrDepth + PieceValue[EG][pos.piece_on(to_sq(move))]
                   + captureHistory[movedPiece][to_sq(move)][type_of(pos.piece_on(to_sq(move)))] / 7 < alpha)
                  continue;

              Bitboard occupied;
              // SEE based pruning (~11 Elo)
              if (/*(!ourMove || !(ss-1)->secondaryLine) &&*/ !pos.see_ge(move, occupied, Value(-205) * depth))
              {
                 if (depth < 2 - capture)
                    continue;
                 // Don't prune the move if opponent Queen/Rook is under discovered attack after the exchanges
                 // Don't prune the move if opponent King is under discovered attack after or during the exchanges
                 Bitboard leftEnemies = (pos.pieces(~us, KING, QUEEN, ROOK)) & occupied;
                 Bitboard attacks = 0;
                 occupied |= to_sq(move);
                 while (leftEnemies && !attacks)
                 {
                      Square sq = pop_lsb(leftEnemies);
                      attacks |= pos.attackers_to(sq, occupied) & pos.pieces(us) & occupied;
                      // Don't consider pieces that were already threatened/hanging before SEE exchanges
                      if (attacks && (sq != pos.square<KING>(~us) && (pos.attackers_to(sq, pos.pieces()) & pos.pieces(us))))
                         attacks = 0;
                 }
                 if (!attacks)
                    continue;
              }
          }
          else
          {
              int history =   (*contHist[0])[movedPiece][to_sq(move)]
                            + (*contHist[1])[movedPiece][to_sq(move)]
                            + (*contHist[3])[movedPiece][to_sq(move)];

              // Continuation history based pruning (~2 Elo)
              if (   lmrDepth < 6
                  && history < -3832 * depth)
                  continue;

              history += 2 * thisThread->mainHistory[us][from_to(move)];

              lmrDepth += history / 7011;
              lmrDepth = std::max(lmrDepth, -2);

              // Futility pruning: parent node (~13 Elo)
              if (   !ss->inCheck
                  && lmrDepth < 12 // was 8
                  && history < 20500 - 3875 * (depth - 1)
                  //&& (!ourMove || !(ss-1)->secondaryLine)
                  && ss->staticEval + 112 + 138 * lmrDepth <= alpha)
                  continue;

              lmrDepth = std::max(lmrDepth, 0);

              // Prune moves with negative SEE (~4 Elo)
              if (!pos.see_ge(move, Value(-27 * lmrDepth * lmrDepth - 16 * lmrDepth)))
                  continue;
          }
          }
      }

      // Step 15. Extensions (~100 Elo)
      // Singular extension search (~94 Elo). If all moves but one fail low on a
      // search of (alpha-s, beta-s), and just one fails high on (alpha, beta),
      // then that move is singular and should be extended. To verify this we do
      // a reduced search on all the other moves but the ttMove and if the
      // result is lower than ttValue minus a margin, then we will extend the ttMove.
      if (    doSingular
          &&  move == ttMove)
      {
          Value singularBeta = std::max(ttValue - (82 + 65 * (ss->ttPv && !PvNode)) * depth / 64, VALUE_MATED_IN_MAX_PLY);
          Depth singularDepth = (depth - 1) / 2;

          ss->excludedMove = move;
          // the search with excludedMove will update ss->staticEval
          value = search<NonPV>(pos, ss, singularBeta - 1, singularBeta, singularDepth, cutNode);
          ss->excludedMove = MOVE_NONE;

          if (value < singularBeta)
          {
              singularQuietLMR = !ttCapture;
              // Avoid search explosion by limiting the number of double extensions
              if (  !PvNode
                  && value < singularBeta - 21
                  && ss->doubleExtensions < 4)
              {
                  extension = 2;
                  depth += depth < 13;
              }
              else
                  extension = 1;
          }

          // Multi-cut pruning
          // Our ttMove is assumed to fail high, and now we failed high also on a reduced
          // search without the ttMove. So we assume this expected Cut-node is not singular,
          // that multiple moves fail high, and we can prune the whole subtree by returning
          // a soft bound.
          else if (!PvNode)
          {
            if (ttValue >= beta)
                return ttValue; // beta safer?

            // If we are on a cutNode, reduce it based on depth (negative extension) (~1 Elo)
            else if (cutNode)
                extension = depth > 8 && depth < 17 ? -3 : -1;

            // If the eval of ttMove is less than alpha and value, we reduce it (negative extension)
            else if (!gameCycle && alpha < VALUE_MATE_IN_MAX_PLY - MAX_PLY)
                extension = -1;
          }
      }

      // Check extensions (~1 Elo)
      if (   extension < 1
          && givesCheck
          && depth > 9)
          extension = 1;

      // Quiet ttMove extensions (~1 Elo)
      else if (   extension < 1
               && PvNode
               && move == ttMove
               && move == ss->killers[0]
               && (*contHist[0])[movedPiece][to_sq(move)] >= 5168)
          extension = 1;

      // Add extension to new depth
      newDepth += extension;
      ss->doubleExtensions = (ss-1)->doubleExtensions + (extension == 2);

      // Speculative prefetch as early as possible
      prefetch(TT.first_entry(pos.key_after(move)));

      // Update the current move (this must be done after singular extension search)
      ss->currentMove = move;
      ss->continuationHistory = &thisThread->continuationHistory[ss->inCheck]
                                                                [capture]
                                                                [movedPiece]
                                                                [to_sq(move)];

      // Step 16. Make the move
      pos.do_move(move, st, givesCheck);

      bool lateKingDanger = (rootDepth > 10 && ourMove && ss->ply < 7 && pos.king_danger());

      ss->statScore =  2 * thisThread->mainHistory[us][from_to(move)]
                         + (*contHist[0])[movedPiece][to_sq(move)]
                         + (*contHist[1])[movedPiece][to_sq(move)]
                         + (*contHist[3])[movedPiece][to_sq(move)]
                         - 4006;

      r =         r
                + lmrAdjustment
                - singularQuietLMR
                - (move == ttMove)
                - ss->statScore / (11124 + 4740 * (depth > 5 && depth < 22));

      // Step 17. Late moves reduction / extension (LMR, ~117 Elo)
      // We use various heuristics for the sons of a node after the first son has
      // been searched. In general, we would like to reduce them, but there are many
      // cases where we extend a son if it has good chances to be "interesting".
      if (    allowLMR
          && !lateKingDanger
          &&  moveCount > 1
          && (!capture || (cutNode && (ss-1)->moveCount > 1)))
      {
          // In general we want to cap the LMR depth search at newDepth, but when
          // reduction is negative, we allow this move a limited search extension
          // beyond the first move depth. This may lead to hidden double extensions.
          Depth d = std::clamp(newDepth - r, 1, newDepth + 1);

          value = -search<NonPV>(pos, ss+1, -(alpha+1), -alpha, d, true);

          // Do a full-depth search when reduced LMR search fails high
          if (value > alpha && d < newDepth)
          {
              // Adjust full-depth search based on LMR results - if the result
              // was good enough search deeper, if it was bad enough search shallower
              const bool doDeeperSearch = value > (bestValue + 64 + 11 * (newDepth - d));
              const bool doEvenDeeperSearch = value > alpha + 711 && ss->doubleExtensions <= 6;
              const bool doShallowerSearch = value < bestValue + newDepth;

              ss->doubleExtensions = ss->doubleExtensions + doEvenDeeperSearch;

              newDepth += doDeeperSearch - doShallowerSearch + doEvenDeeperSearch;

              if (newDepth > d)
                  value = -search<NonPV>(pos, ss+1, -(alpha+1), -alpha, newDepth, !cutNode);

              int bonus = value <= alpha ? -stat_bonus(newDepth)
                        : value >= beta  ?  stat_bonus(newDepth)
                                         :  0;

              update_continuation_histories(ss, movedPiece, to_sq(move), bonus);
          }
      }

      // Step 18. Full-depth search when LMR is skipped. If expected reduction is high, reduce its depth by 1.
      else if (!PvNode || moveCount > 1)
      {
          // Increase reduction for cut nodes and not ttMove (~1 Elo)
          if (!ttMove && cutNode)
              r += 2;

          value = -search<NonPV>(pos, ss+1, -(alpha+1), -alpha, newDepth - (r > 3), !cutNode);
      }

      // For PV nodes only, do a full PV search on the first move or after a fail
      // high (in the latter case search only if value < beta), otherwise let the
      // parent node fail low with value <= alpha and try another move.
      if (PvNode && (moveCount == 1 || (value > alpha && (rootNode || value < beta))))
      {
          (ss+1)->pv = pv;
          (ss+1)->pv[0] = MOVE_NONE;

          if (gameCycle && (ss-1)->moveCount < 2)
              newDepth += 2;

          value = -search<PV>(pos, ss+1, -beta, -alpha, newDepth, false);
      }

      // Step 19. Undo move
      pos.undo_move(move);
      }

      assert(value > -VALUE_INFINITE && value < VALUE_INFINITE);

      // Step 20. Check for a new best move
      // Finished searching the move. If a stop occurred, the return value of
      // the search cannot be trusted, and we return immediately without
      // updating best move, PV and TT.
      if (Threads.stop.load(std::memory_order_relaxed))
          return VALUE_ZERO;

      if (rootNode)
      {
          RootMove& rm = *std::find(thisThread->rootMoves.begin(),
                                    thisThread->rootMoves.end(), move);

          if (abs(value) < VALUE_TB_WIN - 7 * TraditionalPawnValue)
              rm.averageScore = rm.averageScore != -VALUE_INFINITE ? (2 * value + rm.averageScore) / 3 : value;
          else
              rm.averageScore = value;

          // PV move or new best move?
          if (moveCount == 1 || value > alpha)
          {
              rm.score =  rm.uciScore = value;
              rm.selDepth = thisThread->selDepth;
              rm.scoreLowerbound = rm.scoreUpperbound = false;

              thisThread->pvValue = value;

              if (value >= beta)
              {
                  rm.scoreLowerbound = true;
                  rm.uciScore = beta;
              }
              else if (value <= alpha)
              {
                  rm.scoreUpperbound = true;
                  rm.uciScore = alpha;
              }

              rm.pv.resize(1);

              assert((ss+1)->pv);

              for (Move* m = (ss+1)->pv; *m != MOVE_NONE; ++m)
                  rm.pv.push_back(*m);

              // We record how often the best move has been changed in each iteration.
              // This information is used for time management. In MultiPV mode,
              // we must take care to only do this for the first PV line.
              if (   moveCount > 1
                  && !thisThread->pvIdx)
                  ++thisThread->bestMoveChanges;
          }
          else
              // All other moves but the PV, are set to the lowest value: this
              // is not a problem when sorting because the sort is stable and the
              // move position in the list is preserved - just the PV is pushed up.
              rm.score = -VALUE_INFINITE;
      }

      if (value > bestValue)
      {
          bestValue = value;

          if (value > alpha)
          {
              bestMove = move;

              if (PvNode && !rootNode) // Update pv even in fail-high case
                  update_pv(ss->pv, move, (ss+1)->pv);

              if (value >= beta)
              {
                  ss->cutoffCnt += 1 + !ttMove;
                  assert(value >= beta); // Fail high
                  break;
              }
              else
              {
                  // Reduce other moves if we have found at least one score improvement (~2 Elo)
                  if (   depth > 2
                      && depth < 12
                      && !gameCycle
                      && beta  <  VALUE_KNOWN_WIN
                      && alpha > -VALUE_KNOWN_WIN)
                      depth -= 1;

                  assert(depth > 0);
                  alpha = value; // Update alpha! Always alpha < beta
              }
          }
      }


      // If the move is worse than some previously searched move, remember it, to update its stats later
      if (move != bestMove)
      {
          if (capture && captureCount < 32)
              capturesSearched[captureCount++] = move;

          else if (!capture && quietCount < 64)
              quietsSearched[quietCount++] = move;
      }
    }

    // The following condition would detect a stop only after move loop has been
    // completed. But in this case, bestValue is valid because we have fully
    // searched our subtree, and we can anyhow save the result in TT.
    /*
       if (Threads.stop)
        return VALUE_DRAW;
    */

    // Step 21. Check for mate and stalemate
    // All legal moves have been searched and if there are no legal moves, it
    // must be a mate or a stalemate. If we are in a singular extension search then
    // return a fail low score.

    assert(moveCount || !ss->inCheck || excludedMove || !MoveList<LEGAL>(pos).size());

    if (!moveCount)
        bestValue = excludedMove ? alpha :
                    ss->inCheck  ? mated_in(ss->ply)
                                 : VALUE_DRAW;

    // If there is a move that produces search value greater than alpha we update the stats of searched moves
    else if (bestMove)
        update_all_stats(pos, ss, bestMove, bestValue, beta, prevSq,
                         quietsSearched, quietCount, capturesSearched, captureCount, depth);

    // Bonus for prior countermove that caused the fail low
    else if (!priorCapture && prevSq != SQ_NONE)
    {
        int bonus = (depth > 5) + (PvNode || cutNode) + (bestValue < alpha - 113 * depth) + ((ss-1)->moveCount > 12);
        update_continuation_histories(ss-1, pos.piece_on(prevSq), prevSq, stat_bonus(depth) * bonus);
    }

    // If no good move is found and the previous position was ttPv, then the previous
    // opponent move is probably good and the new position is added to the search tree. (~7 Elo)
    if (bestValue <= alpha)
        ss->ttPv = ss->ttPv || ((ss-1)->ttPv && depth > 3);

    // Write gathered information in transposition table
    if (!excludedMove && !(rootNode && thisThread->pvIdx))
        tte->save(posKey, value_to_tt(bestValue, ss->ply), ss->ttPv,
                  bestValue >= beta ? BOUND_LOWER :
                  PvNode && bestMove ? BOUND_EXACT : BOUND_UPPER,
                  depth, bestMove, ss->staticEval);

    assert(bestValue > -VALUE_INFINITE && bestValue < VALUE_INFINITE);

    return bestValue;
  }


  // qsearch() is the quiescence search function, which is called by the main search
  // function with zero depth, or recursively with further decreasing depth per call.
  // (~155 Elo)
  template <NodeType nodeType>
  Value qsearch(Position& pos, Stack* ss, Value alpha, Value beta, Depth depth) {

    static_assert(nodeType != Root);
    constexpr bool PvNode = nodeType == PV;

    assert(alpha >= -VALUE_INFINITE && alpha < beta && beta <= VALUE_INFINITE);
    assert(PvNode || (alpha == beta - 1));
    assert(depth <= 0);

    Move pv[MAX_PLY+1];
    StateInfo st;
    ASSERT_ALIGNED(&st, Eval::NNUE::CacheLineSize);

    TTEntry* tte;
    Key posKey;
    Move ttMove, move, bestMove;
    Depth ttDepth;
    Bound ttBound;
    Value bestValue, value, ttValue, futilityValue, futilityBase;
    bool pvHit, givesCheck, capture, gameCycle;
    int moveCount;

    // Step 1. Initialize node
    if (PvNode)
    {
        (ss+1)->pv = pv;
        ss->pv[0] = MOVE_NONE;
    }

    Thread* thisThread = pos.this_thread();
    bestMove = MOVE_NONE;
    ss->inCheck = pos.checkers();
    moveCount = 0;
    gameCycle = false;

    thisThread->nodes++;

    if (pos.has_game_cycle(ss->ply))
    {
       if (VALUE_DRAW >= beta)
           return VALUE_DRAW;

       alpha = std::max(alpha, VALUE_DRAW);
       gameCycle = true;
    }

    if (pos.is_draw(ss->ply))
        return VALUE_DRAW;

    // Step 2. Check for an immediate draw or maximum ply reached
    if (ss->ply >= MAX_PLY)
        return !ss->inCheck ? evaluate(pos) : VALUE_DRAW;

    if (alpha >= mate_in(ss->ply+1))
        return mate_in(ss->ply+1);

    assert(0 <= ss->ply && ss->ply < MAX_PLY);

    // Decide whether or not to include checks: this fixes also the type of
    // TT entry depth that we are going to use. Note that in qsearch we use
    // only two types of depth in TT: DEPTH_QS_CHECKS or DEPTH_QS_NO_CHECKS.
    ttDepth = ss->inCheck || depth >= DEPTH_QS_CHECKS ? DEPTH_QS_CHECKS
                                                      : DEPTH_QS_NO_CHECKS;

    // Step 3. Transposition table lookup
    posKey = pos.key();
    tte = TT.probe(posKey, ss->ttHit);
    ttValue = ss->ttHit ? value_from_tt(tte->value(), ss->ply, pos.rule50_count()) : VALUE_NONE;
    ttBound = tte->bound();
    ttMove = ss->ttHit ? tte->move() : MOVE_NONE;
    pvHit = ss->ttHit && tte->is_pv();

    // At non-PV nodes we check for an early TT cutoff
    if (  !PvNode
        && ss->ttHit
        && !gameCycle
        && ((ss->ply & 1) || beta < VALUE_MATE_IN_MAX_PLY)
        && tte->depth() >= ttDepth
        && ttValue != VALUE_NONE // Only in case of TT access race or if !ttHit
        && (ttValue != VALUE_DRAW || VALUE_DRAW >= beta)
        && (ttBound & (ttValue >= beta ? BOUND_LOWER : BOUND_UPPER)))
        return ttValue;

    // Step 4. Static evaluation of the position
    if (ss->inCheck)
        bestValue = futilityBase = -VALUE_INFINITE;
    else
    {
        if (ss->ttHit)
        {
            // Never assume anything about values stored in TT
            if ((ss->staticEval = bestValue = tte->eval()) == VALUE_NONE)
                ss->staticEval = bestValue = evaluate(pos);

            // ttValue can be used as a better position evaluation (~13 Elo)
            if (    ttValue != VALUE_NONE
                && (ttMove != MOVE_NONE || ttValue <= bestValue)
                && (ttBound & (ttValue > bestValue ? BOUND_LOWER : BOUND_UPPER)))
                bestValue = ttValue;
        }
        else
            // In case of null move search use previous static eval with a different sign
            ss->staticEval = bestValue = (ss-1)->currentMove != MOVE_NULL ? evaluate(pos)
                                                                          : -(ss-1)->staticEval;

        // Stand pat. Return immediately if static value is at least beta
        if (bestValue >= beta)
        {
            // Save gathered info in transposition table
            if (!ss->ttHit)
                tte->save(posKey, value_to_tt(bestValue, ss->ply), false, BOUND_LOWER,
                          DEPTH_NONE, MOVE_NONE, ss->staticEval);

            return bestValue;
        }

        if (PvNode && bestValue > alpha)
            alpha = bestValue;

        futilityBase = bestValue + 200;
    }

    const PieceToHistory* contHist[] = { (ss-1)->continuationHistory, (ss-2)->continuationHistory,
                                          nullptr                   , (ss-4)->continuationHistory,
                                          nullptr                   , (ss-6)->continuationHistory };

    // Initialize a MovePicker object for the current position, and prepare
    // to search the moves. Because the depth is <= 0 here, only captures,
    // queen promotions, and other checks (only if depth >= DEPTH_QS_CHECKS)
    // will be generated.
    Square prevSq = is_ok((ss-1)->currentMove) ? to_sq((ss-1)->currentMove) : SQ_NONE;
    MovePicker mp(pos, ttMove, depth, &thisThread->mainHistory,
                                      &thisThread->captureHistory,
                                      contHist,
                                      prevSq);

    int quietCheckEvasions = 0;

    // Step 5. Loop through all pseudo-legal moves until no moves remain
    // or a beta cutoff occurs.
    while ((move = mp.next_move()) != MOVE_NONE)
    {
        assert(is_ok(move));

        // Check for legality
        if (!pos.legal(move))
            continue;

        givesCheck = pos.gives_check(move);
        capture = pos.capture_stage(move);

        moveCount++;

      if (bestValue > VALUE_MATED_IN_MAX_PLY)
      {
         // Futility pruning and moveCount pruning (~10 Elo)
         if (   !givesCheck
             &&  to_sq(move) != prevSq
             &&  futilityBase > -VALUE_KNOWN_WIN
             &&  type_of(move) != PROMOTION)
         {
             if (moveCount > 2 + PvNode)
                 continue;

             futilityValue = futilityBase + PieceValue[EG][pos.piece_on(to_sq(move))];

             if (futilityValue <= alpha)
             {
                 bestValue = std::max(bestValue, futilityValue);
                 continue;
             }

             if (futilityBase <= alpha && !pos.see_ge(move, VALUE_ZERO + 1))
             {
                 bestValue = std::max(bestValue, futilityBase);
                 continue;
             }
         }

         // We prune after 2nd quiet check evasion where being 'in check' is implicitly checked through the counter
         // and being a 'quiet' apart from being a tt move is assumed after an increment because captures are pushed ahead.
         if (quietCheckEvasions > 1)
             break;

         // Continuation history based pruning (~3 Elo)
         if (   !capture
             && !PvNode
             && (*contHist[0])[pos.moved_piece(move)][to_sq(move)] < 0
             && (*contHist[1])[pos.moved_piece(move)][to_sq(move)] < 0)
            continue;

         // Do not search moves with bad enough SEE values (~5 Elo)
         if (!pos.see_ge(move, Value(-95)))
             continue;
      }

      // Speculative prefetch as early as possible
      prefetch(TT.first_entry(pos.key_after(move)));

        // Update the current move
        ss->currentMove = move;
        ss->continuationHistory = &thisThread->continuationHistory[ss->inCheck]
                                                                  [capture]
                                                                  [pos.moved_piece(move)]
                                                                  [to_sq(move)];

        quietCheckEvasions += !capture && ss->inCheck;

        // Step 7. Make and search the move
        pos.do_move(move, st, givesCheck);
        value = -qsearch<nodeType>(pos, ss+1, -beta, -alpha, depth - 1);
        pos.undo_move(move);

        assert(value > -VALUE_INFINITE && value < VALUE_INFINITE);

        // Step 8. Check for a new best move
        if (value > bestValue)
        {
            bestValue = value;

            if (value > alpha)
            {
                bestMove = move;

                if (PvNode) // Update pv even in fail-high case
                    update_pv(ss->pv, move, (ss+1)->pv);

                if (PvNode && value < beta) // Update alpha here!
                    alpha = value;
                else
                    break; // Fail high
            }
        }
    }

    // Step 9. Check for mate
    // All legal moves have been searched. A special case: if we're in check
    // and no legal moves were found, it is checkmate.
    if (ss->inCheck && bestValue == -VALUE_INFINITE)
    {
        assert(!MoveList<LEGAL>(pos).size());

        return mated_in(ss->ply); // Plies to mate from the root
    }

    // Save gathered info in transposition table
    tte->save(posKey, value_to_tt(bestValue, ss->ply), pvHit,
              bestValue >= beta ? BOUND_LOWER : BOUND_UPPER,
              ttDepth, bestMove, ss->staticEval);

    assert(bestValue > -VALUE_INFINITE && bestValue < VALUE_INFINITE);

    return bestValue;
  }


  // value_to_tt() adjusts a mate or TB score from "plies to mate from the root" to
  // "plies to mate from the current position". Standard scores are unchanged.
  // The function is called before storing a value in the transposition table.

  Value value_to_tt(Value v, int ply) {

    assert(v != VALUE_NONE);

    return  v > VALUE_MATE_IN_MAX_PLY  ? v + ply
          : v < VALUE_MATED_IN_MAX_PLY ? v - ply : v;
  }


  // value_from_tt() is the inverse of value_to_tt(): it adjusts a mate or TB score
  // from the transposition table (which refers to the plies to mate/be mated from
  // current position) to "plies to mate/be mated (TB win/loss) from the root". However,
  // for mate scores, to avoid potentially false mate scores related to the 50 moves rule
  // and the graph history interaction, we return an optimal TB score instead.

  Value value_from_tt(Value v, int ply, int r50c) {

    /*return  v == VALUE_NONE             ? VALUE_NONE
          : v >= VALUE_MATE_IN_MAX_PLY  ? v - ply
          : v <= VALUE_MATED_IN_MAX_PLY ? v + ply : v; */

    if (v == VALUE_NONE)
        return VALUE_NONE;

    if (v > VALUE_MATE_IN_MAX_PLY)  // TB win or better
    {
        if (VALUE_MATE - v > 99 - r50c)
            return VALUE_MATE_IN_MAX_PLY; // do not return a potentially false mate score

        return v - ply;
    }

    if (v < VALUE_MATED_IN_MAX_PLY) // TB loss or worse
    {
        if (VALUE_MATE + v > 99 - r50c)
            return VALUE_MATED_IN_MAX_PLY; // do not return a potentially false mate score

        return v + ply;
    }

    return v;
  }


  // update_pv() adds current move and appends child pv[]

  void update_pv(Move* pv, Move move, const Move* childPv) {

    for (*pv++ = move; childPv && *childPv != MOVE_NONE; )
        *pv++ = *childPv++;
    *pv = MOVE_NONE;
  }


  // update_all_stats() updates stats at the end of search() when a bestMove is found

  void update_all_stats(const Position& pos, Stack* ss, Move bestMove, Value bestValue, Value beta, Square prevSq,
                        Move* quietsSearched, int quietCount, Move* capturesSearched, int captureCount, Depth depth) {

    Color us = pos.side_to_move();
    Thread* thisThread = pos.this_thread();
    CapturePieceToHistory& captureHistory = thisThread->captureHistory;
    Piece moved_piece = pos.moved_piece(bestMove);
    PieceType captured;

    int quietMoveBonus = stat_bonus(depth + 1);

    if (!pos.capture_stage(bestMove))
    {
        int bestMoveBonus = bestValue > beta + 145 ? quietMoveBonus  // larger bonus
                                            : stat_bonus(depth);     // smaller bonus

        // Increase stats for the best move in case it was a quiet move
        update_quiet_stats(pos, ss, bestMove, bestMoveBonus);

        // Decrease stats for all non-best quiet moves
        for (int i = 0; i < quietCount; ++i)
        {
            thisThread->mainHistory[us][from_to(quietsSearched[i])] << -bestMoveBonus;
            update_continuation_histories(ss, pos.moved_piece(quietsSearched[i]), to_sq(quietsSearched[i]), -bestMoveBonus);
        }
    }
    else
    {
        // Increase stats for the best move in case it was a capture move
        captured = type_of(pos.piece_on(to_sq(bestMove)));
        captureHistory[moved_piece][to_sq(bestMove)][captured] << quietMoveBonus;
    }

    // Extra penalty for a quiet early move that was not a TT move or
    // main killer move in previous ply when it gets refuted.
    if (   prevSq != SQ_NONE
        && ((ss-1)->moveCount == 1 + (ss-1)->ttHit || ((ss-1)->currentMove == (ss-1)->killers[0]))
        && !pos.captured_piece())
            update_continuation_histories(ss-1, pos.piece_on(prevSq), prevSq, -quietMoveBonus);

    // Decrease stats for all non-best capture moves
    for (int i = 0; i < captureCount; ++i)
    {
        moved_piece = pos.moved_piece(capturesSearched[i]);
        captured = type_of(pos.piece_on(to_sq(capturesSearched[i])));
        captureHistory[moved_piece][to_sq(capturesSearched[i])][captured] << -quietMoveBonus;
    }
  }


  // update_continuation_histories() updates histories of the move pairs formed
  // by moves at ply -1, -2, -4, and -6 with current move.

  void update_continuation_histories(Stack* ss, Piece pc, Square to, int bonus) {

    for (int i : {1, 2, 4, 6})
    {
        // Only update the first 2 continuation histories if we are in check
        if (ss->inCheck && i > 2)
            break;
        if (is_ok((ss-i)->currentMove))
            (*(ss-i)->continuationHistory)[pc][to] << bonus;
    }
  }


  // update_quiet_stats() updates move sorting heuristics

  void update_quiet_stats(const Position& pos, Stack* ss, Move move, int bonus) {

    // Update killers
    if (ss->killers[0] != move)
    {
        ss->killers[1] = ss->killers[0];
        ss->killers[0] = move;
    }

    Color us = pos.side_to_move();
    Thread* thisThread = pos.this_thread();
    thisThread->mainHistory[us][from_to(move)] << bonus;
    update_continuation_histories(ss, pos.moved_piece(move), to_sq(move), bonus);

    // Update countermove history
    if (is_ok((ss-1)->currentMove))
    {
        Square prevSq = to_sq((ss-1)->currentMove);
        thisThread->counterMoves[pos.piece_on(prevSq)][prevSq] = move;
    }
  }

} // namespace


/// MainThread::check_time() is used to print debug info and, more importantly,
/// to detect when we are out of available time and thus stop the search.

void MainThread::check_time() {

  if (--callsCnt > 0)
      return;

  // When using nodes, ensure checking rate is not lower than 0.1% of nodes
  callsCnt = Limits.nodes ? std::min(1024, int(Limits.nodes / 1024)) : 1024;

  static TimePoint lastInfoTime = now();

  TimePoint elapsed = Time.elapsed();
  TimePoint tick = Limits.startTime + elapsed;

  if (tick - lastInfoTime >= 1000)
  {
      lastInfoTime = tick;
      dbg_print();
  }

  // We should not stop pondering until told so by the GUI
  if (ponder)
      return;

  if (   (Limits.use_time_management() && (elapsed > Time.maximum() - 10 || stopOnPonderhit))
      || (Limits.movetime && elapsed >= Limits.movetime)
      || (Limits.nodes && Threads.nodes_searched() >= (uint64_t)Limits.nodes))
      Threads.stop = true;
}


/// UCI::pv() formats PV information according to the UCI protocol. UCI requires
/// that all (if any) unsearched PV lines are sent using a previous search score.

string UCI::pv(const Position& pos, Depth depth) {

  std::stringstream ss;
  TimePoint elapsed = Time.elapsed() + 1;
  const RootMoves& rootMoves = pos.this_thread()->rootMoves;
  size_t pvIdx = pos.this_thread()->pvIdx;
  size_t multiPV = std::min((size_t)Options["MultiPV"], rootMoves.size());
  uint64_t nodesSearched = Threads.nodes_searched();
  uint64_t tbHits = Threads.tb_hits() + (TB::RootInTB ? rootMoves.size() : 0);

  for (size_t i = 0; i < multiPV; ++i)
  {
      bool updated = rootMoves[i].score != -VALUE_INFINITE;

      if (depth == 1 && !updated && i > 0)
          continue;

      Depth d = updated ? depth : std::max(1, depth - 1);
      Value v = updated ? rootMoves[i].uciScore : rootMoves[i].previousScore;
      Value v2 = rootMoves[i].previousScore;

      if (v == -VALUE_INFINITE)
          v = VALUE_ZERO;

      bool tb = TB::RootInTB && abs(v) < VALUE_TB_WIN - 6 * TraditionalPawnValue;

      v = tb ? rootMoves[i].tbScore : v;

      if (ss.rdbuf()->in_avail()) // Not at first line
          ss << "\n";

      ss << "info"
         << " depth "    << d
         << " seldepth " << rootMoves[i].selDepth
         << " multipv "  << i + 1
         << " score "    << UCI::value(v, v2);

      if (Options["UCI_ShowWDL"])
          ss << UCI::wdl(v, pos.game_ply());

      if (i == pvIdx && !tb && updated) // tablebase- and previous-scores are exact
         ss << (rootMoves[i].scoreLowerbound ? " lowerbound" : (rootMoves[i].scoreUpperbound ? " upperbound" : ""));

      ss << " nodes "    << nodesSearched
         << " nps "      << nodesSearched * 1000 / elapsed
         << " hashfull " << TT.hashfull()
         << " tbhits "   << tbHits
         << " time "     << elapsed
         << " pv";

      for (Move m : rootMoves[i].pv)
          ss << " " << UCI::move(m, pos.is_chess960());
  }

  return ss.str();
}


/// RootMove::extract_ponder_from_tt() is called in case we have no ponder move
/// before exiting the search, for instance, in case we stop the search during a
/// fail high at root. We try hard to have a ponder move to return to the GUI,
/// otherwise in case of 'ponder on' we have nothing to think about.

bool RootMove::extract_ponder_from_tt(Position& pos) {

    StateInfo st;
    ASSERT_ALIGNED(&st, Eval::NNUE::CacheLineSize);

    bool ttHit;

    assert(pv.size() == 1);

    if (pv[0] == MOVE_NONE)
        return false;

    pos.do_move(pv[0], st);
    TTEntry* tte = TT.probe(pos.key(), ttHit);

    if (ttHit)
    {
        Move m = tte->move(); // Local copy to be SMP safe
        if (MoveList<LEGAL>(pos).contains(m))
            pv.push_back(m);
    }

    pos.undo_move(pv[0]);
    return pv.size() > 1;
}

void Tablebases::rank_root_moves(Position& pos, Search::RootMoves& rootMoves) {

    RootInTB = false;
    UseRule50 = bool(Options["Syzygy50MoveRule"]);
    Cardinality = int(Options["SyzygyProbeLimit"]);

    if (Cardinality > MaxCardinality)
        Cardinality = MaxCardinality;

    if (Cardinality >= popcount(pos.pieces()) && !pos.can_castle(ANY_CASTLING))
    {
        // Rank moves using DTZ tables
        RootInTB = root_probe(pos, rootMoves);

        if (!RootInTB)
        {
            // DTZ tables are missing; try to rank moves using WDL tables
            RootInTB = root_probe_wdl(pos, rootMoves);
        }
    }

    if (RootInTB)
    {
        // Sort moves according to TB rank
        std::stable_sort(rootMoves.begin(), rootMoves.end(),
                  [](const RootMove &a, const RootMove &b) { return a.tbRank > b.tbRank; } );
    }
    else
    {
        // Clean up if root_probe() and root_probe_wdl() have failed
        for (auto& m : rootMoves)
            m.tbRank = 0;
    }
}

} // namespace Stockfish<|MERGE_RESOLUTION|>--- conflicted
+++ resolved
@@ -477,11 +477,7 @@
     bool capture, moveCountPruning,
          ttCapture, kingDanger, ourMove, nullParity, singularQuietLMR;
     Piece movedPiece;
-<<<<<<< HEAD
-    int moveCount, captureCount, quietCount, improvement, rootDepth;
-=======
-    int moveCount, captureCount, quietCount;
->>>>>>> d70a905c
+    int moveCount, captureCount, quietCount, rootDepth;
 
     // Step 1. Initialize node
     Thread* thisThread  = pos.this_thread();
@@ -656,11 +652,6 @@
         // Skip early pruning when in check
         ss->staticEval = eval = VALUE_NONE;
         improving = false;
-<<<<<<< HEAD
-        improvement = 0;
-=======
-        goto moves_loop;
->>>>>>> d70a905c
     }
     else
     {
@@ -700,7 +691,7 @@
     }
 
     // Set up the improving flag, which is true if current static evaluation is
-    // bigger than the previous static evaluation at our turn (if we were in 
+    // bigger than the previous static evaluation at our turn (if we were in
     // check at our previous move we look at static evaluaion at move prior to it
     // and if we were in check at move prior to it flag is set to true) and is
     // false otherwise. The improving flag is used in various pruning heuristics.
