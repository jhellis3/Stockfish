--- conflicted
+++ resolved
@@ -754,15 +754,10 @@
 
     ss->staticEval = eval = eval * std::max(0, (100 - pos.rule50_count())) / 100;
 
-<<<<<<< HEAD
     if (gameCycle)
         ss->staticEval = eval = eval * std::max(0, (100 - pos.rule50_count())) / 100;
 
-    if (!ss->ttHit)
-=======
-        // Save static evaluation into transposition table
-        if(!excludedMove)
->>>>>>> 36f8d380
+    if (!ss->ttHit && !excludedMove)
         tte->save(posKey, VALUE_NONE, ss->ttPv, BOUND_NONE, DEPTH_NONE, MOVE_NONE, eval);
 
     // Use static evaluation difference to improve quiet move ordering
@@ -782,20 +777,6 @@
 
     // Begin early pruning.
     if (   !PvNode
-<<<<<<< HEAD
-=======
-        &&  eval - futility_margin(depth, improving) >= beta
-        &&  eval < VALUE_KNOWN_WIN) // Do not return unproven wins
-        return eval;
-
-    // Step 8. Null move search with verification search (~40 Elo)
-    if (   !PvNode
-        && (ss-1)->currentMove != MOVE_NULL
-        && (ss-1)->statScore < 23767
-        &&  eval >= beta
-        &&  eval >= ss->staticEval
-        &&  ss->staticEval >= beta - 20 * depth - 22 * improving + 168 * ss->ttPv + 159
->>>>>>> 36f8d380
         && !excludedMove
         && !gameCycle
         && !thisThread->nmpGuard
@@ -805,7 +786,7 @@
            kingDanger = pos.king_danger();
 
        // Step 7. Futility pruning: child node (~30 Elo)
-       if (    depth < 9
+       if (    depth < 6
            && !kingDanger
            &&  abs(alpha) < VALUE_KNOWN_WIN
            &&  eval - futility_margin(depth, improving) >= beta
@@ -1050,12 +1031,8 @@
                   continue;
 
               // Futility pruning: parent node (~5 Elo)
-<<<<<<< HEAD
               if (   lmrDepth < 3
                   && !ss->inCheck
-=======
-              if (   !ss->inCheck
->>>>>>> 36f8d380
                   && ss->staticEval + 174 + 157 * lmrDepth <= alpha
                   &&  (*contHist[0])[movedPiece][to_sq(move)]
                     + (*contHist[1])[movedPiece][to_sq(move)]
@@ -1115,7 +1092,7 @@
           // search without the ttMove. So we assume this expected Cut-node is not singular,
           // that multiple moves fail high, and we can prune the whole subtree by returning
           // a soft bound.
-          else if (!PvNode)
+          else if (!PvNode && (ss-1)->moveCount == 1)
           {
             if (singularBeta >= beta)
                 return std::min(singularBeta, VALUE_TB_WIN_IN_MAX_PLY);
@@ -1188,13 +1165,6 @@
           if (rootDepth > 10 && pos.king_danger())
               r--;
 
-          /*
-          // Increase reduction at root and non-PV nodes when the best move does not change frequently
-          if (   (rootNode || !PvNode)
-              && thisThread->bestMoveChanges <= 2)
-              r++;
-           */
-
           // Decrease reduction if opponent's move count is high (~1 Elo)
           if ((ss-1)->moveCount > 13)
               r--;
@@ -1224,7 +1194,7 @@
                   r -= ss->statScore / 14721;
           }
 
-          Depth rr = newDepth / (2 + ss->ply / 2.6);
+          Depth rr = newDepth / (2 + ss->ply / 2.7);
 
           r -= rr;
 
