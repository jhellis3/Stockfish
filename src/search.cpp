--- conflicted
+++ resolved
@@ -306,8 +306,7 @@
 
           // Reset aspiration window starting size
           Value prev = rootMoves[pvIdx].averageScore;
-<<<<<<< HEAD
-          int momentum = int(prev) * prev / 16502;
+          int momentum = int(prev) * prev / 15799;
           delta = Value(10);
 
           if (prev > VALUE_MATE_IN_MAX_PLY)
@@ -316,16 +315,6 @@
               alpha = std::max(prev - (delta + (prev < 0 ? momentum : 0)),-VALUE_INFINITE);
 
           beta  = std::min(prev + (delta + (prev > 0 ? momentum : 0)), VALUE_INFINITE);
-=======
-          delta = Value(10) + int(prev) * prev / 15799;
-          alpha = std::max(prev - delta,-VALUE_INFINITE);
-          beta  = std::min(prev + delta, VALUE_INFINITE);
-
-          // Adjust optimism based on root move's previousScore
-          int opt = 109 * prev / (std::abs(prev) + 141);
-          optimism[ us] = Value(opt);
-          optimism[~us] = -optimism[us];
->>>>>>> 32d3284d
 
           // Start with a small aspiration window and, in the case of a fail
           // high/low, re-search with a bigger window until we don't fail
@@ -579,14 +568,10 @@
         && !excludedMove
         && !gameCycle
         && (!ourMove || beta < VALUE_MATE_IN_MAX_PLY)
-        && tte->depth() > depth - (tte->bound() == BOUND_EXACT)
-<<<<<<< HEAD
-        && ttValue != VALUE_NONE // Possible in case of TT access race
+        && ttDepth > depth - (ttBound == BOUND_EXACT)
+        && ttValue != VALUE_NONE // Possible in case of TT access race or if !ttHit
         && (ttValue != VALUE_DRAW || VALUE_DRAW >= beta)
-=======
-        && ttValue != VALUE_NONE // Possible in case of TT access race or if !ttHit
->>>>>>> 32d3284d
-        && (tte->bound() & (ttValue >= beta ? BOUND_LOWER : BOUND_UPPER)))
+        && (ttBound & (ttValue >= beta ? BOUND_LOWER : BOUND_UPPER)))
     {
         // If ttMove is quiet, update move sorting heuristics on TT hit (~2 Elo)
         if (ttMove)
@@ -712,29 +697,21 @@
                   :                                    173;
     improving = improvement > 0;
 
-<<<<<<< HEAD
     // Begin early pruning.
     if (   !PvNode
         && (ourMove || !excludedMove)
         && !thisThread->nmpGuardV
         &&  abs(eval) < 2 * VALUE_KNOWN_WIN)
-=======
-    // Step 7. Razoring (~1 Elo).
-    // If eval is really low check with qsearch if it can exceed alpha, if it can't,
-    // return a fail low.
-    if (eval < alpha - 456 - 252 * depth * depth)
->>>>>>> 32d3284d
     {
        // Step 7. Razoring.
        // If eval is really low check with qsearch if it can exceed alpha, if it can't,
        // return a fail low.
        if (  !ourMove
-           && eval < alpha - 426 - 256 * depth * depth)
+           && eval < alpha - 456 - 252 * depth * depth)
        {
         value = qsearch<NonPV>(pos, ss, alpha - 1, alpha);
         if (value < alpha)
             return value;
-<<<<<<< HEAD
        }
        // Step 8. Futility pruning: child node (~25 Elo)
        if (    depth < 9 // was 8
@@ -744,17 +721,17 @@
            && !(thisThread->nmpGuard && nullParity)
            &&  abs(alpha) < VALUE_KNOWN_WIN
            &&  eval >= beta
-           &&  eval - futility_margin(depth, improving) - (ss-1)->statScore / 280 >= beta)
+           &&  eval - futility_margin(depth, improving) - (ss-1)->statScore / 306 >= beta)
            return eval;
 
        // Step 9. Null move search with verification search (~22 Elo)
        if (   !thisThread->nmpGuard
-           &&  (ss-1)->statScore < 18755
+           &&  (ss-1)->statScore < 17329
            && !gameCycle
            &&  beta < VALUE_MATE_IN_MAX_PLY
            &&  eval >= beta
            &&  eval >= ss->staticEval
-           &&  ss->staticEval >= beta - 20 * depth - improvement / 13 + 253
+           &&  ss->staticEval >= beta - 21 * depth - improvement / 13 + 258
            &&  pos.non_pawn_material(us)
            && !kingDanger
            && (rootDepth < 11 || ourMove || MoveList<LEGAL>(pos).size() > 5))
@@ -764,7 +741,7 @@
            thisThread->nmpSide = ourMove;
 
            // Null move dynamic reduction based on depth and value
-           Depth R = std::min(int(eval - beta) / 172, 6) + depth / 3 + 4;
+           Depth R = std::min(int(eval - beta) / 173, 6) + depth / 3 + 4;
 
            if (!ourMove && (ss-1)->secondaryLine)
                R = std::min(R, 8);
@@ -804,7 +781,7 @@
            }
        }
 
-       probCutBeta = beta + 186 - 54 * improving;
+       probCutBeta = beta + 168 - 61 * improving;
 
        // Step 10. ProbCut (~10 Elo)
        // If we have a good enough capture and a reduced search returns a value
@@ -873,157 +850,17 @@
     } // In check search starts here
 
    // Step 12. A small Probcut idea, when we are in check (~4 Elo)
-   probCutBeta = beta + 391;
+   probCutBeta = beta + 413;
    if (    ss->inCheck
-=======
-    }
-
-    // Step 8. Futility pruning: child node (~40 Elo).
-    // The depth condition is important for mate finding.
-    if (   !ss->ttPv
-        &&  depth < 9
-        &&  eval - futility_margin(depth, improving) - (ss-1)->statScore / 306 >= beta
-        &&  eval >= beta
-        &&  eval < 24923) // larger than VALUE_KNOWN_WIN, but smaller than TB wins
-        return eval;
-
-    // Step 9. Null move search with verification search (~35 Elo)
-    if (   !PvNode
-        && (ss-1)->currentMove != MOVE_NULL
-        && (ss-1)->statScore < 17329
-        &&  eval >= beta
-        &&  eval >= ss->staticEval
-        &&  ss->staticEval >= beta - 21 * depth - improvement / 13 + 258
-        && !excludedMove
-        &&  pos.non_pawn_material(us)
-        && (ss->ply >= thisThread->nmpMinPly))
-    {
-        assert(eval - beta >= 0);
-
-        // Null move dynamic reduction based on depth and eval
-        Depth R = std::min(int(eval - beta) / 173, 6) + depth / 3 + 4;
-
-        ss->currentMove = MOVE_NULL;
-        ss->continuationHistory = &thisThread->continuationHistory[0][0][NO_PIECE][0];
-
-        pos.do_null_move(st);
-
-        Value nullValue = -search<NonPV>(pos, ss+1, -beta, -beta+1, depth-R, !cutNode);
-
-        pos.undo_null_move();
-
-        if (nullValue >= beta)
-        {
-            // Do not return unproven mate or TB scores
-            if (nullValue >= VALUE_TB_WIN_IN_MAX_PLY)
-                nullValue = beta;
-
-            if (thisThread->nmpMinPly || (abs(beta) < VALUE_KNOWN_WIN && depth < 14))
-                return nullValue;
-
-            assert(!thisThread->nmpMinPly); // Recursive verification is not allowed
-
-            // Do verification search at high depths, with null move pruning disabled
-            // until ply exceeds nmpMinPly.
-            thisThread->nmpMinPly = ss->ply + 3 * (depth-R) / 4;
-
-            Value v = search<NonPV>(pos, ss, beta-1, beta, depth-R, false);
-
-            thisThread->nmpMinPly = 0;
-
-            if (v >= beta)
-                return nullValue;
-        }
-    }
-
-    // Step 10. If the position doesn't have a ttMove, decrease depth by 2
-    // (or by 4 if the TT entry for the current position was hit and the stored depth is greater than or equal to the current depth).
-    // Use qsearch if depth is equal or below zero (~9 Elo)
-    if (    PvNode
-        && !ttMove)
-        depth -= 2 + 2 * (ss->ttHit && tte->depth() >= depth);
-
-    if (depth <= 0)
-        return qsearch<PV>(pos, ss, alpha, beta);
-
-    if (    cutNode
-        &&  depth >= 8
-        && !ttMove)
-        depth -= 2;
-
-    probCutBeta = beta + 168 - 61 * improving;
-
-    // Step 11. ProbCut (~10 Elo)
-    // If we have a good enough capture (or queen promotion) and a reduced search returns a value
-    // much above beta, we can (almost) safely prune the previous move.
-    if (   !PvNode
-        &&  depth > 3
-        &&  abs(beta) < VALUE_TB_WIN_IN_MAX_PLY
-        // if value from transposition table is lower than probCutBeta, don't attempt probCut
-        // there and in further interactions with transposition table cutoff depth is set to depth - 3
-        // because probCut search has depth set to depth - 4 but we also do a move before it
-        // so effective depth is equal to depth - 3
-        && !(   tte->depth() >= depth - 3
-             && ttValue != VALUE_NONE
-             && ttValue < probCutBeta))
-    {
-        assert(probCutBeta < VALUE_INFINITE);
-
-        MovePicker mp(pos, ttMove, probCutBeta - ss->staticEval, &captureHistory);
-
-        while ((move = mp.next_move()) != MOVE_NONE)
-            if (move != excludedMove && pos.legal(move))
-            {
-                assert(pos.capture_stage(move));
-
-                ss->currentMove = move;
-                ss->continuationHistory = &thisThread->continuationHistory[ss->inCheck]
-                                                                          [true]
-                                                                          [pos.moved_piece(move)]
-                                                                          [to_sq(move)];
-
-                pos.do_move(move, st);
-
-                // Perform a preliminary qsearch to verify that the move holds
-                value = -qsearch<NonPV>(pos, ss+1, -probCutBeta, -probCutBeta+1);
-
-                // If the qsearch held, perform the regular search
-                if (value >= probCutBeta)
-                    value = -search<NonPV>(pos, ss+1, -probCutBeta, -probCutBeta+1, depth - 4, !cutNode);
-
-                pos.undo_move(move);
-
-                if (value >= probCutBeta)
-                {
-                    // Save ProbCut data into transposition table
-                    tte->save(posKey, value_to_tt(value, ss->ply), ss->ttPv, BOUND_LOWER, depth - 3, move, ss->staticEval);
-                    return value;
-                }
-            }
-
-        Eval::NNUE::hint_common_parent_position(pos);
-    }
-
-moves_loop: // When in check, search starts here
-
-    // Step 12. A small Probcut idea, when we are in check (~4 Elo)
-    probCutBeta = beta + 413;
-    if (   ss->inCheck
->>>>>>> 32d3284d
         && !PvNode
         && ttCapture
-<<<<<<< HEAD
         && !gameCycle
         && !kingDanger
         && !(ss-1)->secondaryLine
         && !(thisThread->nmpGuard && nullParity)
         && !(thisThread->nmpGuardV && nullParity)
         && (ttBound & BOUND_LOWER)
-        && ttDepth >= depth - 3
-=======
-        && (tte->bound() & BOUND_LOWER)
-        && tte->depth() >= depth - 4
->>>>>>> 32d3284d
+        && ttDepth >= depth - 4
         && ttValue >= probCutBeta
         && abs(ttValue) <= VALUE_KNOWN_WIN
         && abs(beta) <= VALUE_KNOWN_WIN)
@@ -1060,8 +897,8 @@
     int lmrAdjustment =   ttCapture
                         + 2 * cutNode
                         + ((ss+1)->cutoffCnt > 3)
-                        - (2 + (cutNode && tte->depth() >= depth + 3)) * (ss->ttPv && !likelyFailLow)
-                        - ((ss-1)->moveCount > 7)
+                        - (2 + (cutNode && ttDepth >= depth + 3)) * (ss->ttPv && !likelyFailLow)
+                        - ((ss-1)->moveCount > 8)
                         - 2 * PvNode;
 
     bool allowLMR =     depth > 1
@@ -1174,12 +1011,8 @@
           {
               // Futility pruning for captures (~2 Elo)
               if (   !givesCheck
-<<<<<<< HEAD
                   //&& !PvNode
-                  &&  lmrDepth < 6 // was 3
-=======
-                  && lmrDepth < 7
->>>>>>> 32d3284d
+                  &&  lmrDepth < 7 // was 3
                   && !ss->inCheck
                   && ss->staticEval + 197 + 248 * lmrDepth + PieceValue[EG][pos.piece_on(to_sq(move))]
                    + captureHistory[movedPiece][to_sq(move)][type_of(pos.piece_on(to_sq(move)))] / 7 < alpha)
@@ -1187,11 +1020,7 @@
 
               Bitboard occupied;
               // SEE based pruning (~11 Elo)
-<<<<<<< HEAD
-              if (/*(!ourMove || !(ss-1)->secondaryLine) &&*/ !pos.see_ge(move, occupied, Value(-206) * depth))
-=======
-              if (!pos.see_ge(move, occupied, Value(-205) * depth))
->>>>>>> 32d3284d
+              if (/*(!ourMove || !(ss-1)->secondaryLine) &&*/ !pos.see_ge(move, occupied, Value(-205) * depth))
               {
                  if (depth < 2 - capture)
                     continue;
@@ -1230,15 +1059,10 @@
 
               // Futility pruning: parent node (~13 Elo)
               if (   !ss->inCheck
-<<<<<<< HEAD
-                  && lmrDepth < 13 // was 8
+                  && lmrDepth < 12 // was 8
                   && history < 20500 - 3875 * (depth - 1)
                   //&& (!ourMove || !(ss-1)->secondaryLine)
-                  && ss->staticEval + 103 + 138 * lmrDepth <= alpha)
-=======
-                  && lmrDepth < 12
                   && ss->staticEval + 112 + 138 * lmrDepth <= alpha)
->>>>>>> 32d3284d
                   continue;
 
               lmrDepth = std::max(lmrDepth, 0);
@@ -1259,30 +1083,8 @@
       if (    doSingular
           &&  move == ttMove)
       {
-<<<<<<< HEAD
-          Value singularBeta = std::max(ttValue - (3 + 2 * (ss->ttPv && !PvNode)) * depth / 2, VALUE_MATED_IN_MAX_PLY);
+          Value singularBeta = std::max(ttValue - (82 + 65 * (ss->ttPv && !PvNode)) * depth / 64, VALUE_MATED_IN_MAX_PLY);
           Depth singularDepth = (depth - 1) / 2;
-=======
-          // Singular extension search (~94 Elo). If all moves but one fail low on a
-          // search of (alpha-s, beta-s), and just one fails high on (alpha, beta),
-          // then that move is singular and should be extended. To verify this we do
-          // a reduced search on all the other moves but the ttMove and if the
-          // result is lower than ttValue minus a margin, then we will extend the ttMove.
-          // Depth margin and singularBeta margin are known for having non-linear scaling.
-          // Their values are optimized to time controls of 180+1.8 and longer
-          // so changing them requires tests at this type of time controls.
-          if (   !rootNode
-              &&  depth >= 4 - (thisThread->completedDepth > 22) + 2 * (PvNode && tte->is_pv())
-              &&  move == ttMove
-              && !excludedMove // Avoid recursive singular search
-           /* &&  ttValue != VALUE_NONE Already implicit in the next condition */
-              &&  abs(ttValue) < VALUE_KNOWN_WIN
-              && (tte->bound() & BOUND_LOWER)
-              &&  tte->depth() >= depth - 3)
-          {
-              Value singularBeta = ttValue - (82 + 65 * (ss->ttPv && !PvNode)) * depth / 64;
-              Depth singularDepth = (depth - 1) / 2;
->>>>>>> 32d3284d
 
           ss->excludedMove = move;
           // the search with excludedMove will update ss->staticEval
@@ -1294,17 +1096,16 @@
               singularQuietLMR = !ttCapture;
               // Avoid search explosion by limiting the number of double extensions
               if (  !PvNode
-                  && value < singularBeta - 25
+                  && value < singularBeta - 21
                   && ss->doubleExtensions < 4)
               {
                   extension = 2;
-                  depth += depth < 12;
+                  depth += depth < 13;
               }
               else
                   extension = 1;
           }
 
-<<<<<<< HEAD
           // Multi-cut pruning
           // Our ttMove is assumed to fail high, and now we failed high also on a reduced
           // search without the ttMove. So we assume this expected Cut-node is not singular,
@@ -1314,44 +1115,17 @@
           {
             if (ttValue >= beta)
                 return ttValue; // beta safer?
-=======
-                  // Avoid search explosion by limiting the number of double extensions
-                  if (  !PvNode
-                      && value < singularBeta - 21
-                      && ss->doubleExtensions <= 11)
-                  {
-                      extension = 2;
-                      depth += depth < 13;
-                  }
-              }
->>>>>>> 32d3284d
 
             // If the eval of ttMove is less than alpha and value, we reduce it (negative extension)
             else if (!gameCycle && alpha < VALUE_MATE_IN_MAX_PLY - MAX_PLY)
                      extension = -1;
           }
-<<<<<<< HEAD
-=======
-
-          // Check extensions (~1 Elo)
-          else if (   givesCheck
-                   && depth > 9)
-              extension = 1;
-
-          // Quiet ttMove extensions (~1 Elo)
-          else if (   PvNode
-                   && move == ttMove
-                   && move == ss->killers[0]
-                   && (*contHist[0])[movedPiece][to_sq(move)] >= 5168)
-              extension = 1;
->>>>>>> 32d3284d
       }
 
       // Check extensions (~1 Elo)
       if (   extension < 1
           && givesCheck
-          && depth > 9
-          && abs(ss->staticEval) > 78)
+          && depth > 9)
           extension = 1;
 
       // Quiet ttMove extensions (~1 Elo)
@@ -1359,7 +1133,7 @@
                && PvNode
                && move == ttMove
                && move == ss->killers[0]
-               && (*contHist[0])[movedPiece][to_sq(move)] >= 5705)
+               && (*contHist[0])[movedPiece][to_sq(move)] >= 5168)
           extension = 1;
 
       // Add extension to new depth
@@ -1379,64 +1153,19 @@
       // Step 16. Make the move
       pos.do_move(move, st, givesCheck);
 
-<<<<<<< HEAD
       bool lateKingDanger = (rootDepth > 10 && ourMove && ss->ply < 7 && pos.king_danger());
 
       ss->statScore =  2 * thisThread->mainHistory[us][from_to(move)]
                          + (*contHist[0])[movedPiece][to_sq(move)]
                          + (*contHist[1])[movedPiece][to_sq(move)]
                          + (*contHist[3])[movedPiece][to_sq(move)]
-                         - 4082;
+                         - 4006;
 
       r =         r
                 + lmrAdjustment
                 - singularQuietLMR
                 - (move == ttMove)
-                - ss->statScore / (11079 + 4626 * (depth > 6 && depth < 19));
-=======
-      // Decrease reduction if position is or has been on the PV
-      // and node is not likely to fail low. (~3 Elo)
-      // Decrease further on cutNodes. (~1 Elo)
-      if (   ss->ttPv
-          && !likelyFailLow)
-          r -= cutNode && tte->depth() >= depth + 3 ? 3 : 2;
-
-      // Decrease reduction if opponent's move count is high (~1 Elo)
-      if ((ss-1)->moveCount > 8)
-          r--;
-
-      // Increase reduction for cut nodes (~3 Elo)
-      if (cutNode)
-          r += 2;
-
-      // Increase reduction if ttMove is a capture (~3 Elo)
-      if (ttCapture)
-          r++;
-
-      // Decrease reduction for PvNodes based on depth (~2 Elo)
-      if (PvNode)
-          r -= 1 + 12 / (3 + depth);
-
-      // Decrease reduction if ttMove has been singularly extended (~1 Elo)
-      if (singularQuietLMR)
-          r--;
-
-      // Increase reduction if next ply has a lot of fail high (~5 Elo)
-      if ((ss+1)->cutoffCnt > 3)
-          r++;
-
-      else if (move == ttMove)
-          r--;
-
-      ss->statScore =  2 * thisThread->mainHistory[us][from_to(move)]
-                     + (*contHist[0])[movedPiece][to_sq(move)]
-                     + (*contHist[1])[movedPiece][to_sq(move)]
-                     + (*contHist[3])[movedPiece][to_sq(move)]
-                     - 4006;
-
-      // Decrease/increase reduction for moves with a good/bad history (~25 Elo)
-      r -= ss->statScore / (11124 + 4740 * (depth > 5 && depth < 22));
->>>>>>> 32d3284d
+                - ss->statScore / (11124 + 4740 * (depth > 5 && depth < 22));
 
       // Step 17. Late moves reduction / extension (LMR, ~117 Elo)
       // We use various heuristics for the sons of a node after the first son has
@@ -1588,16 +1317,10 @@
                   // Reduce other moves if we have found at least one score improvement (~1 Elo)
                   // Reduce more for depth > 3 and depth < 12 (~1 Elo)
                   if (   depth > 1
-<<<<<<< HEAD
                       && !gameCycle
                       && beta  <  VALUE_KNOWN_WIN
                       && alpha > -VALUE_KNOWN_WIN)
                       depth -= 1;
-=======
-                      && beta  <  14362
-                      && value > -12393)
-                      depth -= depth > 3 && depth < 12 ? 2 : 1;
->>>>>>> 32d3284d
 
                   assert(depth > 0);
                   alpha = value; // Update alpha! Always alpha < beta
@@ -1745,18 +1468,13 @@
 
     // At non-PV nodes we check for an early TT cutoff
     if (  !PvNode
-<<<<<<< HEAD
         && ss->ttHit
         && !gameCycle
         && ((ss->ply & 1) || beta < VALUE_MATE_IN_MAX_PLY)
         && tte->depth() >= ttDepth
-        && ttValue != VALUE_NONE // Only in case of TT access race
+        && ttValue != VALUE_NONE // Only in case of TT access race or if !ttHit
         && (ttValue != VALUE_DRAW || VALUE_DRAW >= beta)
-=======
-        && tte->depth() >= ttDepth
-        && ttValue != VALUE_NONE // Only in case of TT access race or if !ttHit
->>>>>>> 32d3284d
-        && (tte->bound() & (ttValue >= beta ? BOUND_LOWER : BOUND_UPPER)))
+        && (ttBound & (ttValue >= beta ? BOUND_LOWER : BOUND_UPPER)))
         return ttValue;
 
     // Step 4. Static evaluation of the position
@@ -1824,21 +1542,15 @@
     {
         assert(is_ok(move));
 
-<<<<<<< HEAD
-      givesCheck = pos.gives_check(move);
-      capture = pos.capture_stage(move);
-=======
         // Check for legality
         if (!pos.legal(move))
             continue;
 
         givesCheck = pos.gives_check(move);
         capture = pos.capture_stage(move);
->>>>>>> 32d3284d
 
         moveCount++;
 
-<<<<<<< HEAD
       if (bestValue > VALUE_MATED_IN_MAX_PLY)
       {
          // Futility pruning and moveCount pruning (~10 Elo)
@@ -1878,60 +1590,12 @@
             continue;
 
          // Do not search moves with bad enough SEE values (~5 Elo)
-         if (!pos.see_ge(move, Value(-110)))
+         if (!pos.see_ge(move, Value(-95)))
              continue;
       }
 
       // Speculative prefetch as early as possible
       prefetch(TT.first_entry(pos.key_after(move)));
-=======
-        // Step 6. Pruning.
-        if (bestValue > VALUE_TB_LOSS_IN_MAX_PLY)
-        {
-            // Futility pruning and moveCount pruning (~10 Elo)
-            if (   !givesCheck
-                &&  to_sq(move) != prevSq
-                &&  futilityBase > -VALUE_KNOWN_WIN
-                &&  type_of(move) != PROMOTION)
-            {
-                if (moveCount > 2)
-                    continue;
-
-                futilityValue = futilityBase + PieceValue[EG][pos.piece_on(to_sq(move))];
-
-                if (futilityValue <= alpha)
-                {
-                    bestValue = std::max(bestValue, futilityValue);
-                    continue;
-                }
-
-                if (futilityBase <= alpha && !pos.see_ge(move, VALUE_ZERO + 1))
-                {
-                    bestValue = std::max(bestValue, futilityBase);
-                    continue;
-                }
-        }
-
-        // We prune after the second quiet check evasion move, where being 'in check' is
-        // implicitly checked through the counter, and being a 'quiet move' apart from
-        // being a tt move is assumed after an increment because captures are pushed ahead.
-        if (quietCheckEvasions > 1)
-            break;
-
-        // Continuation history based pruning (~3 Elo)
-        if (   !capture
-            && (*contHist[0])[pos.moved_piece(move)][to_sq(move)] < 0
-            && (*contHist[1])[pos.moved_piece(move)][to_sq(move)] < 0)
-            continue;
-
-        // Do not search moves with bad enough SEE values (~5 Elo)
-        if (!pos.see_ge(move, Value(-95)))
-            continue;
-        }
-
-        // Speculative prefetch as early as possible
-        prefetch(TT.first_entry(pos.key_after(move)));
->>>>>>> 32d3284d
 
         // Update the current move
         ss->currentMove = move;
