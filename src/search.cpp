--- conflicted
+++ resolved
@@ -366,14 +366,9 @@
               alpha = std::max(prev - delta,-VALUE_INFINITE);
               beta  = std::min(prev + delta, VALUE_INFINITE);
 
-<<<<<<< HEAD
-              // Adjust contempt based on root move's previousScore (dynamic contempt)
+              // Adjust trend based on root move's previousScore (dynamic contempt)
               int dt = int8_t(Options["Dynamic Contempt"]);
-              int dct = ct + dt * ((113 - ct / 2) * prev / (abs(prev) + 147));
-=======
-              // Adjust trend based on root move's previousScore (dynamic contempt)
-              int tr = 113 * prev / (abs(prev) + 147);
->>>>>>> 9b82414b
+              int tr = dt * (113 * prev / (abs(prev) + 147));
 
               trend = (us == WHITE ?  make_score(tr, tr / 2)
                                    : -make_score(tr, tr / 2));
@@ -1167,15 +1162,15 @@
               && !likelyFailLow)
               r -= 2;
 
-<<<<<<< HEAD
           if (rootDepth > 10 && pos.king_danger())
               r--;
-=======
+
+          /*
           // Increase reduction at root and non-PV nodes when the best move does not change frequently
           if (   (rootNode || !PvNode)
               && thisThread->bestMoveChanges <= 2)
               r++;
->>>>>>> 9b82414b
+           */
 
           // Decrease reduction if opponent's move count is high (~1 Elo)
           if ((ss-1)->moveCount > 13)
