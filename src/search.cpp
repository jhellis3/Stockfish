--- conflicted
+++ resolved
@@ -257,12 +257,7 @@
 
   ss->pv = pv;
 
-<<<<<<< HEAD
-  bestValue = delta = alpha = -VALUE_INFINITE;
-  beta = VALUE_INFINITE;
-=======
   bestValue = -VALUE_INFINITE;
->>>>>>> ba06c480
 
   if (mainThread)
   {
@@ -310,31 +305,16 @@
           selDepth = 0;
 
           // Reset aspiration window starting size
-<<<<<<< HEAD
-          if (rootDepth >= 4)
-          {
-              Value prev = rootMoves[pvIdx].averageScore;
-              int momentum = int(prev) * prev / 16502;
-              delta = Value(10);
-
-              if (prev > VALUE_MATE_IN_MAX_PLY)
-                  alpha = VALUE_MATE_IN_MAX_PLY - MAX_PLY;
-              else
-                  alpha = std::max(prev - (delta + (prev < 0 ? momentum : 0)),-VALUE_INFINITE);
-
-              beta  = std::min(prev + (delta + (prev > 0 ? momentum : 0)), VALUE_INFINITE);
-          }
-=======
           Value prev = rootMoves[pvIdx].averageScore;
-          delta = Value(10) + int(prev) * prev / 16502;
-          alpha = std::max(prev - delta,-VALUE_INFINITE);
-          beta  = std::min(prev + delta, VALUE_INFINITE);
-
-          // Adjust optimism based on root move's previousScore
-          int opt = 120 * prev / (std::abs(prev) + 161);
-          optimism[ us] = Value(opt);
-          optimism[~us] = -optimism[us];
->>>>>>> ba06c480
+          int momentum = int(prev) * prev / 16502;
+          delta = Value(10);
+
+          if (prev > VALUE_MATE_IN_MAX_PLY)
+              alpha = VALUE_MATE_IN_MAX_PLY - MAX_PLY;
+          else
+              alpha = std::max(prev - (delta + (prev < 0 ? momentum : 0)),-VALUE_INFINITE);
+
+          beta  = std::min(prev + (delta + (prev > 0 ? momentum : 0)), VALUE_INFINITE);
 
           // Start with a small aspiration window and, in the case of a fail
           // high/low, re-search with a bigger window until we don't fail
@@ -433,21 +413,12 @@
           double reduction = (1.4 + mainThread->previousTimeReduction) / (2.08 * timeReduction);
           double bestMoveInstability = 1 + 1.8 * totBestMoveChanges / Threads.size();
 
-<<<<<<< HEAD
           TimePoint elapsedT = Time.elapsed();
           TimePoint optimumT = Time.optimum();
-=======
-          double totalTime = Time.optimum() * fallingEval * reduction * bestMoveInstability;
-
-          // Cap used time in case of a single legal move for a better viewer experience in tournaments
-          // yielding correct scores and sufficiently fast moves.
-          if (rootMoves.size() == 1)
-              totalTime = std::min(500.0, totalTime);
->>>>>>> ba06c480
 
           // Stop the search if we have only one legal move, or if available time elapsed
           if (   (rootMoves.size() == 1 && (elapsedT > optimumT / 16))
-              || elapsedT > optimumT * fallingEval * reduction * bestMoveInstability * mainThread->complexity)
+              || elapsedT > optimumT * fallingEval * reduction * bestMoveInstability)
           {
               // If we are allowed to ponder do not stop the search now but
               // keep pondering until the GUI sends "ponderhit" or "stop".
@@ -502,11 +473,7 @@
     bool capture, moveCountPruning,
          ttCapture, kingDanger, ourMove, nullParity, singularQuietLMR;
     Piece movedPiece;
-<<<<<<< HEAD
-    int moveCount, captureCount, quietCount, improvement, complexity, rootDepth;
-=======
-    int moveCount, captureCount, quietCount, improvement;
->>>>>>> ba06c480
+    int moveCount, captureCount, quietCount, improvement, rootDepth;
 
     // Step 1. Initialize node
     Thread* thisThread  = pos.this_thread();
@@ -683,11 +650,6 @@
         ss->staticEval = eval = VALUE_NONE;
         improving = false;
         improvement = 0;
-<<<<<<< HEAD
-        complexity = 0;
-=======
-        goto moves_loop;
->>>>>>> ba06c480
     }
     else
     {
@@ -753,130 +715,7 @@
         value = qsearch<NonPV>(pos, ss, alpha - 1, alpha);
         if (value < alpha)
             return value;
-<<<<<<< HEAD
        }
-=======
-    }
-
-    // Step 8. Futility pruning: child node (~40 Elo).
-    // The depth condition is important for mate finding.
-    if (   !ss->ttPv
-        &&  depth < 9
-        &&  eval - futility_margin(depth, improving) - (ss-1)->statScore / 280 >= beta
-        &&  eval >= beta
-        &&  eval < 25128) // larger than VALUE_KNOWN_WIN, but smaller than TB wins
-        return eval;
-
-    // Step 9. Null move search with verification search (~35 Elo)
-    if (   !PvNode
-        && (ss-1)->currentMove != MOVE_NULL
-        && (ss-1)->statScore < 18755
-        &&  eval >= beta
-        &&  eval >= ss->staticEval
-        &&  ss->staticEval >= beta - 20 * depth - improvement / 13 + 253
-        && !excludedMove
-        &&  pos.non_pawn_material(us)
-        && (ss->ply >= thisThread->nmpMinPly))
-    {
-        assert(eval - beta >= 0);
-
-        // Null move dynamic reduction based on depth and eval
-        Depth R = std::min(int(eval - beta) / 172, 6) + depth / 3 + 4;
-
-        ss->currentMove = MOVE_NULL;
-        ss->continuationHistory = &thisThread->continuationHistory[0][0][NO_PIECE][0];
-
-        pos.do_null_move(st);
-
-        Value nullValue = -search<NonPV>(pos, ss+1, -beta, -beta+1, depth-R, !cutNode);
-
-        pos.undo_null_move();
-
-        if (nullValue >= beta)
-        {
-            // Do not return unproven mate or TB scores
-            if (nullValue >= VALUE_TB_WIN_IN_MAX_PLY)
-                nullValue = beta;
-
-            if (thisThread->nmpMinPly || (abs(beta) < VALUE_KNOWN_WIN && depth < 14))
-                return nullValue;
-
-            assert(!thisThread->nmpMinPly); // Recursive verification is not allowed
-
-            // Do verification search at high depths, with null move pruning disabled
-            // until ply exceeds nmpMinPly.
-            thisThread->nmpMinPly = ss->ply + 3 * (depth-R) / 4;
-
-            Value v = search<NonPV>(pos, ss, beta-1, beta, depth-R, false);
-
-            thisThread->nmpMinPly = 0;
-
-            if (v >= beta)
-                return nullValue;
-        }
-    }
-
-    probCutBeta = beta + 186 - 54 * improving;
-
-    // Step 10. ProbCut (~10 Elo)
-    // If we have a good enough capture (or queen promotion) and a reduced search returns a value
-    // much above beta, we can (almost) safely prune the previous move.
-    if (   !PvNode
-        &&  depth > 4
-        &&  abs(beta) < VALUE_TB_WIN_IN_MAX_PLY
-        // if value from transposition table is lower than probCutBeta, don't attempt probCut
-        // there and in further interactions with transposition table cutoff depth is set to depth - 3
-        // because probCut search has depth set to depth - 4 but we also do a move before it
-        // so effective depth is equal to depth - 3
-        && !(   ss->ttHit
-             && tte->depth() >= depth - 3
-             && ttValue != VALUE_NONE
-             && ttValue < probCutBeta))
-    {
-        assert(probCutBeta < VALUE_INFINITE);
-
-        MovePicker mp(pos, ttMove, probCutBeta - ss->staticEval, &captureHistory);
-
-        while ((move = mp.next_move()) != MOVE_NONE)
-            if (move != excludedMove && pos.legal(move))
-            {
-                assert(pos.capture_stage(move));
-
-                ss->currentMove = move;
-                ss->continuationHistory = &thisThread->continuationHistory[ss->inCheck]
-                                                                          [true]
-                                                                          [pos.moved_piece(move)]
-                                                                          [to_sq(move)];
-
-                pos.do_move(move, st);
-
-                // Perform a preliminary qsearch to verify that the move holds
-                value = -qsearch<NonPV>(pos, ss+1, -probCutBeta, -probCutBeta+1);
-
-                // If the qsearch held, perform the regular search
-                if (value >= probCutBeta)
-                    value = -search<NonPV>(pos, ss+1, -probCutBeta, -probCutBeta+1, depth - 4, !cutNode);
-
-                pos.undo_move(move);
-
-                if (value >= probCutBeta)
-                {
-                    // Save ProbCut data into transposition table
-                    tte->save(posKey, value_to_tt(value, ss->ply), ss->ttPv, BOUND_LOWER, depth - 3, move, ss->staticEval);
-                    return value;
-                }
-            }
-
-        Eval::NNUE::hint_common_parent_position(pos);
-    }
-
-    // Step 11. If the position is not in TT, decrease depth by 2 (or by 4 if the TT entry for the current position was hit and the stored depth is greater than or equal to the current depth).
-    // Use qsearch if depth is equal or below zero (~9 Elo)
-    if (    PvNode
-        && !ttMove)
-        depth -= 2 + 2 * (ss->ttHit &&  tte->depth() >= depth);
->>>>>>> ba06c480
-
        // Step 8. Futility pruning: child node (~25 Elo)
        if (    depth < 9 // was 8
            && !ss->ttPv
@@ -895,7 +734,7 @@
            &&  beta < VALUE_MATE_IN_MAX_PLY
            &&  eval >= beta
            &&  eval >= ss->staticEval
-           &&  ss->staticEval >= beta - 20 * depth - improvement / 13 + 253 + complexity / 25
+           &&  ss->staticEval >= beta - 20 * depth - improvement / 13 + 253
            &&  pos.non_pawn_material(us)
            && !kingDanger
            && (rootDepth < 11 || ourMove || MoveList<LEGAL>(pos).size() > 5))
@@ -905,7 +744,7 @@
            thisThread->nmpSide = ourMove;
 
            // Null move dynamic reduction based on depth and value
-           Depth R = std::min(int(eval - beta) / 172, 6) + depth / 3 + 4 - (complexity > 825);
+           Depth R = std::min(int(eval - beta) / 172, 6) + depth / 3 + 4;
 
            if (   depth < 11
                || ttValue >= beta
@@ -1291,9 +1130,6 @@
 
       bool lateKingDanger = (rootDepth > 10 && ourMove && ss->ply < 7 && pos.king_danger());
 
-      else if (move == ttMove)
-          r--;
-
       ss->statScore =  2 * thisThread->mainHistory[us][from_to(move)]
                          + (*contHist[0])[movedPiece][to_sq(move)]
                          + (*contHist[1])[movedPiece][to_sq(move)]
@@ -1303,6 +1139,7 @@
       r =         r
                 + lmrAdjustment
                 - singularQuietLMR
+                - (move == ttMove)
                 - ss->statScore / (11079 + 4626 * (depth > 6 && depth < 19));
 
       // Step 17. Late moves reduction / extension (LMR, ~117 Elo)
@@ -1446,17 +1283,9 @@
               {
                   // Reduce other moves if we have found at least one score improvement (~1 Elo)
                   if (   depth > 1
-<<<<<<< HEAD
-                      && (   (improving && complexity > 971)
-                          || value < (5 * alpha + 75 * beta) / 87
-                          || depth < 6)
                       && !gameCycle
                       && beta  <  VALUE_KNOWN_WIN
                       && alpha > -VALUE_KNOWN_WIN)
-=======
-                      && beta  <  12535
-                      && value > -12535)
->>>>>>> ba06c480
                       depth -= 1;
 
                   assert(depth > 0);
