/*
  Stockfish, a UCI chess playing engine derived from Glaurung 2.1
  Copyright (C) 2004-2021 The Stockfish developers (see AUTHORS file)

  Stockfish is free software: you can redistribute it and/or modify
  it under the terms of the GNU General Public License as published by
  the Free Software Foundation, either version 3 of the License, or
  (at your option) any later version.

  Stockfish is distributed in the hope that it will be useful,
  but WITHOUT ANY WARRANTY; without even the implied warranty of
  MERCHANTABILITY or FITNESS FOR A PARTICULAR PURPOSE.  See the
  GNU General Public License for more details.

  You should have received a copy of the GNU General Public License
  along with this program.  If not, see <http://www.gnu.org/licenses/>.
*/

#include <algorithm>
#include <cassert>
#include <cmath>
#include <cstring>   // For std::memset
#include <iostream>
#include <sstream>

#include "evaluate.h"
#include "misc.h"
#include "movegen.h"
#include "movepick.h"
#include "position.h"
#include "search.h"
#include "thread.h"
#include "timeman.h"
#include "tt.h"
#include "uci.h"
#include "syzygy/tbprobe.h"

namespace Stockfish {

namespace Search {

  LimitsType Limits;
}

namespace Tablebases {

  int Cardinality;
  bool RootInTB;
  bool UseRule50;
  Depth ProbeDepth;
}

namespace TB = Tablebases;

using std::string;
using Eval::evaluate;
using namespace Search;

namespace {

  // Different node types, used as a template parameter
  enum NodeType { NonPV, PV, Root };

  // Futility margin
  Value futility_margin(Depth d, bool improving) {
    return Value(214 * (d - improving));
  }

  // Reductions lookup table, initialized at startup
  int Reductions[MAX_MOVES]; // [depth or moveNumber]

  Depth reduction(bool i, Depth d, int mn, bool rangeReduction) {
    int r = Reductions[d] * Reductions[mn];
    return (r + 534) / 1024 + (!i && r > 904) + rangeReduction;
  }

  constexpr int futility_move_count(bool improving, Depth depth) {
    return (3 + depth * depth) / (2 - improving);
  }

  // History and stats update bonus, based on depth
  int stat_bonus(Depth d) {
    return std::min((6 * d + 229) * d - 215 , 2000);
  }

  // Check if the current thread is in a search explosion
  ExplosionState search_explosion(Thread* thisThread) {

    uint64_t nodesNow = thisThread->nodes;
    bool explosive =    thisThread->doubleExtensionAverage[WHITE].is_greater(2, 100)
                     || thisThread->doubleExtensionAverage[BLACK].is_greater(2, 100);

    if (explosive)
       thisThread->nodesLastExplosive = nodesNow;
    else
       thisThread->nodesLastNormal = nodesNow;

    if (   explosive
        && thisThread->state == EXPLOSION_NONE
        && nodesNow - thisThread->nodesLastNormal > 6000000)
        thisThread->state = MUST_CALM_DOWN;

    if (   thisThread->state == MUST_CALM_DOWN
        && nodesNow - thisThread->nodesLastExplosive > 6000000)
        thisThread->state = EXPLOSION_NONE;

    return thisThread->state;
  }

  template <NodeType nodeType>
  Value search(Position& pos, Stack* ss, Value alpha, Value beta, Depth depth, bool cutNode);

  template <NodeType nodeType>
  Value qsearch(Position& pos, Stack* ss, Value alpha, Value beta, Depth depth = 0);

  Value value_to_tt(Value v, int ply);
  Value value_from_tt(Value v, int ply, int r50c);
  void update_pv(Move* pv, Move move, Move* childPv);
  void update_continuation_histories(Stack* ss, Piece pc, Square to, int bonus);
  void update_quiet_stats(const Position& pos, Stack* ss, Move move, int bonus, int depth);
  void update_all_stats(const Position& pos, Stack* ss, Move bestMove, Value bestValue, Value beta, Square prevSq,
                        Move* quietsSearched, int quietCount, Move* capturesSearched, int captureCount, Depth depth);

  // perft() is our utility to verify move generation. All the leaf nodes up
  // to the given depth are generated and counted, and the sum is returned.
  template<bool Root>
  uint64_t perft(Position& pos, Depth depth) {

    StateInfo st;
    ASSERT_ALIGNED(&st, Eval::NNUE::CacheLineSize);

    uint64_t cnt, nodes = 0;
    const bool leaf = (depth == 2);

    for (const auto& m : MoveList<LEGAL>(pos))
    {
        if (Root && depth <= 1)
            cnt = 1, nodes++;
        else
        {
            pos.do_move(m, st);
            cnt = leaf ? MoveList<LEGAL>(pos).size() : perft<false>(pos, depth - 1);
            nodes += cnt;
            pos.undo_move(m);
        }
        if (Root)
            sync_cout << UCI::move(m, pos.is_chess960()) << ": " << cnt << sync_endl;
    }
    return nodes;
  }

} // namespace


/// Search::init() is called at startup to initialize various lookup tables

void Search::init() {

  for (int i = 1; i < MAX_MOVES; ++i)
      Reductions[i] = int((21.9 + std::log(Threads.size()) / 2) * std::log(i));
}


/// Search::clear() resets search state to its initial value

void Search::clear() {

  Threads.main()->wait_for_search_finished();

  Time.availableNodes = 0;
  TT.clear();
  Threads.clear();
  Tablebases::init(Options["SyzygyPath"]); // Free mapped files
}


/// MainThread::search() is started when the program receives the UCI 'go'
/// command. It searches from the root position and outputs the "bestmove".

void MainThread::search() {

  if (Limits.perft)
  {
      nodes = perft<true>(rootPos, Limits.perft);
      sync_cout << "\nNodes searched: " << nodes << "\n" << sync_endl;
      return;
  }

  Color us = rootPos.side_to_move();
  Time.init(Limits, us, rootPos.game_ply());
  TT.new_search();

  Eval::NNUE::verify();

  if (rootMoves.empty())
  {
      rootMoves.emplace_back(MOVE_NONE);
      sync_cout << "info depth 0 score "
                << UCI::value(rootPos.checkers() ? -VALUE_MATE, -VALUE_MATE : VALUE_DRAW, VALUE_DRAW)
                << sync_endl;
  }
  else
  {
      Threads.start_searching(); // start non-main threads
      Thread::search();          // main thread start searching
  }

  // When we reach the maximum depth, we can arrive here without a raise of
  // Threads.stop. However, if we are pondering or in an infinite search,
  // the UCI protocol states that we shouldn't print the best move before the
  // GUI sends a "stop" or "ponderhit" command. We therefore simply wait here
  // until the GUI sends one of those commands.

  while (!Threads.stop && (ponder || Limits.infinite))
  {} // Busy wait for a stop or a ponder reset

  // Stop the threads if not already stopped (also raise the stop if
  // "ponderhit" just reset Threads.ponder).
  Threads.stop = true;

  // Wait until all threads have finished
  Threads.wait_for_search_finished();

  // When playing in 'nodes as time' mode, subtract the searched nodes from
  // the available ones before exiting.
  if (Limits.npmsec)
      Time.availableNodes += Limits.inc[us] - Threads.nodes_searched();

  Thread* bestThread = this;

  if (    int(Options["MultiPV"]) == 1
      && !Limits.depth
      &&  rootMoves[0].pv[0] != MOVE_NONE)
      bestThread = Threads.get_best_thread();

  bestPreviousScore = bestThread->rootMoves[0].score;

  // Send again PV info if we have a new best thread
  if (bestThread != this)
      sync_cout << UCI::pv(bestThread->rootPos, bestThread->completedDepth, -VALUE_INFINITE, VALUE_INFINITE) << sync_endl;

  sync_cout << "bestmove " << UCI::move(bestThread->rootMoves[0].pv[0], rootPos.is_chess960());

  if (bestThread->rootMoves[0].pv.size() > 1 || bestThread->rootMoves[0].extract_ponder_from_tt(rootPos))
      std::cout << " ponder " << UCI::move(bestThread->rootMoves[0].pv[1], rootPos.is_chess960());

  std::cout << sync_endl;
}


/// Thread::search() is the main iterative deepening loop. It calls search()
/// repeatedly with increasing depth until the allocated thinking time has been
/// consumed, the user stops the search, or the maximum search depth is reached.

void Thread::search() {

  // To allow access to (ss-7) up to (ss+2), the stack must be oversized.
  // The former is needed to allow update_continuation_histories(ss-1, ...),
  // which accesses its argument at ss-6, also near the root.
  // The latter is needed for statScore and killer initialization.
  Stack stack[MAX_PLY+10], *ss = stack+7;
  Move  pv[MAX_PLY+1];
  Value bestValue, alpha, beta, delta;
  Move  lastBestMove = MOVE_NONE;
  Depth lastBestMoveDepth = 0;
  MainThread* mainThread = (this == Threads.main() ? Threads.main() : nullptr);
  double timeReduction = 1, totBestMoveChanges = 0;
  Color us = rootPos.side_to_move();
  int iterIdx = 0;

  std::memset(ss-7, 0, 10 * sizeof(Stack));
  for (int i = 7; i > 0; i--)
      (ss-i)->continuationHistory = &this->continuationHistory[0][0][NO_PIECE][0]; // Use as a sentinel

  for (int i = 0; i <= MAX_PLY + 2; ++i)
      (ss+i)->ply = i;

  ss->pv = pv;

  bestValue = delta = alpha = -VALUE_INFINITE;
  beta = VALUE_INFINITE;

  if (mainThread)
  {
      if (mainThread->bestPreviousScore == VALUE_INFINITE)
          for (int i = 0; i < 4; ++i)
              mainThread->iterValue[i] = VALUE_ZERO;
      else
          for (int i = 0; i < 4; ++i)
              mainThread->iterValue[i] = mainThread->bestPreviousScore;
  }

  std::copy(&lowPlyHistory[2][0], &lowPlyHistory.back().back() + 1, &lowPlyHistory[0][0]);
  std::fill(&lowPlyHistory[MAX_LPH - 2][0], &lowPlyHistory.back().back() + 1, 0);

  size_t multiPV = size_t(Options["MultiPV"]);

  multiPV = std::min(multiPV, rootMoves.size());

  ttHitAverage.set(50, 100);                  // initialize the running average at 50%
  doubleExtensionAverage[WHITE].set(0, 100);  // initialize the running average at 0%
  doubleExtensionAverage[BLACK].set(0, 100);  // initialize the running average at 0%

  nodesLastExplosive = nodes;
  nodesLastNormal    = nodes;
  state = EXPLOSION_NONE;
  trend = SCORE_ZERO;

  int searchAgainCounter = 0;

  // Iterative deepening loop until requested to stop or the target depth is reached
  while (   ++rootDepth < MAX_PLY
         && !Threads.stop
         && !(Limits.depth && mainThread && rootDepth > Limits.depth))
  {
      // Age out PV variability metric
      if (mainThread)
          totBestMoveChanges /= 2;

      // Save the last iteration's scores before first PV line is searched and
      // all the move scores except the (new) PV are set to -VALUE_INFINITE.
      for (RootMove& rm : rootMoves)
          rm.previousScore = rm.score;

      size_t pvFirst = 0;
      pvLast = 0;

      if (!Threads.increaseDepth)
         searchAgainCounter++;

      // MultiPV loop. We perform a full root search for each PV line
      for (pvIdx = 0; pvIdx < multiPV && !Threads.stop; ++pvIdx)
      {
          if (pvIdx == pvLast)
          {
              pvFirst = pvLast;
              for (pvLast++; pvLast < rootMoves.size(); pvLast++)
                  if (rootMoves[pvLast].tbRank != rootMoves[pvFirst].tbRank)
                      break;
          }

          // Reset UCI info selDepth for each depth and each PV line
          selDepth = 0;

          // Reset aspiration window starting size
          if (rootDepth >= 4)
          {
              Value prev = rootMoves[pvIdx].previousScore;
              delta = Value(17);
              alpha = std::max(prev - delta,-VALUE_INFINITE);
              beta  = std::min(prev + delta, VALUE_INFINITE);

              // Adjust trend based on root move's previousScore (dynamic contempt)
              int dt = int8_t(Options["Dynamic Contempt"]);
              int tr = dt * (113 * prev / (abs(prev) + 147));

              trend = (us == WHITE ?  make_score(tr, tr / 2)
                                   : -make_score(tr, tr / 2));
          }

          // Start with a small aspiration window and, in the case of a fail
          // high/low, re-search with a bigger window until we don't fail
          // high/low anymore.
          while (true)
          {
              Depth adjustedDepth = std::max(1, rootDepth - searchAgainCounter);
              bestValue = Stockfish::search<Root>(rootPos, ss, alpha, beta, adjustedDepth, false);

              // Bring the best move to the front. It is critical that sorting
              // is done with a stable algorithm because all the values but the
              // first and eventually the new best one are set to -VALUE_INFINITE
              // and we want to keep the same order for all the moves except the
              // new PV that goes to the front. Note that in case of MultiPV
              // search the already searched PV lines are preserved.
              std::stable_sort(rootMoves.begin() + pvIdx, rootMoves.begin() + pvLast);

              // If search has been stopped, we break immediately. Sorting is
              // safe because RootMoves is still valid, although it refers to
              // the previous iteration.
              if (Threads.stop)
                  break;

              // When failing high/low give some update (without cluttering
              // the UI) before a re-search.
              if (   mainThread
                  && multiPV == 1
                  && (bestValue <= alpha || bestValue >= beta)
                  && Time.elapsed() > 3000)
                  sync_cout << UCI::pv(rootPos, rootDepth, alpha, beta) << sync_endl;

              // In case of failing low/high increase aspiration window and
              // re-search, otherwise exit the loop.
              if (bestValue <= alpha)
              {
                  beta = (alpha + beta) / 2;
                  alpha = std::max(bestValue - delta, -VALUE_INFINITE);

                  if (mainThread)
                      mainThread->stopOnPonderhit = false;
              }
              else if (bestValue >= beta)
                  beta = std::min(bestValue + delta, VALUE_INFINITE);

              else
                  break;

              delta += delta / 4 + 5;

              assert(alpha >= -VALUE_INFINITE && beta <= VALUE_INFINITE);
          }

          // Sort the PV lines searched so far and update the GUI
          std::stable_sort(rootMoves.begin() + pvFirst, rootMoves.begin() + pvIdx + 1);

          if (    mainThread
              && (Threads.stop || pvIdx + 1 == multiPV || Time.elapsed() > 3000))
              sync_cout << UCI::pv(rootPos, rootDepth, alpha, beta) << sync_endl;
      }

      if (!Threads.stop)
          completedDepth = rootDepth;

      if (rootMoves[0].pv[0] != lastBestMove) {
         lastBestMove = rootMoves[0].pv[0];
         lastBestMoveDepth = rootDepth;
      }

      // Have we found a "mate in x"?
      if (   Limits.mate
          && bestValue >= VALUE_MATE_IN_MAX_PLY
          && VALUE_MATE - bestValue <= 2 * Limits.mate)
          Threads.stop = true;

      if (!mainThread)
          continue;

      // Do we have time for the next iteration? Can we stop searching now?
      if (    Limits.use_time_management()
          && !Threads.stop
          && !mainThread->stopOnPonderhit)
      {
          double fallingEval = (318 + 6 * (mainThread->bestPreviousScore - bestValue)
                                    + 6 * (mainThread->iterValue[iterIdx] - bestValue)) / 825.0;
          fallingEval = std::clamp(fallingEval, 0.5, 1.5);

          // If the bestMove is stable over several iterations, reduce time accordingly
          timeReduction = lastBestMoveDepth + 9 < completedDepth ? 1.92 : 0.95;
          double reduction = (1.47 + mainThread->previousTimeReduction) / (2.32 * timeReduction);

          // Use part of the gained time from a previous stable move for the current move
          for (Thread* th : Threads)
          {
              totBestMoveChanges += th->bestMoveChanges;
              th->bestMoveChanges = 0;
          }

          double bestMoveInstability = 1.073 + std::max(1.0, 2.25 - 9.9 / rootDepth)
                                              * totBestMoveChanges / Threads.size();

          TimePoint elapsedT = Time.elapsed();
          TimePoint optimumT = Time.optimum();

          // Stop the search if we have only one legal move, or if available time elapsed
          if (   (rootMoves.size() == 1 && (elapsedT > optimumT / 16))
              || elapsedT > optimumT * fallingEval * reduction * bestMoveInstability)
          {
              // If we are allowed to ponder do not stop the search now but
              // keep pondering until the GUI sends "ponderhit" or "stop".
              if (mainThread->ponder)
                  mainThread->stopOnPonderhit = true;
              else
                  Threads.stop = true;
          }
          else if (   Threads.increaseDepth
                   && !mainThread->ponder
                   && elapsedT > optimumT * fallingEval * reduction * bestMoveInstability * 0.58)
                   Threads.increaseDepth = false;
          else
                   Threads.increaseDepth = true;
      }

      mainThread->iterValue[iterIdx] = bestValue;
      iterIdx = (iterIdx + 1) & 3;
  }

  if (!mainThread)
      return;

  mainThread->previousTimeReduction = timeReduction;
}


namespace {

  // search<>() is the main search function for both PV and non-PV nodes

  template <NodeType nodeType>
  Value search(Position& pos, Stack* ss, Value alpha, Value beta, Depth depth, bool cutNode) {

    Thread* thisThread = pos.this_thread();

    // Step 0. Limit search explosion
    if (   ss->ply > 10
        && search_explosion(thisThread) == MUST_CALM_DOWN
        && depth > (ss-1)->depth)
       depth = (ss-1)->depth;

    constexpr bool PvNode = nodeType != NonPV;
    constexpr bool rootNode = nodeType == Root;
    const Depth maxNextDepth = rootNode ? depth : depth + 1;

    // Dive into quiescence search when the depth reaches zero
    if (depth <= 0)
        return qsearch<PvNode ? PV : NonPV>(pos, ss, alpha, beta);

    assert(-VALUE_INFINITE <= alpha && alpha < beta && beta <= VALUE_INFINITE);
    assert(PvNode || (alpha == beta - 1));
    assert(0 < depth && depth < MAX_PLY);
    assert(!(PvNode && cutNode));

    Move pv[MAX_PLY+1], capturesSearched[32], quietsSearched[64];
    StateInfo st;
    ASSERT_ALIGNED(&st, Eval::NNUE::CacheLineSize);

    TTEntry* tte;
    Key posKey;
    Move ttMove, move, excludedMove, bestMove;
    Depth extension, newDepth, ttDepth;
    Bound ttBound;
    Value bestValue, value, ttValue, eval, probCutBeta;
    bool givesCheck, improving, didLMR, priorCapture, isMate, gameCycle;
    bool captureOrPromotion, doFullDepthSearch, moveCountPruning,
         ttCapture, singularQuietLMR, noLMRExtension, kingDanger;

    Piece movedPiece;
<<<<<<< HEAD
    int moveCount, captureCount, quietCount, rootDepth;

    // Step 1. Initialize node
    ss->inCheck         = pos.checkers();
    priorCapture        = pos.captured_piece();
    Color us            = pos.side_to_move();
    moveCount           = captureCount = quietCount = ss->moveCount = 0;
    bestValue           = -VALUE_INFINITE;
    gameCycle           = kingDanger = false;
    rootDepth           = thisThread->rootDepth;
=======
    int moveCount, captureCount, quietCount, bestMoveCount;

    // Step 1. Initialize node
    ss->inCheck        = pos.checkers();
    priorCapture       = pos.captured_piece();
    Color us           = pos.side_to_move();
    moveCount          = bestMoveCount = captureCount = quietCount = ss->moveCount = 0;
    bestValue          = -VALUE_INFINITE;
    maxValue           = VALUE_INFINITE;
>>>>>>> c8459b18

    // Check for the available remaining time
    if (thisThread == Threads.main())
        static_cast<MainThread*>(thisThread)->check_time();

    thisThread->nodes++;

    // Used to send selDepth info to GUI (selDepth counts from 1, ply from 0)
    if (PvNode && thisThread->selDepth < ss->ply + 1)
        thisThread->selDepth = ss->ply + 1;

    // Transposition table lookup. We don't want the score of a partial
    // search to overwrite a previous full search TT value, so we use a different
    // position key in case of an excluded move.
    excludedMove = ss->excludedMove;
    posKey = excludedMove == MOVE_NONE ? pos.key() : pos.key() ^ make_key(excludedMove);
    tte = TT.probe(posKey, ss->ttHit);
    ttValue = ss->ttHit ? value_from_tt(tte->value(), ss->ply, pos.rule50_count()) : VALUE_NONE;
    ttDepth = tte->depth();
    ttBound = tte->bound();
    ttMove =  rootNode ? thisThread->rootMoves[thisThread->pvIdx].pv[0]
            : ss->ttHit    ? tte->move() : MOVE_NONE;
    if (!excludedMove)
        ss->ttPv = PvNode || (ss->ttHit && tte->is_pv());

    // Update low ply history for previous move if we are near root and position is or has been in PV
    if (   ss->ttPv
        && depth > 12
        && ss->ply - 1 < MAX_LPH
        && !priorCapture
        && is_ok((ss-1)->currentMove))
        thisThread->lowPlyHistory[ss->ply - 1][from_to((ss-1)->currentMove)] << stat_bonus(depth - 5);

    // running average of ttHit
    thisThread->ttHitAverage.update(ss->ttHit);

    if (!rootNode)
    {
        // Check if we have an upcoming move which draws by repetition, or
        // if the opponent had an alternative move earlier to this position.
        if (pos.has_game_cycle(ss->ply))
        {
            if (VALUE_DRAW >= beta)
            {
                tte->save(posKey, VALUE_DRAW, ss->ttPv, BOUND_UPPER,
                          depth, MOVE_NONE, VALUE_NONE);

                return VALUE_DRAW;
            }
            gameCycle = true;
            alpha = std::max(alpha, VALUE_DRAW);
        }

        // Step 2. Check for aborted search and immediate draw
        if (pos.is_draw(ss->ply))
            return VALUE_DRAW;

        if (Threads.stop.load(std::memory_order_relaxed) || ss->ply >= MAX_PLY)
            return ss->ply >= MAX_PLY && !ss->inCheck ? evaluate(pos)
                                                      : VALUE_DRAW;

        // Step 3. Mate distance pruning. Even if we mate at the next move our score
        // would be at best mate_in(ss->ply+1), but if alpha is already bigger because
        // a shorter mate was found upward in the tree then there is no need to search
        // because we will never beat the current alpha. Same logic but with reversed
        // signs applies also in the opposite condition of being mated instead of giving
        // mate. In this case return a fail-high score.
        if (alpha >= mate_in(ss->ply+1))
            return mate_in(ss->ply+1);

    }

    assert(0 <= ss->ply && ss->ply < MAX_PLY);

    (ss+1)->ttPv         = false;
    (ss+1)->excludedMove = bestMove = MOVE_NONE;
    (ss+2)->killers[0]   = (ss+2)->killers[1] = MOVE_NONE;
    ss->doubleExtensions = (ss-1)->doubleExtensions;
    ss->depth            = depth;
    Square prevSq        = to_sq((ss-1)->currentMove);

    // Update the running average statistics for double extensions
    thisThread->doubleExtensionAverage[us].update(ss->depth > (ss-1)->depth);

    // Initialize statScore to zero for the grandchildren of the current position.
    // So statScore is shared between all grandchildren and only the first grandchild
    // starts with statScore = 0. Later grandchildren start with the last calculated
    // statScore of the previous grandchild. This influences the reduction rules in
    // LMR which are based on the statScore of parent position.
    if (!rootNode)
        (ss+2)->statScore = 0;

    // At non-PV nodes we check for an early TT cutoff
    if (  !PvNode
        && ss->ttHit
        && !gameCycle
        && pos.rule50_count() < 88
        && ttDepth >= depth
        && ttValue != VALUE_NONE // Possible in case of TT access race
        && (ttValue != VALUE_DRAW || VALUE_DRAW >= beta)
        && (ttValue >= beta ? (ttBound & BOUND_LOWER)
                            : (ttBound & BOUND_UPPER)))
    {
        // If ttMove is quiet, update move sorting heuristics on TT hit
        if (ttMove)
        {
            if (ttValue >= beta)
            {
                // Bonus for a quiet ttMove that fails high
                if (!pos.capture_or_promotion(ttMove))
                    update_quiet_stats(pos, ss, ttMove, stat_bonus(depth), depth);

                // Extra penalty for early quiet moves of the previous ply
                if ((ss-1)->moveCount <= 2 && !priorCapture)
                    update_continuation_histories(ss-1, pos.piece_on(prevSq), prevSq, -stat_bonus(depth + 1));
            }
            // Penalty for a quiet ttMove that fails low
            else if (!pos.capture_or_promotion(ttMove))
            {
                int penalty = -stat_bonus(depth);
                thisThread->mainHistory[us][from_to(ttMove)] << penalty;
                update_continuation_histories(ss, pos.moved_piece(ttMove), to_sq(ttMove), penalty);
            }
        }

        return ttValue;
    }

    // Step 5. Tablebases probe
    if (!rootNode && TB::Cardinality)
    {
        int piecesCount = popcount(pos.pieces());

        if (    piecesCount <= TB::Cardinality
            && (piecesCount <  TB::Cardinality || depth >= TB::ProbeDepth)
            &&  pos.rule50_count() == 0
            && !pos.can_castle(ANY_CASTLING))
        {
            TB::ProbeState err;
            TB::WDLScore v = Tablebases::probe_wdl(pos, &err);

            // Force check of time on the next occasion
            if (thisThread == Threads.main())
                static_cast<MainThread*>(thisThread)->callsCnt = 0;

            if (err != TB::ProbeState::FAIL)
            {
                thisThread->tbHits.fetch_add(1, std::memory_order_relaxed);

                int drawScore = TB::UseRule50 ? 1 : 0;

                int centiPly = PawnValueEg * ss->ply / 100;

                Value tbValue =    v < -drawScore ? -VALUE_TB_WIN + centiPly + PawnValueEg * popcount(pos.pieces( pos.side_to_move()))
                                 : v >  drawScore ?  VALUE_TB_WIN - centiPly - PawnValueEg * popcount(pos.pieces(~pos.side_to_move()))
                                 : v < 0 ? Value(-56) : VALUE_DRAW;

                if (    abs(v) <= drawScore
                    || !ss->ttHit
                    || (v < -drawScore && beta  > tbValue + 19)
                    || (v >  drawScore && alpha < tbValue - 19))
                {
                    tte->save(posKey, tbValue, ss->ttPv, v > drawScore ? BOUND_LOWER : v < -drawScore ? BOUND_UPPER : BOUND_EXACT,
                              depth, MOVE_NONE, VALUE_NONE);

                    return tbValue;
                }
            }
        }
    }

    CapturePieceToHistory& captureHistory = thisThread->captureHistory;

    // Step 6. Static evaluation of the position
    if (ss->inCheck)
    {
        // Skip early pruning when in check
        ss->staticEval = eval = VALUE_NONE;
        improving = false;
    }
    else
    {
    if (ss->ttHit)
    {
        // Never assume anything about values stored in TT
        if ((ss->staticEval = eval = tte->eval()) == VALUE_NONE)
            ss->staticEval = eval = evaluate(pos);

        // Can ttValue be used as a better position evaluation?
        if (    ttValue != VALUE_NONE
            && (ttBound & (ttValue > eval ? BOUND_LOWER : BOUND_UPPER)))
            eval = ttValue;
    }
    else
    {
        // In case of null move search use previous static eval with a different sign
        if ((ss-1)->currentMove != MOVE_NULL)
            ss->staticEval = eval = evaluate(pos);
        else
            ss->staticEval = eval = -(ss-1)->staticEval;
    }

    ss->staticEval = eval = eval * std::max(0, (100 - pos.rule50_count())) / 100;

    if (gameCycle)
        ss->staticEval = eval = eval * std::max(0, (100 - pos.rule50_count())) / 100;

    if (!ss->ttHit && !excludedMove)
        tte->save(posKey, VALUE_NONE, ss->ttPv, BOUND_NONE, DEPTH_NONE, MOVE_NONE, eval);

    // Use static evaluation difference to improve quiet move ordering
    if (is_ok((ss-1)->currentMove) && !(ss-1)->inCheck && !priorCapture)
    {
        int bonus = std::clamp(-depth * 4 * int((ss-1)->staticEval + ss->staticEval), -1000, 1000);
        thisThread->mainHistory[~us][from_to((ss-1)->currentMove)] << bonus;
    }

    // Set up improving flag that is used in various pruning heuristics
    // We define position as improving if static evaluation of position is better
    // Than the previous static evaluation at our turn
    // In case of us being in check at our previous move we look at move prior to it
    improving =  (ss-2)->staticEval == VALUE_NONE
               ? ss->staticEval > (ss-4)->staticEval || (ss-4)->staticEval == VALUE_NONE
               : ss->staticEval > (ss-2)->staticEval;

    // Begin early pruning.
    if (   !PvNode
        && !excludedMove
        && !gameCycle
        && !thisThread->nmpGuard
        &&  abs(eval) < 2 * VALUE_KNOWN_WIN)
    {
       if (rootDepth > 10)
           kingDanger = pos.king_danger();

       // Step 7. Futility pruning: child node (~30 Elo)
       if (    depth < 6
           && !kingDanger
           &&  abs(alpha) < VALUE_KNOWN_WIN
           &&  eval - futility_margin(depth, improving) >= beta
           &&  eval < VALUE_KNOWN_WIN) // Do not return unproven wins
           return eval;

       // Step 8. Null move search with verification search (~40 Elo)
       if (   (ss-1)->currentMove != MOVE_NULL
           && (ss-1)->statScore < 23767
           &&  eval >= beta
           &&  eval >= ss->staticEval
           &&  ss->staticEval >= beta - 20 * depth - 22 * improving + 168 * ss->ttPv + 177
           &&  pos.non_pawn_material(us)
           && !kingDanger
           && !(rootDepth > 10 && MoveList<LEGAL>(pos).size() < 6))
       {
           assert(eval - beta >= 0);

           // Null move dynamic reduction based on depth and value
           Depth R = std::min(int(eval - beta) / 205, 3) + depth / 3 + 4;

           if (   depth < 11
               || ttValue >= beta
               || ttDepth < depth-R
               || !(ttBound & BOUND_UPPER))
           {
           ss->currentMove = MOVE_NULL;
           ss->continuationHistory = &thisThread->continuationHistory[0][0][NO_PIECE][0];

           pos.do_null_move(st);

           Value nullValue = -search<NonPV>(pos, ss+1, -beta, -beta+1, depth-R, !cutNode);

           pos.undo_null_move();

           if (nullValue >= beta)
           {
               // Do not return unproven mate or TB scores
               nullValue = std::min(nullValue, VALUE_TB_WIN_IN_MAX_PLY);

               if (abs(beta) < VALUE_KNOWN_WIN && depth < 11 && beta <= qsearch<NonPV>(pos, ss, beta-1, beta))
                   return nullValue;

               // Do verification search at high depths
               thisThread->nmpGuard = true;

               Value v = search<NonPV>(pos, ss, beta-1, beta, depth-R, false);

               thisThread->nmpGuard = false;

               if (v >= beta)
                   return nullValue;
           }
           }
       }

       probCutBeta = beta + 209 - 44 * improving;

       // Step 9. ProbCut (~10 Elo)
       // If we have a good enough capture and a reduced search returns a value
       // much above beta, we can (almost) safely prune the previous move.
       if (    depth > 4
           &&  abs(beta) < VALUE_TB_WIN_IN_MAX_PLY

           // If we don't have a ttHit or our ttDepth is not greater our
           // reduced depth search, continue with the probcut.
           && (!ss->ttHit || ttDepth < depth - 3))
       {
           assert(probCutBeta < VALUE_INFINITE);
           MovePicker mp(pos, ttMove, probCutBeta - ss->staticEval, &captureHistory);
           int probCutCount = 0;
           bool ttPv = ss->ttPv;
           ss->ttPv = false;

           while (  (move = mp.next_move()) != MOVE_NONE
                  && probCutCount < 2 + 2 * cutNode)
               if (move != excludedMove)
               {
                   assert(pos.capture_or_promotion(move));
                   assert(depth >= 5);

                   captureOrPromotion = true;
                   probCutCount++;

                   ss->currentMove = move;
                   ss->continuationHistory = &thisThread->continuationHistory[ss->inCheck]
                                                                             [captureOrPromotion]
                                                                             [pos.moved_piece(move)]
                                                                             [to_sq(move)];

                   pos.do_move(move, st);

                   // Perform a preliminary qsearch to verify that the move holds
                   value = -qsearch<NonPV>(pos, ss+1, -probCutBeta, -probCutBeta+1);

                   // If the qsearch held perform the regular search
                   if (value >= probCutBeta)
                       value = -search<NonPV>(pos, ss+1, -probCutBeta, -probCutBeta+1, depth - 4, !cutNode);

                   pos.undo_move(move);

                   if (value >= probCutBeta)
                   {
                       value = std::min(value, VALUE_TB_WIN_IN_MAX_PLY);

                       // if transposition table doesn't have equal or more deep info write probCut data into it
                       tte->save(posKey, value_to_tt(value, ss->ply), ttPv,
                                 BOUND_LOWER, depth - 3, move, ss->staticEval);

                       return value;
                   }
               }

           ss->ttPv = ttPv;
       }
    } // End early Pruning

    // Step 10. If the position is not in TT, decrease depth by 2 or 1 depending on node type
    if (   PvNode
        && depth >= 6
        && !ttMove)
        depth -= 2;

    if (   cutNode
        && depth >= 9
        && !ttMove)
        depth--;

    } // In check search starts here

    ttCapture = ttMove && pos.capture_or_promotion(ttMove);
    int rangeReduction = 0;

    const PieceToHistory* contHist[] = { (ss-1)->continuationHistory, (ss-2)->continuationHistory,
                                          nullptr                   , (ss-4)->continuationHistory,
                                          nullptr                   , (ss-6)->continuationHistory };

    Move countermove = thisThread->counterMoves[pos.piece_on(prevSq)][prevSq];

    MovePicker mp(pos, ttMove, depth, &thisThread->mainHistory,
                                      &thisThread->lowPlyHistory,
                                      &captureHistory,
                                      contHist,
                                      countermove,
                                      ss->killers,
                                      ss->ply);

    value = bestValue;
    singularQuietLMR = moveCountPruning = noLMRExtension = false;

    // Indicate PvNodes that will probably fail low if the node was searched
    // at a depth equal or greater than the current depth, and the result of this search was a fail low.
    bool likelyFailLow =    PvNode
                         && ttMove
                         && (tte->bound() & BOUND_UPPER)
                         && tte->depth() >= depth;

    // Step 12. Loop through all pseudo-legal moves until no moves remain
    // or a beta cutoff occurs.
    while ((move = mp.next_move(moveCountPruning)) != MOVE_NONE)
    {
      assert(is_ok(move));

      if (move == excludedMove)
          continue;

      // At root obey the "searchmoves" option and skip moves not listed in Root
      // Move List. As a consequence any illegal move is also skipped. In MultiPV
      // mode we also skip PV moves which have been already searched and those
      // of lower "TB rank" if we are in a TB root position.
      if (rootNode && !std::count(thisThread->rootMoves.begin() + thisThread->pvIdx,
                                  thisThread->rootMoves.begin() + thisThread->pvLast, move))
          continue;

      ss->moveCount = ++moveCount;

      if (rootNode && thisThread == Threads.main() && Time.elapsed() > 3000)
          sync_cout << "info depth " << depth
                    << " currmove " << UCI::move(move, pos.is_chess960())
                    << " currmovenumber " << moveCount + thisThread->pvIdx << sync_endl;
      if (PvNode)
          (ss+1)->pv = nullptr;

      extension = 0;
      captureOrPromotion = pos.capture_or_promotion(move);
      movedPiece = pos.moved_piece(move);
      givesCheck = pos.gives_check(move);
      isMate = false;

      if (givesCheck)
      {
          pos.do_move(move, st, givesCheck);
          isMate = MoveList<LEGAL>(pos).size() == 0;
          pos.undo_move(move);
      }

      if (isMate)
      {
          ss->currentMove = move;
          ss->continuationHistory = &thisThread->continuationHistory[ss->inCheck]
                                                                    [captureOrPromotion]
                                                                    [movedPiece]
                                                                    [to_sq(move)];
          value = mate_in(ss->ply+1);

          if (PvNode && (moveCount == 1 || (value > alpha && (rootNode || value < beta))))
          {
              (ss+1)->pv = pv;
              (ss+1)->pv[0] = MOVE_NONE;
          }
      }
      else
      {

      // Calculate new depth for this move
      newDepth = depth - 1;

      // Step 13. Pruning at shallow depth (~200 Elo). Depth conditions are important for mate finding.
      if (  !PvNode
          && pos.non_pawn_material(us)
          && bestValue > VALUE_TB_LOSS_IN_MAX_PLY)
      {
          // Skip quiet moves if movecount exceeds our FutilityMoveCount threshold
          moveCountPruning = moveCount >= futility_move_count(improving, depth);

          // Reduced depth of the next LMR search
          int lmrDepth = std::max(newDepth - reduction(improving, depth, moveCount, rangeReduction > 2), 0);

          if (   captureOrPromotion
              || givesCheck)
          {
              // Capture history based pruning when the move doesn't give check
              if (   !givesCheck
                  && lmrDepth < 1
                  && captureHistory[movedPiece][to_sq(move)][type_of(pos.piece_on(to_sq(move)))] < 0)
                  continue;

              // SEE based pruning
              if (!pos.see_ge(move, Value(-218) * depth)) // (~25 Elo)
                  continue;
          }
          else
          {
              // Continuation history based pruning (~20 Elo)
              if (lmrDepth < 5
                  && (*contHist[0])[movedPiece][to_sq(move)]
                  + (*contHist[1])[movedPiece][to_sq(move)]
                  + (*contHist[3])[movedPiece][to_sq(move)] < -3000 * depth + 3000)
                  continue;

              // Futility pruning: parent node (~5 Elo)
              if (   !ss->inCheck
                  && lmrDepth < 3
                  && ss->staticEval + 172 + 145 * lmrDepth <= alpha)
                  continue;

              // Prune moves with negative SEE (~20 Elo)
              if (!pos.see_ge(move, Value(-21 * lmrDepth * (lmrDepth + 1))))
                  continue;
          }
      }

      // Step 14. Extensions (~75 Elo)
      if (   gameCycle
          && (depth < 5 || PvNode))
          extension = 2;

      // Singular extension search (~70 Elo). If all moves but one fail low on a
      // search of (alpha-s, beta-s), and just one fails high on (alpha, beta),
      // then that move is singular and should be extended. To verify this we do
      // a reduced search on all the other moves but the ttMove and if the
      // result is lower than ttValue minus a margin, then we will extend the ttMove.
      else if (  !rootNode
          &&  depth >= 7
          &&  move == ttMove
          && !excludedMove // Avoid recursive singular search
          &&  ttValue != VALUE_NONE
          &&  abs(beta) < VALUE_TB_WIN_IN_MAX_PLY
          && (ttBound & BOUND_LOWER)
          &&  ttDepth >= depth - 3)
      {
          Value singularBeta = std::max(ttValue - 3 * depth, VALUE_TB_LOSS_IN_MAX_PLY);
          Depth singularDepth = (depth - 1) / 2;

          ss->excludedMove = move;
          value = search<NonPV>(pos, ss, singularBeta - 1, singularBeta, singularDepth, cutNode);
          ss->excludedMove = MOVE_NONE;

          if (value < singularBeta)
          {
              extension = 1;
              singularQuietLMR = !ttCapture;

              // Avoid search explosion by limiting the number of double extensions
              if (  !PvNode
                  && value < singularBeta - 75
                  && ss->doubleExtensions <= 6)
              {
                  extension = 2;
                  noLMRExtension = true;
              }
          }

          // Multi-cut pruning
          // Our ttMove is assumed to fail high, and now we failed high also on a reduced
          // search without the ttMove. So we assume this expected Cut-node is not singular,
          // that multiple moves fail high, and we can prune the whole subtree by returning
          // a soft bound.
          else if (!PvNode && !((ss->ply & 1) && (ss-1)->moveCount > 1))
          {
            if (singularBeta >= beta)
                return std::min(singularBeta, VALUE_TB_WIN_IN_MAX_PLY);

            // If the eval of ttMove is greater than beta we try also if there is another
            // move that pushes it over beta, if so the position also has probably multiple
            // moves giving fail highs. We will then reduce the ttMove (negative extension).
            else if (ttValue >= beta)
            {
                ss->excludedMove = move;
                value = search<NonPV>(pos, ss, beta - 1, beta, (depth + 3) / 2, cutNode);
                ss->excludedMove = MOVE_NONE;

                if (value >= beta)
                    extension = -2;
            }
          }
      }

      // Secondary extensions
      if (extension < 1)
      {
        // Capture extensions for PvNodes and cutNodes
        if (   (PvNode || cutNode)
            && captureOrPromotion
            && moveCount != 1)
            ++extension;

        // Check extension
        else if (   givesCheck
                 && depth > 6
                 && abs(ss->staticEval) > Value(100))
          ++extension;

        // Quiet ttMove extensions
        else if (   PvNode
               && move == ttMove
               && move == ss->killers[0]
               && (*contHist[0])[movedPiece][to_sq(move)] >= 10000)
          ++extension;
       }

      // Add extension to new depth
      newDepth += extension;
      ss->doubleExtensions = (ss-1)->doubleExtensions + (extension == 2);

      // Speculative prefetch as early as possible
      prefetch(TT.first_entry(pos.key_after(move)));

      // Update the current move (this must be done after singular extension search)
      ss->currentMove = move;
      ss->continuationHistory = &thisThread->continuationHistory[ss->inCheck]
                                                                [captureOrPromotion]
                                                                [movedPiece]
                                                                [to_sq(move)];

      // Step 15. Make the move
      pos.do_move(move, st, givesCheck);

      // Step 16. Late moves reduction / extension (LMR, ~200 Elo)
      // We use various heuristics for the sons of a node after the first son has
      // been searched. In general we would like to reduce them, but there are many
      // cases where we extend a son if it has good chances to be "interesting".
      if (    depth >= 3
          && !gameCycle
          && !givesCheck
          &&  moveCount > 1 + 2 * rootNode
          &&  thisThread->selDepth > depth
          && (!PvNode || ss->ply > 1 || thisThread->id() % 4 != 3)
          && (!captureOrPromotion || (cutNode && (ss-1)->moveCount >1)))
      {
          Depth r = reduction(improving, depth, moveCount, rangeReduction > 2);

<<<<<<< HEAD
          if (PvNode || (ss-1)->moveCount == 1)
=======
          // Decrease reduction if on the PV (~2 Elo)
          if (   PvNode
              && bestMoveCount <= 3)
>>>>>>> c8459b18
              r--;

          // Decrease reduction if the ttHit running average is large (~0 Elo)
          if (thisThread->ttHitAverage.is_greater(537, 1024))
              r--;

          // Decrease reduction if position is or has been on the PV
          // and node is not likely to fail low. (~3 Elo)
          if (   ss->ttPv
              && !likelyFailLow)
              r -= 2;

          if (rootDepth > 10 && pos.king_danger())
              r--;

          // Decrease reduction if opponent's move count is high (~1 Elo)
          if ((ss-1)->moveCount > 13)
              r--;

          // Decrease reduction if ttMove has been singularly extended (~1 Elo)
          if (singularQuietLMR)
              r--;

          // Increase reduction for cut nodes (~3 Elo)
          if (cutNode && move != ss->killers[0])
              r += 2;

          // Increase reduction if ttMove is a capture (~3 Elo)
          if (ttCapture)
              r++;

          ss->statScore =  thisThread->mainHistory[us][from_to(move)]
                         + (*contHist[0])[movedPiece][to_sq(move)]
                         + (*contHist[1])[movedPiece][to_sq(move)]
                         + (*contHist[3])[movedPiece][to_sq(move)]
                         - 4923;

          // Decrease/increase reduction for moves with a good/bad history (~30 Elo)
          r -= ss->statScore / 14721;

          if (!PvNode && (ss-1)->moveCount > 1)
          {
            Depth rr = newDepth / (2 + ss->ply / 2.8);

            r -= rr;
          }

          // In general we want to cap the LMR depth search at newDepth. But if reductions
          // are really negative and movecount is low, we allow this move to be searched
          // deeper than the first move (this may lead to hidden double extensions if
          // newDepth got its own extension before).
          int deeper =   r >= -1               ? 0
                       : noLMRExtension        ? 0
                       : moveCount <= 5        ? 1
                       : (depth > 6 && PvNode) ? 1
                       :                         0;

          Depth d = std::clamp(newDepth - r, 1, newDepth + deeper);

          value = -search<NonPV>(pos, ss+1, -(alpha+1), -alpha, d, true);

          // Range reductions (~3 Elo)
          if (ss->staticEval - value < 30 && depth > 7)
              rangeReduction++;

          // If the son is reduced and fails high it will be re-searched at full depth
          doFullDepthSearch = value > alpha && d < newDepth;
          didLMR = true;
      }
      else
      {
          doFullDepthSearch = !PvNode || moveCount > 1;
          didLMR = false;
      }

      // Step 17. Full depth search when LMR is skipped or fails high
      if (doFullDepthSearch)
      {
          value = -search<NonPV>(pos, ss+1, -(alpha+1), -alpha, newDepth, !cutNode);

          // If the move passed LMR update its stats
          if (didLMR && !captureOrPromotion)
          {
              int bonus = value > alpha ?  stat_bonus(newDepth)
                                        : -stat_bonus(newDepth);

              update_continuation_histories(ss, movedPiece, to_sq(move), bonus);
          }
      }

      // For PV nodes only, do a full PV search on the first move or after a fail
      // high (in the latter case search only if value < beta), otherwise let the
      // parent node fail low with value <= alpha and try another move.
      if (PvNode && (moveCount == 1 || (value > alpha && (rootNode || value < beta))))
      {
          (ss+1)->pv = pv;
          (ss+1)->pv[0] = MOVE_NONE;

          value = -search<PV>(pos, ss+1, -beta, -alpha,
                              std::min(maxNextDepth, newDepth), false);
      }

      // Step 18. Undo move
      pos.undo_move(move);
      }

      assert(value > -VALUE_INFINITE && value < VALUE_INFINITE);

      // Step 19. Check for a new best move
      // Finished searching the move. If a stop occurred, the return value of
      // the search cannot be trusted, and we return immediately without
      // updating best move, PV and TT.
      if (Threads.stop.load(std::memory_order_relaxed))
          return VALUE_ZERO;

      if (rootNode)
      {
          RootMove& rm = *std::find(thisThread->rootMoves.begin(),
                                    thisThread->rootMoves.end(), move);

          // PV move or new best move?
          if (moveCount == 1 || value > alpha)
          {
              rm.score = value;
              rm.selDepth = thisThread->selDepth;
              rm.pv.resize(1);

              assert((ss+1)->pv);

              for (Move* m = (ss+1)->pv; *m != MOVE_NONE; ++m)
                  rm.pv.push_back(*m);

              // We record how often the best move has been changed in each iteration.
              // This information is used for time management and LMR. In MultiPV mode,
              // we must take care to only do this for the first PV line.
              if (   moveCount > 1
                  && !thisThread->pvIdx)
                  ++thisThread->bestMoveChanges;
          }
          else
              // All other moves but the PV are set to the lowest value: this
              // is not a problem when sorting because the sort is stable and the
              // move position in the list is preserved - just the PV is pushed up.
              rm.score = -VALUE_INFINITE;
      }

      if (value > bestValue)
      {
          bestValue = value;

          if (value > alpha)
          {
              bestMove = move;

              if (PvNode && !rootNode) // Update pv even in fail-high case
                  update_pv(ss->pv, move, (ss+1)->pv);

              if (PvNode && value < beta) // Update alpha! Always alpha < beta
              {
                  alpha = value;
                  bestMoveCount++;
              }
              else
              {
                  assert(value >= beta); // Fail high
                  break;
              }
          }
      }

      // If the move is worse than some previously searched move, remember it to update its stats later
      if (move != bestMove)
      {
          if (captureOrPromotion && captureCount < 32)
              capturesSearched[captureCount++] = move;

          else if (!captureOrPromotion && quietCount < 64)
              quietsSearched[quietCount++] = move;
      }
    }

    // The following condition would detect a stop only after move loop has been
    // completed. But in this case bestValue is valid because we have fully
    // searched our subtree, and we can anyhow save the result in TT.
    /*
       if (Threads.stop)
        return VALUE_DRAW;
    */

    // Step 20. Check for mate and stalemate
    // All legal moves have been searched and if there are no legal moves, it
    // must be a mate or a stalemate. If we are in a singular extension search then
    // return a fail low score.

    assert(moveCount || !ss->inCheck || excludedMove || !MoveList<LEGAL>(pos).size());

    if (!moveCount)
        bestValue = excludedMove ? alpha :
                    ss->inCheck  ? mated_in(ss->ply)
                                 : VALUE_DRAW;

    // If there is a move which produces search value greater than alpha we update stats of searched moves
    else if (bestMove)
        update_all_stats(pos, ss, bestMove, bestValue, beta, prevSq,
                         quietsSearched, quietCount, capturesSearched, captureCount, depth);

    // Bonus for prior countermove that caused the fail low
    else if (   (depth >= 3 || PvNode)
             && !priorCapture)
        update_continuation_histories(ss-1, pos.piece_on(prevSq), prevSq, stat_bonus(depth) * (1 + (PvNode || cutNode)));

    // If no good move is found and the previous position was ttPv, then the previous
    // opponent move is probably good and the new position is added to the search tree.
    if (bestValue <= alpha)
        ss->ttPv = ss->ttPv || ((ss-1)->ttPv && depth > 3);

    // Otherwise, a counter move has been found and if the position is the last leaf
    // in the search tree, remove the position from the search tree.
    else if (depth > 3)
        ss->ttPv = ss->ttPv && (ss+1)->ttPv;

    // Write gathered information in transposition table
    if (!excludedMove && !(rootNode && thisThread->pvIdx))
        tte->save(posKey, value_to_tt(bestValue, ss->ply), ss->ttPv,
                  bestValue >= beta ? BOUND_LOWER :
                  PvNode && bestMove ? BOUND_EXACT : BOUND_UPPER,
                  depth, bestMove, ss->staticEval);

    assert(bestValue > -VALUE_INFINITE && bestValue < VALUE_INFINITE);

    return bestValue;
  }


  // qsearch() is the quiescence search function, which is called by the main search
  // function with zero depth, or recursively with further decreasing depth per call.
  template <NodeType nodeType>
  Value qsearch(Position& pos, Stack* ss, Value alpha, Value beta, Depth depth) {

    static_assert(nodeType != Root);
    constexpr bool PvNode = nodeType == PV;

    assert(alpha >= -VALUE_INFINITE && alpha < beta && beta <= VALUE_INFINITE);
    assert(PvNode || (alpha == beta - 1));
    assert(depth <= 0);

    Move pv[MAX_PLY+1];
    StateInfo st;
    ASSERT_ALIGNED(&st, Eval::NNUE::CacheLineSize);

    TTEntry* tte;
    Key posKey;
    Move ttMove, move, bestMove;
    Depth ttDepth;
    Bound ttBound;
    Value bestValue, value, ttValue, futilityValue, futilityBase, oldAlpha;
    bool pvHit, givesCheck, captureOrPromotion, gameCycle;
    int moveCount;

    if (PvNode)
    {
        oldAlpha = alpha; // To flag BOUND_EXACT when eval above alpha and no available moves
        (ss+1)->pv = pv;
        ss->pv[0] = MOVE_NONE;
    }

    Thread* thisThread = pos.this_thread();
    bestMove = MOVE_NONE;
    ss->inCheck = pos.checkers();
    moveCount = 0;
    gameCycle = false;

    thisThread->nodes++;

    if (pos.has_game_cycle(ss->ply))
    {
       if (VALUE_DRAW >= beta)
           return VALUE_DRAW;

       alpha = std::max(alpha, VALUE_DRAW);
       gameCycle = true;
    }

    if (pos.is_draw(ss->ply))
        return VALUE_DRAW;

    // Check for an immediate draw or maximum ply reached
    if (ss->ply >= MAX_PLY)
        return !ss->inCheck ? evaluate(pos) : VALUE_DRAW;

    if (alpha >= mate_in(ss->ply+1))
        return mate_in(ss->ply+1);

    assert(0 <= ss->ply && ss->ply < MAX_PLY);

    // Decide whether or not to include checks: this fixes also the type of
    // TT entry depth that we are going to use. Note that in qsearch we use
    // only two types of depth in TT: DEPTH_QS_CHECKS or DEPTH_QS_NO_CHECKS.
    ttDepth = ss->inCheck || depth >= DEPTH_QS_CHECKS ? DEPTH_QS_CHECKS
                                                  : DEPTH_QS_NO_CHECKS;
    // Transposition table lookup
    posKey = pos.key();
    tte = TT.probe(posKey, ss->ttHit);
    ttValue = ss->ttHit ? value_from_tt(tte->value(), ss->ply, pos.rule50_count()) : VALUE_NONE;
    ttBound = tte->bound();
    ttMove = ss->ttHit ? tte->move() : MOVE_NONE;
    pvHit = ss->ttHit && tte->is_pv();

    if (  !PvNode
        && ss->ttHit
        && !gameCycle
        && pos.rule50_count() < 88
        && tte->depth() >= ttDepth
        && ttValue != VALUE_NONE // Only in case of TT access race
        && (ttValue != VALUE_DRAW || VALUE_DRAW >= beta)
        && (ttValue >= beta ? (ttBound & BOUND_LOWER)
                            : (ttBound & BOUND_UPPER)))
        return ttValue;

    // Evaluate the position statically
    if (ss->inCheck)
    {
        ss->staticEval = VALUE_NONE;
        bestValue = futilityBase = -VALUE_INFINITE;
    }
    else
    {
        if (ss->ttHit)
        {
            // Never assume anything about values stored in TT
            if ((ss->staticEval = bestValue = tte->eval()) == VALUE_NONE)
                ss->staticEval = bestValue = evaluate(pos);

            // Can ttValue be used as a better position evaluation?
            if (    ttValue != VALUE_NONE
                && (ttBound & (ttValue > bestValue ? BOUND_LOWER : BOUND_UPPER)))
                bestValue = ttValue;
        }
        else
            // In case of null move search use previous static eval with a different sign
            ss->staticEval = bestValue =
            (ss-1)->currentMove != MOVE_NULL ? evaluate(pos)
                                             : -(ss-1)->staticEval;

        ss->staticEval = bestValue = bestValue * std::max(0, (100 - pos.rule50_count())) / 100;

        if (gameCycle)
            ss->staticEval = bestValue = bestValue * std::max(0, (100 - pos.rule50_count())) / 100;

        // Stand pat. Return immediately if static value is at least beta
        if (bestValue >= beta)
        {
            // Save gathered info in transposition table
            if (!ss->ttHit)
                tte->save(posKey, value_to_tt(bestValue, ss->ply), false, BOUND_LOWER,
                          DEPTH_NONE, MOVE_NONE, ss->staticEval);

            return bestValue;
        }

        if (PvNode && bestValue > alpha)
            alpha = bestValue;

        futilityBase = bestValue + 155;
    }

    const PieceToHistory* contHist[] = { (ss-1)->continuationHistory, (ss-2)->continuationHistory,
                                          nullptr                   , (ss-4)->continuationHistory,
                                          nullptr                   , (ss-6)->continuationHistory };

    // Initialize a MovePicker object for the current position, and prepare
    // to search the moves. Because the depth is <= 0 here, only captures,
    // queen promotions, and other checks (only if depth >= DEPTH_QS_CHECKS)
    // will be generated.
    MovePicker mp(pos, ttMove, depth, &thisThread->mainHistory,
                                      &thisThread->captureHistory,
                                      contHist,
                                      to_sq((ss-1)->currentMove));

    // Loop through the moves until no moves remain or a beta cutoff occurs
    while ((move = mp.next_move()) != MOVE_NONE)
    {
      assert(is_ok(move));

      givesCheck = pos.gives_check(move);
      captureOrPromotion = pos.capture_or_promotion(move);

      moveCount++;

      if (!PvNode && bestValue > VALUE_TB_LOSS_IN_MAX_PLY)
      {
         // Futility pruning and moveCount pruning
         if (   !givesCheck
             &&  futilityBase > -VALUE_KNOWN_WIN
             &&  type_of(move) != PROMOTION)
         {
             if (moveCount > 2)
                 continue;

             futilityValue = futilityBase + PieceValue[EG][pos.piece_on(to_sq(move))];

             if (futilityValue <= alpha)
             {
                 bestValue = std::max(bestValue, futilityValue);
                 continue;
             }

             if (futilityBase <= alpha && !pos.see_ge(move, VALUE_ZERO + 1))
             {
                 bestValue = std::max(bestValue, futilityBase);
                 continue;
             }
         }

         // Do not search moves with negative SEE values
         if (!pos.see_ge(move))
             continue;
      }

      // Speculative prefetch as early as possible
      prefetch(TT.first_entry(pos.key_after(move)));

      ss->currentMove = move;
      ss->continuationHistory = &thisThread->continuationHistory[ss->inCheck]
                                                                [captureOrPromotion]
                                                                [pos.moved_piece(move)]
                                                                [to_sq(move)];

      // Continuation history based pruning
      if (  !captureOrPromotion
          && !PvNode
          && bestValue > VALUE_TB_LOSS_IN_MAX_PLY
          && (*contHist[0])[pos.moved_piece(move)][to_sq(move)] < CounterMovePruneThreshold
          && (*contHist[1])[pos.moved_piece(move)][to_sq(move)] < CounterMovePruneThreshold)
          continue;

      // Make and search the move
      pos.do_move(move, st, givesCheck);
      value = -qsearch<nodeType>(pos, ss+1, -beta, -alpha, depth - 1);
      pos.undo_move(move);

      assert(value > -VALUE_INFINITE && value < VALUE_INFINITE);

      // Check for a new best move
      if (value > bestValue)
      {
          bestValue = value;

          if (value > alpha)
          {
              bestMove = move;

              if (PvNode) // Update pv even in fail-high case
                  update_pv(ss->pv, move, (ss+1)->pv);

              if (PvNode && value < beta) // Update alpha here!
                  alpha = value;
              else
                  break; // Fail high
          }
       }
    }

    // All legal moves have been searched. A special case: if we're in check
    // and no legal moves were found, it is checkmate.
    if (ss->inCheck && bestValue == -VALUE_INFINITE)
    {
        assert(!MoveList<LEGAL>(pos).size());

        return mated_in(ss->ply); // Plies to mate from the root
    }

    // Save gathered info in transposition table
    tte->save(posKey, value_to_tt(bestValue, ss->ply), pvHit,
              bestValue >= beta ? BOUND_LOWER :
              PvNode && bestValue > oldAlpha  ? BOUND_EXACT : BOUND_UPPER,
              ttDepth, bestMove, ss->staticEval);

    assert(bestValue > -VALUE_INFINITE && bestValue < VALUE_INFINITE);

    return bestValue;
  }


  // value_to_tt() adjusts a mate or TB score from "plies to mate from the root" to
  // "plies to mate from the current position". Standard scores are unchanged.
  // The function is called before storing a value in the transposition table.

  Value value_to_tt(Value v, int ply) {

    assert(v != VALUE_NONE);

    return  v >= VALUE_TB_WIN_IN_MAX_PLY  ? v + ply
          : v <= VALUE_TB_LOSS_IN_MAX_PLY ? v - ply : v;
  }


  // value_from_tt() is the inverse of value_to_tt(): it adjusts a mate or TB score
  // from the transposition table (which refers to the plies to mate/be mated from
  // current position) to "plies to mate/be mated (TB win/loss) from the root". However,
  // for mate scores, to avoid potentially false mate scores related to the 50 moves rule
  // and the graph history interaction, we return an optimal TB score instead.

  Value value_from_tt(Value v, int ply, int r50c) {

    /*return  v == VALUE_NONE             ? VALUE_NONE
          : v >= VALUE_MATE_IN_MAX_PLY  ? v - ply
          : v <= VALUE_MATED_IN_MAX_PLY ? v + ply : v; */

    if (v == VALUE_NONE)
        return VALUE_NONE;

    if (v >= VALUE_TB_WIN_IN_MAX_PLY)  // TB win or better
    {
        if (v >= VALUE_MATE_IN_MAX_PLY && VALUE_MATE - v > 99 - r50c)
            return VALUE_MATE_IN_MAX_PLY - 1; // do not return a potentially false mate score

        return v - ply;
    }

    if (v <= VALUE_TB_LOSS_IN_MAX_PLY) // TB loss or worse
    {
        if (v <= VALUE_MATED_IN_MAX_PLY && VALUE_MATE + v > 99 - r50c)
            return VALUE_MATED_IN_MAX_PLY + 1; // do not return a potentially false mate score

        return v + ply;
    }

    return v;

  }


  // update_pv() adds current move and appends child pv[]

  void update_pv(Move* pv, Move move, Move* childPv) {

    for (*pv++ = move; childPv && *childPv != MOVE_NONE; )
        *pv++ = *childPv++;
    *pv = MOVE_NONE;
  }


  // update_all_stats() updates stats at the end of search() when a bestMove is found

  void update_all_stats(const Position& pos, Stack* ss, Move bestMove, Value bestValue, Value beta, Square prevSq,
                        Move* quietsSearched, int quietCount, Move* capturesSearched, int captureCount, Depth depth) {

    int bonus1, bonus2;
    Color us = pos.side_to_move();
    Thread* thisThread = pos.this_thread();
    CapturePieceToHistory& captureHistory = thisThread->captureHistory;
    Piece moved_piece = pos.moved_piece(bestMove);
    PieceType captured = type_of(pos.piece_on(to_sq(bestMove)));

    bonus1 = stat_bonus(depth + 1);
    bonus2 = bestValue > beta + PawnValueMg ? bonus1               // larger bonus
                                            : stat_bonus(depth);   // smaller bonus

    if (!pos.capture_or_promotion(bestMove))
    {
        // Increase stats for the best move in case it was a quiet move
        update_quiet_stats(pos, ss, bestMove, bonus2, depth);

        // Decrease stats for all non-best quiet moves
        for (int i = 0; i < quietCount; ++i)
        {
            thisThread->mainHistory[us][from_to(quietsSearched[i])] << -bonus2;
            update_continuation_histories(ss, pos.moved_piece(quietsSearched[i]), to_sq(quietsSearched[i]), -bonus2);
        }
    }
    else
        // Increase stats for the best move in case it was a capture move
        captureHistory[moved_piece][to_sq(bestMove)][captured] << bonus1;

    // Extra penalty for a quiet early move that was not a TT move or
    // main killer move in previous ply when it gets refuted.
    if (   ((ss-1)->moveCount == 1 + (ss-1)->ttHit || ((ss-1)->currentMove == (ss-1)->killers[0]))
        && !pos.captured_piece())
            update_continuation_histories(ss-1, pos.piece_on(prevSq), prevSq, -bonus1);

    // Decrease stats for all non-best capture moves
    for (int i = 0; i < captureCount; ++i)
    {
        moved_piece = pos.moved_piece(capturesSearched[i]);
        captured = type_of(pos.piece_on(to_sq(capturesSearched[i])));
        captureHistory[moved_piece][to_sq(capturesSearched[i])][captured] << -bonus1;
    }
  }


  // update_continuation_histories() updates histories of the move pairs formed
  // by moves at ply -1, -2, -4, and -6 with current move.

  void update_continuation_histories(Stack* ss, Piece pc, Square to, int bonus) {

    for (int i : {1, 2, 4, 6})
    {
        // Only update first 2 continuation histories if we are in check
        if (ss->inCheck && i > 2)
            break;
        if (is_ok((ss-i)->currentMove))
            (*(ss-i)->continuationHistory)[pc][to] << bonus;
    }
  }


  // update_quiet_stats() updates move sorting heuristics

  void update_quiet_stats(const Position& pos, Stack* ss, Move move, int bonus, int depth) {

    // Update killers
    if (ss->killers[0] != move)
    {
        ss->killers[1] = ss->killers[0];
        ss->killers[0] = move;
    }

    Color us = pos.side_to_move();
    Thread* thisThread = pos.this_thread();
    thisThread->mainHistory[us][from_to(move)] << bonus;
    update_continuation_histories(ss, pos.moved_piece(move), to_sq(move), bonus);

    // Penalty for reversed move in case of moved piece not being a pawn
    if (type_of(pos.moved_piece(move)) != PAWN)
        thisThread->mainHistory[us][from_to(reverse_move(move))] << -bonus;

    // Update countermove history
    if (is_ok((ss-1)->currentMove))
    {
        Square prevSq = to_sq((ss-1)->currentMove);
        thisThread->counterMoves[pos.piece_on(prevSq)][prevSq] = move;
    }

    // Update low ply history
    if (depth > 11 && ss->ply < MAX_LPH)
        thisThread->lowPlyHistory[ss->ply][from_to(move)] << stat_bonus(depth - 7);
  }

} // namespace


/// MainThread::check_time() is used to print debug info and, more importantly,
/// to detect when we are out of available time and thus stop the search.

void MainThread::check_time() {

  if (--callsCnt > 0)
      return;

  // When using nodes, ensure checking rate is not lower than 0.1% of nodes
  callsCnt = Limits.nodes ? std::min(1024, int(Limits.nodes / 1024)) : 1024;

  static TimePoint lastInfoTime = now();

  TimePoint elapsed = Time.elapsed();
  TimePoint tick = Limits.startTime + elapsed;

  if (tick - lastInfoTime >= 1000)
  {
      lastInfoTime = tick;
      dbg_print();
  }

  // We should not stop pondering until told so by the GUI
  if (ponder)
      return;

  if (   (Limits.use_time_management() && (elapsed > Time.maximum() - 10 || stopOnPonderhit))
      || (Limits.movetime && elapsed >= Limits.movetime)
      || (Limits.nodes && Threads.nodes_searched() >= (uint64_t)Limits.nodes))
      Threads.stop = true;
}


/// UCI::pv() formats PV information according to the UCI protocol. UCI requires
/// that all (if any) unsearched PV lines are sent using a previous search score.

string UCI::pv(const Position& pos, Depth depth, Value alpha, Value beta) {

  std::stringstream ss;
  TimePoint elapsed = Time.elapsed() + 1;
  const RootMoves& rootMoves = pos.this_thread()->rootMoves;
  size_t pvIdx = pos.this_thread()->pvIdx;
  size_t multiPV = std::min((size_t)Options["MultiPV"], rootMoves.size());
  uint64_t nodesSearched = Threads.nodes_searched();
  uint64_t tbHits = Threads.tb_hits() + (TB::RootInTB ? rootMoves.size() : 0);

  for (size_t i = 0; i < multiPV; ++i)
  {
      bool updated = rootMoves[i].score != -VALUE_INFINITE;

      if (depth == 1 && !updated && i > 0)
          continue;

      Depth d = updated ? depth : std::max(1, depth - 1);
      Value v = updated ? rootMoves[i].score : rootMoves[i].previousScore;
      Value v2 = rootMoves[i].previousScore;

      if (v == -VALUE_INFINITE)
          v = VALUE_ZERO;

      bool tb = TB::RootInTB && abs(v) < VALUE_TB_WIN - 6 * PawnValueEg;

      v = tb ? rootMoves[i].tbScore : v;

      if (ss.rdbuf()->in_avail()) // Not at first line
          ss << "\n";

      ss << "info"
         << " depth "    << d
         << " seldepth " << rootMoves[i].selDepth
         << " multipv "  << i + 1
         << " score "    << UCI::value(v, v2);

      if (Options["UCI_ShowWDL"])
          ss << UCI::wdl(v, pos.game_ply());

      if (!tb && i == pvIdx)
          ss << (v >= beta ? " lowerbound" : v <= alpha ? " upperbound" : "");

      ss << " nodes "    << nodesSearched
         << " nps "      << nodesSearched * 1000 / elapsed;

      if (elapsed > 1000) // Earlier makes little sense
          ss << " hashfull " << TT.hashfull();

      ss << " tbhits "   << tbHits
         << " time "     << elapsed
         << " pv";

      for (Move m : rootMoves[i].pv)
          ss << " " << UCI::move(m, pos.is_chess960());
  }

  return ss.str();
}


/// RootMove::extract_ponder_from_tt() is called in case we have no ponder move
/// before exiting the search, for instance, in case we stop the search during a
/// fail high at root. We try hard to have a ponder move to return to the GUI,
/// otherwise in case of 'ponder on' we have nothing to think on.

bool RootMove::extract_ponder_from_tt(Position& pos) {

    StateInfo st;
    ASSERT_ALIGNED(&st, Eval::NNUE::CacheLineSize);

    bool ttHit;

    assert(pv.size() == 1);

    if (pv[0] == MOVE_NONE)
        return false;

    pos.do_move(pv[0], st);
    TTEntry* tte = TT.probe(pos.key(), ttHit);

    if (ttHit)
    {
        Move m = tte->move(); // Local copy to be SMP safe
        if (MoveList<LEGAL>(pos).contains(m))
            pv.push_back(m);
    }

    pos.undo_move(pv[0]);
    return pv.size() > 1;
}

void Tablebases::rank_root_moves(Position& pos, Search::RootMoves& rootMoves) {

    RootInTB = false;
    UseRule50 = bool(Options["Syzygy50MoveRule"]);
    ProbeDepth = int(Options["SyzygyProbeDepth"]);
    Cardinality = int(Options["SyzygyProbeLimit"]);

    // Tables with fewer pieces than SyzygyProbeLimit are searched with
    // ProbeDepth == DEPTH_ZERO
    if (Cardinality > MaxCardinality)
    {
        Cardinality = MaxCardinality;
        ProbeDepth = 0;
    }

    if (Cardinality >= popcount(pos.pieces()) && !pos.can_castle(ANY_CASTLING))
    {
        // Rank moves using DTZ tables
        RootInTB = root_probe(pos, rootMoves);

        if (!RootInTB)
        {
            // DTZ tables are missing; try to rank moves using WDL tables
            RootInTB = root_probe_wdl(pos, rootMoves);
        }
    }

    if (RootInTB)
    {
        // Sort moves according to TB rank
        std::stable_sort(rootMoves.begin(), rootMoves.end(),
                  [](const RootMove &a, const RootMove &b) { return a.tbRank > b.tbRank; } );
    }
    else
    {
        // Clean up if root_probe() and root_probe_wdl() have failed
        for (auto& m : rootMoves)
            m.tbRank = 0;
    }
}

} // namespace Stockfish<|MERGE_RESOLUTION|>--- conflicted
+++ resolved
@@ -533,28 +533,16 @@
          ttCapture, singularQuietLMR, noLMRExtension, kingDanger;
 
     Piece movedPiece;
-<<<<<<< HEAD
-    int moveCount, captureCount, quietCount, rootDepth;
+    int moveCount, captureCount, quietCount, bestMoveCount, rootDepth;
 
     // Step 1. Initialize node
     ss->inCheck         = pos.checkers();
     priorCapture        = pos.captured_piece();
     Color us            = pos.side_to_move();
-    moveCount           = captureCount = quietCount = ss->moveCount = 0;
+    moveCount           = bestMoveCount = captureCount = quietCount = ss->moveCount = 0;
     bestValue           = -VALUE_INFINITE;
     gameCycle           = kingDanger = false;
     rootDepth           = thisThread->rootDepth;
-=======
-    int moveCount, captureCount, quietCount, bestMoveCount;
-
-    // Step 1. Initialize node
-    ss->inCheck        = pos.checkers();
-    priorCapture       = pos.captured_piece();
-    Color us           = pos.side_to_move();
-    moveCount          = bestMoveCount = captureCount = quietCount = ss->moveCount = 0;
-    bestValue          = -VALUE_INFINITE;
-    maxValue           = VALUE_INFINITE;
->>>>>>> c8459b18
 
     // Check for the available remaining time
     if (thisThread == Threads.main())
@@ -1174,13 +1162,8 @@
       {
           Depth r = reduction(improving, depth, moveCount, rangeReduction > 2);
 
-<<<<<<< HEAD
-          if (PvNode || (ss-1)->moveCount == 1)
-=======
           // Decrease reduction if on the PV (~2 Elo)
-          if (   PvNode
-              && bestMoveCount <= 3)
->>>>>>> c8459b18
+          if ((ss-1)->moveCount == 1 || (PvNode && bestMoveCount <= 3))
               r--;
 
           // Decrease reduction if the ttHit running average is large (~0 Elo)
