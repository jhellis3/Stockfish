--- conflicted
+++ resolved
@@ -318,15 +318,9 @@
 
   multiPV = std::min(multiPV, rootMoves.size());
 
-<<<<<<< HEAD
   int baseContempt = Options["Contempt"] * PawnValueEg / 100;  // From centipawns
-  Eval::Contempt = (us == WHITE ?  make_score(baseContempt, baseContempt / 2)
-                                : -make_score(baseContempt, baseContempt / 2));
-=======
-  int ct = Options["Contempt"] * PawnValueEg / 100; // From centipawns
-  contempt = (us == WHITE ?  make_score(ct, ct / 2)
-                          : -make_score(ct, ct / 2));
->>>>>>> e408fd7b
+  contempt = (us == WHITE ?  make_score(baseContempt, baseContempt / 2)
+                          : -make_score(baseContempt, baseContempt / 2));
 
   // Iterative deepening loop until requested to stop or the target depth is reached
   while (   (rootDepth += ONE_PLY) < DEPTH_MAX
@@ -366,19 +360,14 @@
 
               if (Options["Dynamic Contempt"] == true)
               {
-                int contempt = baseContempt;
+                int totalContempt = baseContempt;
 
                 // Adjust contempt based on current bestValue (dynamic contempt)
-                contempt += int(std::round(48 * atan(float(previousScore) / 128)));
-
-<<<<<<< HEAD
-                Eval::Contempt = (us == WHITE ?  make_score(contempt, contempt / 2)
-                                              : -make_score(contempt, contempt / 2));
+                totalContempt += int(std::round(48 * atan(float(previousScore) / 128)));
+
+                contempt = (us == WHITE ?  make_score(totalContempt, totalContempt / 2)
+                                        : -make_score(totalContempt, totalContempt / 2));
               }
-=======
-              contempt = (us == WHITE ?  make_score(ct, ct / 2)
-                                      : -make_score(ct, ct / 2));
->>>>>>> e408fd7b
           }
 
           // Start with a small aspiration window and, in the case of a fail
@@ -711,18 +700,11 @@
     if (skipEarlyPruning || !pos.non_pawn_material(pos.side_to_move()))
         goto moves_loop;
 
-<<<<<<< HEAD
-    // Step 7. Razoring (skipped when in check)
+    // Step 7. Razoring (skipped when in check, ~2 Elo)
     if (   !PvNode
         &&  depth < 3 * ONE_PLY
-        && eval <= alpha - RazorMargin[depth / ONE_PLY]
+        &&  eval <= alpha - RazorMargin[depth / ONE_PLY]
         &&  abs(eval) < 2 * VALUE_KNOWN_WIN)
-=======
-    // Step 7. Razoring (skipped when in check, ~2 Elo)
-    if (  !PvNode
-        && depth < 3 * ONE_PLY
-        && eval <= alpha - RazorMargin[depth / ONE_PLY])
->>>>>>> e408fd7b
     {
         Value ralpha = alpha - (depth >= 2 * ONE_PLY) * RazorMargin[depth / ONE_PLY];
         Value v = qsearch<NonPV>(pos, ss, ralpha, ralpha+1);
@@ -730,13 +712,8 @@
             return v;
     }
 
-<<<<<<< HEAD
-    // Step 8. Futility pruning: child node (skipped when in check)
+    // Step 8. Futility pruning: child node (skipped when in check, ~30 Elo)
     if (   !PvNode
-=======
-    // Step 8. Futility pruning: child node (skipped when in check, ~30 Elo)
-    if (   !rootNode
->>>>>>> e408fd7b
         &&  depth < 7 * ONE_PLY
         &&  eval - futility_margin(depth, improving) >= beta
         &&  eval < VALUE_KNOWN_WIN) // Do not return unproven wins
@@ -921,13 +898,8 @@
       // Calculate new depth for this move
       newDepth = depth - ONE_PLY + extension;
 
-<<<<<<< HEAD
-      // Step 14. Pruning at shallow depth
+      // Step 14. Pruning at shallow depth (~170 Elo)
       if (  !PvNode
-=======
-      // Step 14. Pruning at shallow depth (~170 Elo)
-      if (  !rootNode
->>>>>>> e408fd7b
           && pos.non_pawn_material(pos.side_to_move())
           && bestValue > VALUE_MATED_IN_MAX_PLY)
       {
