/*
  Stockfish, a UCI chess playing engine derived from Glaurung 2.1
  Copyright (C) 2004-2024 The Stockfish developers (see AUTHORS file)

  Stockfish is free software: you can redistribute it and/or modify
  it under the terms of the GNU General Public License as published by
  the Free Software Foundation, either version 3 of the License, or
  (at your option) any later version.

  Stockfish is distributed in the hope that it will be useful,
  but WITHOUT ANY WARRANTY; without even the implied warranty of
  MERCHANTABILITY or FITNESS FOR A PARTICULAR PURPOSE.  See the
  GNU General Public License for more details.

  You should have received a copy of the GNU General Public License
  along with this program.  If not, see <http://www.gnu.org/licenses/>.
*/

#include "search.h"

#include <algorithm>
#include <array>
#include <atomic>
#include <cassert>
#include <cmath>
#include <cstdint>
#include <cstdlib>
#include <initializer_list>
<<<<<<< HEAD
#include <iostream>
#include <string>
#include <sstream>
=======
#include <string>
>>>>>>> 14f6eab0
#include <utility>
#include "bitboard.h"
#include "evaluate.h"
#include "misc.h"
#include "movegen.h"
#include "movepick.h"
#include "nnue/nnue_common.h"
#include "nnue/nnue_misc.h"
#include "position.h"
#include "syzygy/tbprobe.h"
#include "thread.h"
#include "timeman.h"
#include "tt.h"
#include "uci.h"
#include "ucioption.h"

namespace Stockfish {

namespace TB = Tablebases;

using Eval::evaluate;
using namespace Search;

namespace {

// Futility margin
Value futility_margin(Depth d, bool noTtCutNode, bool improving, bool oppWorsening) {
    Value futilityMult       = 118 - 44 * noTtCutNode;
    Value improvingDeduction = 52 * improving * futilityMult / 32;
    Value worseningDeduction = (310 + 48 * improving) * oppWorsening * futilityMult / 1024;

    return futilityMult * d - improvingDeduction - worseningDeduction;
}

constexpr int futility_move_count(bool improving, Depth depth) {
    return improving ? (3 + depth * depth) : (3 + depth * depth) / 2;
}

// Add correctionHistory value to raw staticEval and guarantee evaluation does not hit the tablebase range
Value to_corrected_static_eval(Value v, const Worker& w, const Position& pos) {
    auto cv = w.correctionHistory[pos.side_to_move()][pawn_structure_index<Correction>(pos)];
<<<<<<< HEAD
    v += cv * std::abs(cv) / 11175;
    return std::clamp(v, -VALUE_MAX_EVAL, VALUE_MAX_EVAL);
=======
    v += cv * std::abs(cv) / 9260;
    return std::clamp(v, VALUE_TB_LOSS_IN_MAX_PLY + 1, VALUE_TB_WIN_IN_MAX_PLY - 1);
>>>>>>> 14f6eab0
}

// History and stats update bonus, based on depth
int stat_bonus(Depth d) { return std::clamp(211 * d - 315, 0, 1291); }

// History and stats update malus, based on depth
int stat_malus(Depth d) { return (d < 4 ? 572 * d - 285 : 1372); }

Value value_to_tt(Value v, int ply);
Value value_from_tt(Value v, int ply);
void  update_pv(Move* pv, Move move, const Move* childPv);
void  update_continuation_histories(Stack* ss, Piece pc, Square to, int bonus);
void  update_quiet_stats(
   const Position& pos, Stack* ss, Search::Worker& workerThread, Move move, int bonus);
void update_all_stats(const Position& pos,
                      Stack*          ss,
                      Search::Worker& workerThread,
                      Move            bestMove,
                      Value           bestValue,
                      Value           beta,
                      Square          prevSq,
                      Move*           quietsSearched,
                      int             quietCount,
                      Move*           capturesSearched,
                      int             captureCount,
                      Depth           depth);

}  // namespace

Search::Worker::Worker(SharedState&                    sharedState,
                       std::unique_ptr<ISearchManager> sm,
                       size_t                          thread_id) :
    // Unpack the SharedState struct into member variables
    thread_idx(thread_id),
    manager(std::move(sm)),
    options(sharedState.options),
    threads(sharedState.threads),
    tt(sharedState.tt),
    networks(sharedState.networks) {
    clear();
}

void Search::Worker::start_searching() {
    // Non-main threads go directly to iterative_deepening()
    if (!is_mainthread())
    {
        iterative_deepening();
        return;
    }

    main_manager()->tm.init(limits, rootPos.side_to_move(), rootPos.game_ply(), options);
    tt.new_search();

    if (rootMoves.empty())
    {
        rootMoves.emplace_back(Move::none());
        main_manager()->updates.onUpdateNoMoves(
          {0, {rootPos.checkers() ? -VALUE_MATE : VALUE_DRAW, rootPos}});
    }
    else
    {
        threads.start_searching();  // start non-main threads
        iterative_deepening();      // main thread start searching
    }

    // When we reach the maximum depth, we can arrive here without a raise of
    // threads.stop. However, if we are pondering or in an infinite search,
    // the UCI protocol states that we shouldn't print the best move before the
    // GUI sends a "stop" or "ponderhit" command. We therefore simply wait here
    // until the GUI sends one of those commands.
    while (!threads.stop && (main_manager()->ponder || limits.infinite))
    {}  // Busy wait for a stop or a ponder reset

    // Stop the threads if not already stopped (also raise the stop if
    // "ponderhit" just reset threads.ponder).
    threads.stop = true;

    // Wait until all threads have finished
    threads.wait_for_search_finished();

    // When playing in 'nodes as time' mode, subtract the searched nodes from
    // the available ones before exiting.
    if (limits.npmsec)
        main_manager()->tm.advance_nodes_time(limits.inc[rootPos.side_to_move()]
                                              - threads.nodes_searched());

    Worker* bestThread = this;

    if (int(options["MultiPV"]) == 1 && !limits.depth && !limits.mate
        && rootMoves[0].pv[0] != Move::none())
        bestThread = threads.get_best_thread()->worker.get();

    main_manager()->bestPreviousScore        = bestThread->rootMoves[0].score;
    main_manager()->bestPreviousAverageScore = bestThread->rootMoves[0].averageScore;

    // Send again PV info if we have a new best thread
    if (bestThread != this)
        main_manager()->pv(*bestThread, threads, tt, bestThread->completedDepth);

    std::string ponder;

    if (bestThread->rootMoves[0].pv.size() > 1
        || bestThread->rootMoves[0].extract_ponder_from_tt(tt, rootPos))
        ponder = UCIEngine::move(bestThread->rootMoves[0].pv[1], rootPos.is_chess960());

    auto bestmove = UCIEngine::move(bestThread->rootMoves[0].pv[0], rootPos.is_chess960());
    main_manager()->updates.onBestmove(bestmove, ponder);
}

// Main iterative deepening loop. It calls search()
// repeatedly with increasing depth until the allocated thinking time has been
// consumed, the user stops the search, or the maximum search depth is reached.
void Search::Worker::iterative_deepening() {

    SearchManager* mainThread = (is_mainthread() ? main_manager() : nullptr);

    Move pv[MAX_PLY + 1];

    Depth lastBestMoveDepth = 0;
    Value lastBestScore     = -VALUE_INFINITE;
    auto  lastBestPV        = std::vector{Move::none()};

    Value  alpha, beta;
    Value  bestValue     = -VALUE_INFINITE;
    Color  us            = rootPos.side_to_move();
    double timeReduction = 1, totBestMoveChanges = 0;
    int    delta, iterIdx                        = 0;

    // Allocate stack with extra size to allow access from (ss - 7) to (ss + 2):
    // (ss - 7) is needed for update_continuation_histories(ss - 1) which accesses (ss - 6),
    // (ss + 2) is needed for initialization of cutOffCnt and killers.
    Stack  stack[MAX_PLY + 10] = {};
    Stack* ss                  = stack + 7;

    for (int i = 7; i > 0; --i)
    {
        (ss - i)->continuationHistory =
          &this->continuationHistory[0][0][NO_PIECE][0];  // Use as a sentinel
        (ss - i)->staticEval = VALUE_NONE;
    }

    for (int i = 0; i <= MAX_PLY + 2; ++i)
        (ss + i)->ply = i;

    ss->pv = pv;

    if (mainThread)
    {
        if (mainThread->bestPreviousScore == VALUE_INFINITE)
            mainThread->iterValue.fill(VALUE_ZERO);
        else
            mainThread->iterValue.fill(mainThread->bestPreviousScore);
    }

    size_t multiPV = size_t(options["MultiPV"]);

    int rootContempt = UCI::to_int(int(options["Contempt"]), rootPos);
    contempt[~us] = 0;

    multiPV = std::min(multiPV, rootMoves.size());

    // Iterative deepening loop until requested to stop or the target depth is reached
    while (++rootDepth < MAX_PLY && !threads.stop
           && !(limits.depth && mainThread && rootDepth > limits.depth))
    {
        // Age out PV variability metric
        if (mainThread)
            totBestMoveChanges /= 2;

        // Save the last iteration's scores before the first PV line is searched and
        // all the move scores except the (new) PV are set to -VALUE_INFINITE.
        for (RootMove& rm : rootMoves)
            rm.previousScore = rm.score;

        size_t pvFirst = 0;
        pvLast         = 0;

        // MultiPV loop. We perform a full root search for each PV line
        for (pvIdx = 0; pvIdx < multiPV && !threads.stop; ++pvIdx)
        {
            if (pvIdx == pvLast)
            {
                pvFirst = pvLast;
                for (pvLast++; pvLast < rootMoves.size(); pvLast++)
                    if (rootMoves[pvLast].tbRank != rootMoves[pvFirst].tbRank)
                        break;
            }

            // Reset UCI info selDepth for each depth and each PV line
            selDepth = 0;

            // Reset aspiration window starting size
<<<<<<< HEAD
            Value avg   = rootMoves[pvIdx].averageScore;
            int momentum = int(avg) * avg / 12493;
            delta        = 10;

            if (avg >= VALUE_DRAW)
                contempt[us] = rootContempt;
            else
                contempt[us] = 0;

            if (avg > VALUE_MATE_IN_MAX_PLY)
                alpha = VALUE_MATE_IN_MAX_PLY - MAX_PLY;
            else
                alpha = std::max(avg - (delta + (avg < 0 ? momentum : 0)),-VALUE_INFINITE);

            beta  = std::min(avg + (delta + (avg > 0 ? momentum : 0)), VALUE_INFINITE);
=======
            Value avg = rootMoves[pvIdx].averageScore;
            delta     = 11 + avg * avg / 11254;
            alpha     = std::max(avg - delta, -VALUE_INFINITE);
            beta      = std::min(avg + delta, VALUE_INFINITE);

            // Adjust optimism based on root move's averageScore (~4 Elo)
            optimism[us]  = 125 * avg / (std::abs(avg) + 91);
            optimism[~us] = -optimism[us];
>>>>>>> 14f6eab0

            // Start with a small aspiration window and, in the case of a fail
            // high/low, re-search with a bigger window until we don't fail
            // high/low anymore.
            while (true)
            {
                bestValue = search<Root>(rootPos, ss, alpha, beta, rootDepth, false);

                // Bring the best move to the front. It is critical that sorting
                // is done with a stable algorithm because all the values but the
                // first and eventually the new best one is set to -VALUE_INFINITE
                // and we want to keep the same order for all the moves except the
                // new PV that goes to the front. Note that in the case of MultiPV
                // search the already searched PV lines are preserved.
                std::stable_sort(rootMoves.begin() + pvIdx, rootMoves.begin() + pvLast);

                // If search has been stopped, we break immediately. Sorting is
                // safe because RootMoves is still valid, although it refers to
                // the previous iteration.
                if (threads.stop)
                    break;

                // When failing high/low give some update (without cluttering
                // the UI) before a re-search.
                if (mainThread && multiPV == 1 && (bestValue <= alpha || bestValue >= beta)
                    && mainThread->tm.elapsed(threads.nodes_searched()) > 3000)
                    main_manager()->pv(*this, threads, tt, rootDepth);

                // In case of failing low/high increase aspiration window and
                // re-search, otherwise exit the loop.
                if (bestValue <= alpha)
                {
                    beta  = (alpha + beta) / 2;
                    alpha = std::max(bestValue - delta, -VALUE_INFINITE);

                  if (mainThread)
                      mainThread->stopOnPonderhit = false;
                }
                else if (bestValue >= beta)
                    beta = std::min(bestValue + delta, VALUE_INFINITE);

                else
                    break;

                delta += delta / 3;

                assert(alpha >= -VALUE_INFINITE && beta <= VALUE_INFINITE);
            }

            // Sort the PV lines searched so far and update the GUI
            std::stable_sort(rootMoves.begin() + pvFirst, rootMoves.begin() + pvIdx + 1);

            if (mainThread
                && (threads.stop || pvIdx + 1 == multiPV
                    || mainThread->tm.elapsed(threads.nodes_searched()) > 3000)
                // A thread that aborted search can have mated-in/TB-loss PV and score
                // that cannot be trusted, i.e. it can be delayed or refuted if we would have
                // had time to fully search other root-moves. Thus we suppress this output and
                // below pick a proven score/PV for this thread (from the previous iteration).
<<<<<<< HEAD
                && !(threads.abortedSearch && rootMoves[0].uciScore <= -VALUE_MAX_EVAL))
                sync_cout << main_manager()->pv(*this, threads, tt, rootDepth) << sync_endl;
=======
                && !(threads.abortedSearch && rootMoves[0].uciScore <= VALUE_TB_LOSS_IN_MAX_PLY))
                main_manager()->pv(*this, threads, tt, rootDepth);
>>>>>>> 14f6eab0
        }

        if (!threads.stop)
            completedDepth = rootDepth;

        // We make sure not to pick an unproven mated-in score,
        // in case this thread prematurely stopped search (aborted-search).
        if (threads.abortedSearch && rootMoves[0].score != -VALUE_INFINITE
            && rootMoves[0].score <= -VALUE_MAX_EVAL)
        {
            // Bring the last best move to the front for best thread selection.
            Utility::move_to_front(rootMoves, [&lastBestPV = std::as_const(lastBestPV)](
                                                const auto& rm) { return rm == lastBestPV[0]; });
            rootMoves[0].pv    = lastBestPV;
            rootMoves[0].score = rootMoves[0].uciScore = lastBestScore;
        }
        else if (rootMoves[0].pv[0] != lastBestPV[0])
        {
            lastBestPV        = rootMoves[0].pv;
            lastBestScore     = rootMoves[0].score;
            lastBestMoveDepth = rootDepth;
        }

        if (!mainThread)
            continue;

        // Have we found a "mate in x"?
        if (limits.mate && rootMoves[0].score == rootMoves[0].uciScore
            && ((rootMoves[0].score >= VALUE_MATE_IN_MAX_PLY
                 && VALUE_MATE - rootMoves[0].score <= 2 * limits.mate)
                || (rootMoves[0].score != -VALUE_INFINITE
                    && rootMoves[0].score <= VALUE_MATED_IN_MAX_PLY
                    && VALUE_MATE + rootMoves[0].score <= 2 * limits.mate)))
            threads.stop = true;

        // Use part of the gained time from a previous stable move for the current move
        for (Thread* th : threads)
        {
            totBestMoveChanges += th->worker->bestMoveChanges;
            th->worker->bestMoveChanges = 0;
        }

        // Do we have time for the next iteration? Can we stop searching now?
        if (limits.use_time_management() && !threads.stop && !mainThread->stopOnPonderhit)
        {
            double fallingEval = (1067 + 223 * (mainThread->bestPreviousAverageScore - bestValue)
                                     +  97 * (mainThread->iterValue[iterIdx] - bestValue)) / 10000.0;

            fallingEval = std::clamp(fallingEval, 0.580, 1.667);

            // If the bestMove is stable over several iterations, reduce time accordingly
            timeReduction = lastBestMoveDepth + 6 < completedDepth ? 0.68
                                                                   : (mainThread->previousTimeReduction == 0.68 ? 2.20
                                                                                                                : 1.52);

            double bestMoveInstability = 1 + totBestMoveChanges / 8;

            TimePoint elapsedT = mainThread->tm.elapsed(threads.nodes_searched());
            TimePoint optimumT = mainThread->tm.optimum();

            // Stop the search if we have only one legal move, or if available time elapsed
            if (   (rootMoves.size() == 1 && (elapsedT > optimumT / 16))
                || elapsedT > 4.33 * optimumT
                || elapsedT > optimumT * fallingEval * timeReduction * bestMoveInstability)
            {
                // If we are allowed to ponder do not stop the search now but
                // keep pondering until the GUI sends "ponderhit" or "stop".
                if (mainThread->ponder)
                    mainThread->stopOnPonderhit = true;
                else
                    threads.stop = true;
            }
        }

        mainThread->iterValue[iterIdx] = bestValue;
        iterIdx                        = (iterIdx + 1) & 3;
    }

    if (!mainThread)
        return;

    mainThread->previousTimeReduction = timeReduction;
}

void Search::Worker::clear() {
    counterMoves.fill(Move::none());
    mainHistory.fill(0);
    captureHistory.fill(0);
    pawnHistory.fill(0);
    correctionHistory.fill(0);

    for (bool inCheck : {false, true})
        for (StatsType c : {NoCaptures, Captures})
            for (auto& to : continuationHistory[inCheck][c])
                for (auto& h : to)
                    h->fill(-65);

    for (size_t i = 1; i < reductions.size(); ++i)
        reductions[i] = int((20.14 + std::log(size_t(options["Threads"])) / 2) * std::log(i));
}


// Main search function for both PV and non-PV nodes.
template<NodeType nodeType>
Value Search::Worker::search(
  Position& pos, Stack* ss, Value alpha, Value beta, Depth depth, bool cutNode) {

    constexpr bool PvNode   = nodeType != NonPV;
    constexpr bool rootNode = nodeType == Root;

    // Dive into quiescence search when the depth reaches zero
    if (depth <= 0)
        return qsearch < PvNode ? PV : NonPV > (pos, ss, alpha, beta);

    assert(-VALUE_INFINITE <= alpha && alpha < beta && beta <= VALUE_INFINITE);
    assert(PvNode || (alpha == beta - 1));
    assert(0 < depth && depth < MAX_PLY);
    assert(!(PvNode && cutNode));

    Move      pv[MAX_PLY + 1], capturesSearched[32], quietsSearched[32];
    StateInfo st;
    ASSERT_ALIGNED(&st, Eval::NNUE::CacheLineSize);

    TTEntry* tte;
    Key     posKey;
    Move    ttMove, move, excludedMove, bestMove;
    Depth   extension, newDepth, ttDepth;
    Bound   ttBound;
    Value   bestValue, value, ttValue, eval, probCutBeta, drawValue;
    bool    givesCheck, improving, priorCapture, isMate, gameCycle;
    bool    capture, moveCountPruning, opponentWorsening,
            ttCapture, kingDanger, ourMove, nullParity;
    Piece   movedPiece;
    int     moveCount, captureCount, quietCount, r50Count;

    // Step 1. Initialize node
    Worker* thisThread  = this;
    ss->inCheck         = pos.checkers();
    priorCapture        = pos.captured_piece();
    Color us            = pos.side_to_move();
    moveCount           = captureCount = quietCount = ss->moveCount = 0;
    bestValue           = -VALUE_INFINITE;
    gameCycle           = kingDanger = false;
    rootDepth           = thisThread->rootDepth;
    ourMove             = !(ss->ply & 1);
    nullParity          = (ourMove == thisThread->nmpSide);
    ss->secondaryLine   = false;
    ss->mainLine        = false;
    r50Count            = pos.rule50_count();
    drawValue           = contempt[us];

    // Check for the available remaining time
    if (is_mainthread())
        main_manager()->check_time(*thisThread);

    thisThread->nodes++;

    // Used to send selDepth info to GUI (selDepth counts from 1, ply from 0)
    if (PvNode && thisThread->selDepth < ss->ply + 1)
        thisThread->selDepth = ss->ply + 1;

    // Transposition table lookup. We don't want the score of a partial
    // search to overwrite a previous full search TT value, so we use a different
    // position key in case of an excluded move.
    excludedMove = ss->excludedMove;
    posKey = pos.key();
    tte = tt.probe(posKey, ss->ttHit);
    ttValue = ss->ttHit ? value_from_tt(tte->value(), ss->ply) : VALUE_NONE;
    ttValue = (abs(ttValue) > VALUE_MAX_EVAL || r50Count < 14) ? ttValue : ((113 - r50Count) * ttValue / 100);
    ttDepth = tte->depth();
    ttBound = tte->bound();
    ttMove =  rootNode ? thisThread->rootMoves[thisThread->pvIdx].pv[0]
            : ss->ttHit    ? tte->move() : Move::none();
    ttCapture = ttMove && pos.capture(ttMove);

    // At this point, if excluded, skip straight to step 6, static eval. However,
    // to save indentation, we list the condition in all code between here and there.
    if (!excludedMove)
        ss->ttPv = PvNode || (ss->ttHit && tte->is_pv());

    if (!rootNode)
    {
        // Check if we have an upcoming move which draws by repetition, or
        // if the opponent had an alternative move earlier to this position.
        if (pos.has_game_cycle(ss->ply))
        {
            if (drawValue >= beta)
                return drawValue;

            gameCycle = true;
            alpha = std::max(alpha, drawValue);
        }

        // Step 2. Check for aborted search and immediate draw
        if (pos.is_draw(ss->ply))
            return drawValue;

        if (threads.stop.load(std::memory_order_relaxed) || ss->ply >= MAX_PLY)
            return ss->ply >= MAX_PLY && !ss->inCheck ? evaluate(networks, pos, contempt[us])
                                                      : drawValue;

        // Step 3. Mate distance pruning. Even if we mate at the next move our score
        // would be at best mate_in(ss->ply + 1), but if alpha is already bigger because
        // a shorter mate was found upward in the tree then there is no need to search
        // because we will never beat the current alpha. Same logic but with reversed
        // signs applies also in the opposite condition of being mated instead of giving
        // mate. In this case return a fail-high score.
        if (alpha >= mate_in(ss->ply+1))
            return mate_in(ss->ply+1);
    }
    else
        thisThread->rootDelta = beta - alpha;

    assert(0 <= ss->ply && ss->ply < MAX_PLY);

    bestMove             = Move::none();
    (ss + 2)->killers[0] = (ss + 2)->killers[1] = Move::none();
    (ss + 2)->cutoffCnt                         = 0;
    ss->multipleExtensions                      = (ss - 1)->multipleExtensions;
    Square prevSq = ((ss - 1)->currentMove).is_ok() ? ((ss - 1)->currentMove).to_sq() : SQ_NONE;
    ss->statScore = 0;

    // At non-PV nodes we check for an early TT cutoff
    if (  !PvNode
        && !excludedMove
        && !gameCycle
        && !(ss-1)->mainLine
        && ttDepth > depth
        && ttValue != VALUE_NONE // Possible in case of TT access race or if !ttHit
        && (ttBound & (ttValue >= beta ? BOUND_LOWER : BOUND_UPPER)))
    {
        // If ttMove is quiet, update move sorting heuristics on TT hit (~2 Elo)
        if (ttMove && ttValue >= beta)
        {
            // Bonus for a quiet ttMove that fails high (~2 Elo)
            if (!ttCapture)
                update_quiet_stats(pos, ss, *this, ttMove, stat_bonus(depth));

            // Extra penalty for early quiet moves of
            // the previous ply (~1 Elo on STC, ~2 Elo on LTC)
            if (prevSq != SQ_NONE && (ss - 1)->moveCount <= 2 && !priorCapture)
                update_continuation_histories(ss - 1, pos.piece_on(prevSq), prevSq,
                                              -stat_malus(depth + 1));
        }

        return ttValue;
    }

    // Step 5. Tablebases probe
    if (!rootNode && !excludedMove && tbConfig.cardinality)
    {
        int piecesCount = popcount(pos.pieces());

        if (    piecesCount <= tbConfig.cardinality
            &&  r50Count == 0
            && !pos.can_castle(ANY_CASTLING))
        {
            TB::ProbeState err;
            TB::WDLScore v = Tablebases::probe_wdl(pos, &err);

            // Force check of time on the next occasion
            if (is_mainthread())
                main_manager()->callsCnt = 0;

            if (err != TB::ProbeState::FAIL)
            {
                thisThread->tbHits.fetch_add(1, std::memory_order_relaxed);

                int drawScore = tbConfig.useRule50 ? 1 : 0;

                int centiPly = tbConversionFactor * ss->ply / 100;

                Value tbValue =    v < -drawScore ? -VALUE_TB_WIN + (10 * tbConversionFactor * (v == -1)) + centiPly + tbConversionFactor * popcount(pos.pieces( pos.side_to_move()))
                                 : v >  drawScore ?  VALUE_TB_WIN - (10 * tbConversionFactor * (v ==  1)) - centiPly - tbConversionFactor * popcount(pos.pieces(~pos.side_to_move()))
                                 : v < 0 ? Value(-56) : drawValue;

                if (    abs(v) <= drawScore
                    || !ss->ttHit
                    || (v < -drawScore && alpha > tbValue)
                    || (v >  drawScore && alpha < VALUE_MAX_EVAL))
                {
                    tte->save(posKey, tbValue, ss->ttPv, v > drawScore ? BOUND_LOWER : v < -drawScore ? BOUND_UPPER : BOUND_EXACT,
                              v == 0 ? MAX_PLY : depth, Move::none(), VALUE_NONE, tt.generation());

                    return tbValue;
                }
            }
        }
    }

    kingDanger = !ourMove && pos.king_danger(us);

    // Step 6. Static evaluation of the position
    Value unadjustedStaticEval = VALUE_NONE;
    if (ss->inCheck)
    {
        // Skip early pruning when in check
        ss->staticEval = eval = VALUE_NONE;
        improving             = false;
    }
    else
    {
    if (excludedMove)
    {
        // Providing the hint that this node's accumulator will be used often
        // brings significant Elo gain (~13 Elo).
        Eval::NNUE::hint_common_parent_position(pos, networks);
        unadjustedStaticEval = eval = ss->staticEval;
    }
    else if (ss->ttHit)
    {
        // Never assume anything about values stored in TT
        unadjustedStaticEval = tte->eval();
        if (unadjustedStaticEval == VALUE_NONE)
            unadjustedStaticEval = evaluate(networks, pos, contempt[us]);
        else if (PvNode)
            Eval::NNUE::hint_common_parent_position(pos, networks);

        ss->staticEval = eval = to_corrected_static_eval(unadjustedStaticEval, *thisThread, pos);

        // ttValue can be used as a better position evaluation (~7 Elo)
        if (    ttValue != VALUE_NONE
            && (ttMove != Move::none() || ttValue <= eval)
            && (ttBound & (ttValue > eval ? BOUND_LOWER : BOUND_UPPER)))
            eval = ttValue;
    }
    else
    {
        unadjustedStaticEval = evaluate(networks, pos, contempt[us]);
        ss->staticEval = eval = to_corrected_static_eval(unadjustedStaticEval, *thisThread, pos);

        // Static evaluation is saved as it was before adjustment by correction history
        tte->save(posKey, VALUE_NONE, ss->ttPv, BOUND_NONE, DEPTH_NONE, Move::none(),
                  unadjustedStaticEval, tt.generation());
    }

    // Use static evaluation difference to improve quiet move ordering (~9 Elo)
    if (((ss - 1)->currentMove).is_ok() && !(ss - 1)->inCheck && !priorCapture)
    {
        int bonus = std::clamp(-14 * int((ss - 1)->staticEval + ss->staticEval), -1644, 1384);
        bonus     = bonus > 0 ? 2 * bonus : bonus / 2;
        thisThread->mainHistory[~us][((ss - 1)->currentMove).from_to()] << bonus;
        if (type_of(pos.piece_on(prevSq)) != PAWN && ((ss - 1)->currentMove).type_of() != PROMOTION)
            thisThread->pawnHistory[pawn_structure_index(pos)][pos.piece_on(prevSq)][prevSq]
              << bonus / 2;
    }

    // Set up the improving flag, which is true if current static evaluation is
    // bigger than the previous static evaluation at our turn (if we were in
    // check at our previous move we look at static evaluation at move prior to it
    // and if we were in check at move prior to it flag is set to true) and is
    // false otherwise. The improving flag is used in various pruning heuristics.
    improving = (ss - 2)->staticEval != VALUE_NONE
                ? ss->staticEval > (ss - 2)->staticEval
                : (ss - 4)->staticEval != VALUE_NONE && ss->staticEval > (ss - 4)->staticEval;

    opponentWorsening = ss->staticEval + (ss - 1)->staticEval > 2;

<<<<<<< HEAD
    // Begin early pruning.
    if (   !PvNode
        && (ourMove || !excludedMove)
        && !thisThread->nmpGuardV
        &&  abs(eval) < VALUE_MAX_EVAL
        &&  abs(beta) < VALUE_MAX_EVAL
        &&  eval >= beta)
    {
       // Step 8. Futility pruning: child node (~40 Elo)
       // The depth condition is important for mate finding.
       if (    depth < (9 - 2 * ((ss-1)->mainLine || (ss-1)->secondaryLine || (ttMove && !ttCapture)))
           && !ss->ttPv
           && !kingDanger
           && !gameCycle
           && !(thisThread->nmpGuard && nullParity)
           &&  eval - futility_margin(depth, cutNode && !ss->ttHit, improving, opponentWorsening) - (ss-1)->statScore / 267 >= beta)
           return eval;

       // Step 9. Null move search with verification search (~35 Elo)
       if (   !thisThread->nmpGuard
           &&  (ss-1)->statScore < 16878
           && !gameCycle
           &&  eval >= ss->staticEval
           &&  ss->staticEval >= beta - 20 * depth + 314
           &&  pos.non_pawn_material(us)
           && !kingDanger
           && (rootDepth < 11 || ourMove || MoveList<LEGAL>(pos).size() > 5))
       {
           assert(eval - beta >= 0);

           thisThread->nmpSide = ourMove;

           // Null move dynamic reduction based on depth and eval
           Depth R = std::min(int(eval - beta) / 144, 6) + depth / 3 + 4;

           if (!ourMove && (ss-1)->secondaryLine)
               R = std::min(R, 8);

           if (   depth < 11
               || ttValue >= beta
               || ttDepth < depth-R
               || !(ttBound & BOUND_UPPER))
           {
           ss->currentMove = Move::null();
           ss->continuationHistory = &thisThread->continuationHistory[0][0][NO_PIECE][0];

           pos.do_null_move(st, tt);
           thisThread->nmpGuard = true;
           Value nullValue = -search<NonPV>(pos, ss+1, -beta, -beta+1, depth-R, !cutNode);
           thisThread->nmpGuard = false;
           pos.undo_null_move();

           if (nullValue >= beta)
           {
               // Verification search
               thisThread->nmpGuardV = true;
               Value v = search<NonPV>(pos, ss, beta-1, beta, depth-R, false);
               thisThread->nmpGuardV = false;

               // While it is unsafe to return mate scores from null search, mate scores
               // from verification search are fine.
               if (v >= beta)
                   return v > VALUE_MATE_IN_MAX_PLY ? v : std::min(nullValue, VALUE_MATE_IN_MAX_PLY);
           }
           }
       }

       probCutBeta = beta + 170 - 64 * improving;

       // Step 10. ProbCut (~10 Elo)
       // If we have a good enough capture and a reduced search returns a value
       // much above beta, we can (almost) safely prune the previous move.
       if (    depth > 4
           && (ttCapture || !ttMove)
           // If we don't have a ttHit or our ttDepth is not greater our
           // reduced depth search, continue with the probcut.
           && (!ss->ttHit || ttDepth < depth - 3))
       {
           assert(probCutBeta < VALUE_INFINITE);
           MovePicker mp(pos, ttMove, KnightValue - BishopValue + PieceValue[type_of(pos.captured_piece())],
                         &captureHistory);

           while ((move = mp.next_move()) != Move::none())
               if (move != excludedMove)
               {
                   assert(pos.capture_stage(move));

                   // Prefetch the TT entry for the resulting position
                   prefetch(tt.first_entry(pos.key_after(move)));

                   ss->currentMove = move;
                   ss->continuationHistory = &thisThread->continuationHistory[ss->inCheck]
                                                                             [true]
                                                                             [pos.moved_piece(move)]
                                                                             [move.to_sq()];

                   pos.do_move(move, st);

                   // Perform a preliminary qsearch to verify that the move holds
                   value = -qsearch<NonPV>(pos, ss+1, -probCutBeta, -probCutBeta+1);

                   // If the qsearch held perform the regular search
                   if (value >= probCutBeta)
                       value = -search<NonPV>(pos, ss+1, -probCutBeta, -probCutBeta+1, depth - 4, !cutNode);

                   pos.undo_move(move);

                   if (value >= probCutBeta)
                   {
                       //value -= (probCutBeta - beta); // review this later

                       if (!excludedMove)
                           tte->save(posKey, value_to_tt(value, ss->ply), ss->ttPv,
                                     BOUND_LOWER, depth - 3, move, ss->staticEval, tt.generation());

                       return value;
                   }
               }

           Eval::NNUE::hint_common_parent_position(pos, networks);
       }
    } // End early Pruning

    // Step 11. If the position is not in TT, decrease depth by 2 (~3 Elo)
    if (   PvNode
        && depth >= 3
        && !gameCycle
        && !ttMove
        && (ss-1)->moveCount > 1)
        depth -= 2;

    else if (    cutNode
             && !(ss-1)->secondaryLine
             &&  depth >= 8
             && !ttMove)
        depth -= 2;

    } // In check search starts here

   // Step 12. A small Probcut idea, when we are in check (~4 Elo)
   probCutBeta = beta + 409;
   if (    ss->inCheck
        && !PvNode
        &&  ttCapture
        &&  ourMove
        && !gameCycle
        && !kingDanger
        && !(ss-1)->secondaryLine
        && !(thisThread->nmpGuard && nullParity)
        && !(thisThread->nmpGuardV && nullParity)
        && (ttBound & BOUND_LOWER)
        && ttDepth >= depth - 4
        && ttValue >= probCutBeta
        && abs(ttValue) < VALUE_MAX_EVAL
        && abs(beta) < VALUE_MAX_EVAL)
=======
    // Step 7. Razoring (~1 Elo)
    // If eval is really low check with qsearch if it can exceed alpha, if it can't,
    // return a fail low.
    // Adjust razor margin according to cutoffCnt. (~1 Elo)
    if (eval < alpha - 471 - (276 - 148 * ((ss + 1)->cutoffCnt > 3)) * depth * depth)
    {
        value = qsearch<NonPV>(pos, ss, alpha - 1, alpha);
        if (value < alpha)
            return value;
    }

    // Step 8. Futility pruning: child node (~40 Elo)
    // The depth condition is important for mate finding.
    if (!ss->ttPv && depth < 12
        && eval - futility_margin(depth, cutNode && !ss->ttHit, improving, opponentWorsening)
               - (ss - 1)->statScore / 284
             >= beta
        && eval >= beta && eval < VALUE_TB_WIN_IN_MAX_PLY && (!ttMove || ttCapture))
        return beta > VALUE_TB_LOSS_IN_MAX_PLY ? (eval + beta) / 2 : eval;

    // Step 9. Null move search with verification search (~35 Elo)
    if (!PvNode && (ss - 1)->currentMove != Move::null() && (ss - 1)->statScore < 18001
        && eval >= beta && ss->staticEval >= beta - 21 * depth + 315 && !excludedMove
        && pos.non_pawn_material(us) && ss->ply >= thisThread->nmpMinPly
        && beta > VALUE_TB_LOSS_IN_MAX_PLY)
    {
        assert(eval - beta >= 0);

        // Null move dynamic reduction based on depth and eval
        Depth R = std::min(int(eval - beta) / 152, 6) + depth / 3 + 4;

        ss->currentMove         = Move::null();
        ss->continuationHistory = &thisThread->continuationHistory[0][0][NO_PIECE][0];

        pos.do_null_move(st, tt);

        Value nullValue = -search<NonPV>(pos, ss + 1, -beta, -beta + 1, depth - R, !cutNode);

        pos.undo_null_move();

        // Do not return unproven mate or TB scores
        if (nullValue >= beta && nullValue < VALUE_TB_WIN_IN_MAX_PLY)
        {
            if (thisThread->nmpMinPly || depth < 16)
                return nullValue;

            assert(!thisThread->nmpMinPly);  // Recursive verification is not allowed

            // Do verification search at high depths, with null move pruning disabled
            // until ply exceeds nmpMinPly.
            thisThread->nmpMinPly = ss->ply + 3 * (depth - R) / 4;

            Value v = search<NonPV>(pos, ss, beta - 1, beta, depth - R, false);

            thisThread->nmpMinPly = 0;

            if (v >= beta)
                return nullValue;
        }
    }

    // Step 10. Internal iterative reductions (~9 Elo)
    // For PV nodes without a ttMove, we decrease depth by 3.
    if (PvNode && !ttMove)
        depth -= 3;

    // Use qsearch if depth <= 0.
    if (depth <= 0)
        return qsearch<PV>(pos, ss, alpha, beta);

    // For cutNodes without a ttMove, we decrease depth by 2 if depth is high enough.
    if (cutNode && depth >= 8 && !ttMove)
        depth -= 2;

    // Step 11. ProbCut (~10 Elo)
    // If we have a good enough capture (or queen promotion) and a reduced search returns a value
    // much above beta, we can (almost) safely prune the previous move.
    probCutBeta = beta + 169 - 63 * improving;
    if (
      !PvNode && depth > 3
      && std::abs(beta) < VALUE_TB_WIN_IN_MAX_PLY
      // If value from transposition table is lower than probCutBeta, don't attempt probCut
      // there and in further interactions with transposition table cutoff depth is set to depth - 3
      // because probCut search has depth set to depth - 4 but we also do a move before it
      // So effective depth is equal to depth - 3
      && !(tte->depth() >= depth - 3 && ttValue != VALUE_NONE && ttValue < probCutBeta))
    {
        assert(probCutBeta < VALUE_INFINITE && probCutBeta > beta);

        MovePicker mp(pos, ttMove, probCutBeta - ss->staticEval, &thisThread->captureHistory);

        while ((move = mp.next_move()) != Move::none())
            if (move != excludedMove && pos.legal(move))
            {
                assert(pos.capture_stage(move));

                // Prefetch the TT entry for the resulting position
                prefetch(tt.first_entry(pos.key_after(move)));

                ss->currentMove = move;
                ss->continuationHistory =
                  &this
                     ->continuationHistory[ss->inCheck][true][pos.moved_piece(move)][move.to_sq()];

                thisThread->nodes.fetch_add(1, std::memory_order_relaxed);
                pos.do_move(move, st);

                // Perform a preliminary qsearch to verify that the move holds
                value = -qsearch<NonPV>(pos, ss + 1, -probCutBeta, -probCutBeta + 1);

                // If the qsearch held, perform the regular search
                if (value >= probCutBeta)
                    value = -search<NonPV>(pos, ss + 1, -probCutBeta, -probCutBeta + 1, depth - 4,
                                           !cutNode);

                pos.undo_move(move);

                if (value >= probCutBeta)
                {
                    // Save ProbCut data into transposition table
                    tte->save(posKey, value_to_tt(value, ss->ply), ss->ttPv, BOUND_LOWER, depth - 3,
                              move, unadjustedStaticEval, tt.generation());
                    return std::abs(value) < VALUE_TB_WIN_IN_MAX_PLY ? value - (probCutBeta - beta)
                                                                     : value;
                }
            }

        Eval::NNUE::hint_common_parent_position(pos, networks);
    }

moves_loop:  // When in check, search starts here

    // Step 12. A small Probcut idea, when we are in check (~4 Elo)
    probCutBeta = beta + 436;
    if (ss->inCheck && !PvNode && ttCapture && (tte->bound() & BOUND_LOWER)
        && tte->depth() >= depth - 4 && ttValue >= probCutBeta
        && std::abs(ttValue) < VALUE_TB_WIN_IN_MAX_PLY && std::abs(beta) < VALUE_TB_WIN_IN_MAX_PLY)
>>>>>>> 14f6eab0
        return probCutBeta;

    const PieceToHistory* contHist[] = {(ss - 1)->continuationHistory,
                                        (ss - 2)->continuationHistory,
                                        (ss - 3)->continuationHistory,
                                        (ss - 4)->continuationHistory,
                                        nullptr,
                                        (ss - 6)->continuationHistory};

    Move countermove =
      prevSq != SQ_NONE ? thisThread->counterMoves[pos.piece_on(prevSq)][prevSq] : Move::none();

    MovePicker mp(pos, ttMove, depth, &thisThread->mainHistory, &thisThread->captureHistory,
                  contHist, &thisThread->pawnHistory, countermove, ss->killers);

    value            = bestValue;
    moveCountPruning = false;

    // Indicate PvNodes that will probably fail low if the node was searched
    // at a depth equal to or greater than the current depth, and the result
    // of this search was a fail low.
    bool likelyFailLow =    PvNode
                         && ttMove
                         && (ttBound & BOUND_UPPER)
                         && ttDepth >= depth;

    bool lmrCapture = cutNode && (ss-1)->moveCount > 1;

    bool gameCycleExtension =    gameCycle
                              && (   PvNode
                                  || (ss-1)->mainLine
                                  || ((ss-1)->secondaryLine && thisThread->pvValue < drawValue));

    bool kingDangerThem = ourMove && pos.king_danger(~us);

    bool lmPrunable = (  !ourMove
                       || ss->ply > 6
                       || (ss-1)->moveCount > 1
                       || (ss-3)->moveCount > 1
                       || (ss-5)->moveCount > 1);

    int lmrAdjustment =   ttCapture
                        + 2 * cutNode
                        + ((ss+1)->cutoffCnt > 3)
                        - (2 + (cutNode && ttDepth >= depth + 3)) * (ss->ttPv && !likelyFailLow)
                        - ((ss-1)->moveCount > 7)
                        - 2 * PvNode;

    bool allowLMR =     depth > 1
                    && !gameCycle
                    && (!kingDangerThem || ss->ply > 6)
                    && (!PvNode || ss->ply > 1);

    bool doSingular =    !rootNode
                      && !excludedMove // Avoid recursive singular search
                      &&  ttValue != VALUE_NONE
                      && (ttBound & BOUND_LOWER)
                      &&  alpha > -VALUE_MAX_EVAL
                      &&  ttValue > -VALUE_MAX_EVAL / 2
                      &&  ttDepth >= depth - 3
                      &&  depth >= 4 - (thisThread->completedDepth > 24) + 2 * (PvNode && tte->is_pv());


    bool doLMP =    !PvNode
                 && (lmPrunable || ss->ply > 2)
                 &&  pos.non_pawn_material(us);

    // Step 13. Loop through all pseudo-legal moves until no moves remain
    // or a beta cutoff occurs.
    while ((move = mp.next_move(moveCountPruning)) != Move::none())
    {
        assert(move.is_ok());

        if (move == excludedMove)
            continue;

        // At root obey the "searchmoves" option and skip moves not listed in Root
        // Move List. In MultiPV mode we also skip PV moves that have been already
        // searched and those of lower "TB rank" if we are in a TB root position.
        if (rootNode && !std::count(thisThread->rootMoves.begin() + thisThread->pvIdx,
                                    thisThread->rootMoves.begin() + thisThread->pvLast, move))
            continue;

        ss->moveCount = ++moveCount;

        if (rootNode && is_mainthread()
            && main_manager()->tm.elapsed(threads.nodes_searched()) > 3000)
        {
            main_manager()->updates.onIter(
              {depth, UCIEngine::move(move, pos.is_chess960()), moveCount + thisThread->pvIdx});
        }
        if (PvNode)
            (ss + 1)->pv = nullptr;

        extension = 0;
        capture = pos.capture_stage(move);
        movedPiece = pos.moved_piece(move);
        givesCheck = pos.gives_check(move);
        isMate = false;


        // This tracks all of our possible responses to our opponent's best moves outside of the PV.
        // The reasoning here is that while we look for flaws in the PV, we must otherwise find an improvement
        // in a secondary root move in order to change the PV. Such an improvement must occur on the path of
        // our opponent's best moves or else it is meaningless.
        ss->secondaryLine = (   (rootNode && moveCount > 1)
                            || (!ourMove && (ss-1)->secondaryLine && !excludedMove && moveCount == 1)
                            || ( ourMove && (ss-1)->secondaryLine));

        ss->mainLine = (   (rootNode && moveCount == 1)
                        || (!ourMove && (ss-1)->mainLine)
                        || ( ourMove && (ss-1)->mainLine && moveCount == 1 && !excludedMove));

        if (givesCheck)
        {
            pos.do_move(move, st, givesCheck);
            isMate = MoveList<LEGAL>(pos).size() == 0;
            pos.undo_move(move);
        }

        if (isMate)
        {
            ss->currentMove = move;
            ss->continuationHistory = &thisThread->continuationHistory[ss->inCheck]
                                                                      [capture]
                                                                      [movedPiece]
                                                                      [move.to_sq()];
            value = mate_in(ss->ply+1);

            if (PvNode && (moveCount == 1 || value > alpha))
            {
                (ss+1)->pv = pv;
                (ss+1)->pv[0] = Move::none();
            }
        }
        else
        {
        // Calculate new depth for this move
        newDepth = depth - 1;

        int delta = beta - alpha;

        Depth r = reduction(improving, depth, moveCount, delta);

        // Step 14. Pruning at shallow depth (~120 Elo).
        // Depth conditions are important for mate finding.
        if (   doLMP
            && bestValue > VALUE_MATED_IN_MAX_PLY)
        {
            // Skip quiet moves if movecount exceeds our FutilityMoveCount threshold (~8 Elo)
            if (!moveCountPruning)
                moveCountPruning = moveCount >= futility_move_count(improving, depth);

            if (lmPrunable)
            {
            // Reduced depth of the next LMR search
            int lmrDepth = newDepth - r;

            if (   capture
                || givesCheck)
            {
                // Futility pruning for captures (~2 Elo)
                if (!givesCheck && lmrDepth < 6 && !ss->inCheck)
                {
                    Piece capturedPiece = pos.piece_on(move.to_sq());
                    int   futilityEval =
                      ss->staticEval + 287 + 277 * lmrDepth + PieceValue[capturedPiece]
                      + thisThread->captureHistory[movedPiece][move.to_sq()][type_of(capturedPiece)]
                          / 7;
                    if (futilityEval < alpha)
                        continue;
                }

                // SEE based pruning for captures and checks (~11 Elo)
                if (!pos.see_ge(move, -199 * depth))
                    continue;
            }
            else
            {
                int history =
                  (*contHist[0])[movedPiece][move.to_sq()]
                  + (*contHist[1])[movedPiece][move.to_sq()]
                  + (*contHist[3])[movedPiece][move.to_sq()]
                  + thisThread->pawnHistory[pawn_structure_index(pos)][movedPiece][move.to_sq()];

                // Continuation history based pruning (~2 Elo)
                if (lmrDepth < 6 && history < -4173 * depth)
                    continue;

                history += 2 * thisThread->mainHistory[us][move.from_to()];

                lmrDepth += history / 5285;

                Value futilityValue =
                  ss->staticEval + (bestValue < ss->staticEval - 54 ? 128 : 58) + 131 * lmrDepth;

                // Futility pruning: parent node (~13 Elo)
                if (   !ss->inCheck
                    && lmrDepth < (7 * (1 + !ourMove))
                    && history < 20500 - 3875 * (depth - 1)
                    && futilityValue <= alpha)
                    continue;

                lmrDepth = std::max(lmrDepth, 0);

                // Prune moves with negative SEE (~4 Elo)
                if (!pos.see_ge(move, -26 * lmrDepth * lmrDepth))
                    continue;
            }
            }
        }

        // Step 15. Extensions (~100 Elo)
        if (gameCycleExtension)
            extension = 2;

        // Singular extension search (~94 Elo). If all moves but one fail low on a
        // search of (alpha-s, beta-s), and just one fails high on (alpha, beta),
        // then that move is singular and should be extended. To verify this we do
        // a reduced search on the position excluding the ttMove and if the result
        // is lower than ttValue minus a margin, then we will extend the ttMove.

        // Note: the depth margin and singularBeta margin are known for having non-linear
        // scaling. Their values are optimized to time controls of 180+1.8 and longer
        // so changing them requires tests at this type of time controls.
        // Recursive singular search is avoided.
        else if (    doSingular
                 &&  move == ttMove)
        {
<<<<<<< HEAD
            Value singularBeta = std::max(ttValue - (58 + 55 * (ss->ttPv && !PvNode)) * depth / 64, -VALUE_MAX_EVAL);
            Depth singularDepth = (depth - 1) / 2;
=======
            // Singular extension search (~94 Elo). If all moves but one fail low on a
            // search of (alpha-s, beta-s), and just one fails high on (alpha, beta),
            // then that move is singular and should be extended. To verify this we do
            // a reduced search on the position excluding the ttMove and if the result
            // is lower than ttValue minus a margin, then we will extend the ttMove.

            // Note: the depth margin and singularBeta margin are known for having non-linear
            // scaling. Their values are optimized to time controls of 180+1.8 and longer
            // so changing them requires tests at these types of time controls.
            // Recursive singular search is avoided.
            if (!rootNode && move == ttMove && !excludedMove
                && depth >= 4 - (thisThread->completedDepth > 32) + ss->ttPv
                && std::abs(ttValue) < VALUE_TB_WIN_IN_MAX_PLY && (tte->bound() & BOUND_LOWER)
                && tte->depth() >= depth - 3)
            {
                Value singularBeta  = ttValue - (64 + 59 * (ss->ttPv && !PvNode)) * depth / 64;
                Depth singularDepth = newDepth / 2;
>>>>>>> 14f6eab0

            ss->excludedMove = move;
            // the search with excludedMove will update ss->staticEval
            value = search<NonPV>(pos, ss, singularBeta - 1, singularBeta, singularDepth, cutNode);
            ss->excludedMove = Move::none();

            if (value < singularBeta && (ttValue > beta - 128 || !ourMove))
            {
                // Avoid search explosion by limiting the number of double extensions
                if (  !PvNode
                    && value < singularBeta - 22
                    && ss->multipleExtensions < 9) // watch for search explosion
                {
                    extension = 2;
                    depth += depth < 14;
                }
                else if (   PvNode && !ttCapture && ss->multipleExtensions <= 5
                         && value < singularBeta - 37)
                    extension = 2;
                else
                    extension = 1;
            }

<<<<<<< HEAD
            // Multi-cut pruning
            // Our ttMove is assumed to fail high based on the bound of the TT entry,
            // and if after excluding the ttMove with a reduced search we fail high over the original beta,
            // we assume this expected cut-node is not singular (multiple moves fail high),
            // and we can prune the whole subtree by returning a softbound.
            else if (value >= singularBeta && !PvNode)
            {
                if (ttValue >= beta && value >= beta)
                    return ttValue;
=======
                    // We make sure to limit the extensions in some way to avoid a search explosion
                    if (!PvNode && ss->multipleExtensions <= 16)
                    {
                        extension = 2 + (value < singularBeta - 11 && !ttCapture);
                        depth += depth < 14;
                    }
                    if (PvNode && !ttCapture && ss->multipleExtensions <= 5
                        && value < singularBeta - 38)
                        extension = 2;
                }
>>>>>>> 14f6eab0

                // Reduce non-singular moves where we expect to fail low
                else if (ourMove && !gameCycle && !kingDangerThem && alpha < VALUE_MAX_EVAL && ttValue < beta - 128)
                    extension = (cutNode && (ss-1)->moveCount > 1 && !(ss-1)->secondaryLine) ? -2 : -1;
            }
        }

        if (extension < 1)
        {
            // Check extensions (~1 Elo)
            if (   givesCheck
                && depth > 7)
                extension = 1;

            // Recapture extensions (~1 Elo)
            else if (PvNode && move == ttMove && move.to_sq() == prevSq
                     && thisThread->captureHistory[movedPiece][move.to_sq()]
                                                  [type_of(pos.piece_on(move.to_sq()))]
                          > 3807)
                extension = 1;
        }

        // Add extension to new depth
        newDepth += extension;
        ss->multipleExtensions = (ss - 1)->multipleExtensions + (extension >= 2);

        // Speculative prefetch as early as possible
        prefetch(tt.first_entry(pos.key_after(move)));

        // Update the current move (this must be done after singular extension search)
        ss->currentMove = move;
        ss->continuationHistory =
          &thisThread->continuationHistory[ss->inCheck][capture][movedPiece][move.to_sq()];

        // Step 16. Make the move
        thisThread->nodes.fetch_add(1, std::memory_order_relaxed);
        pos.do_move(move, st, givesCheck);

        ss->statScore =  2 * thisThread->mainHistory[us][move.from_to()]
                           + (*contHist[0])[movedPiece][move.to_sq()]
                           + (*contHist[1])[movedPiece][move.to_sq()]
                           + (*contHist[3])[movedPiece][move.to_sq()]
                           - 4723;

        if (move == ttMove)
            r =   -ss->statScore / 13659;

<<<<<<< HEAD
        else
            r =     r
                  + lmrAdjustment
                  - ss->statScore / 13659;
=======
        // Set reduction to 0 for first picked move (ttMove) (~2 Elo)
        // Nullifies all previous reduction adjustments to ttMove and leaves only history to do them
        else if (move == ttMove)
            r = 0;

        ss->statScore = 2 * thisThread->mainHistory[us][move.from_to()]
                      + (*contHist[0])[movedPiece][move.to_sq()]
                      + (*contHist[1])[movedPiece][move.to_sq()]
                      + (*contHist[3])[movedPiece][move.to_sq()] - 5007;

        // Decrease/increase reduction for moves with a good/bad history (~8 Elo)
        r -= ss->statScore / 12901;
>>>>>>> 14f6eab0

        // Step 17. Late moves reduction / extension (LMR, ~117 Elo)
        // We use various heuristics for the sons of a node after the first son has
        // been searched. In general, we would like to reduce them, but there are many
        // cases where we extend a son if it has good chances to be "interesting".
        if (    allowLMR
            &&  moveCount > 1
            && (!capture || lmrCapture))
        {
            // In general we want to cap the LMR depth search at newDepth, but when
            // reduction is negative, we allow this move a limited search extension
            // beyond the first move depth. This may lead to hidden multiple extensions.
            // To prevent problems when the max value is less than the min value,
            // std::clamp has been replaced by a more robust implementation.
            Depth d = std::max(1, std::min(newDepth - r, newDepth + 1));

            value = -search<NonPV>(pos, ss + 1, -(alpha + 1), -alpha, d, true);

            // Do a full-depth search when reduced LMR search fails high
            if (value > alpha && d < newDepth)
            {
                // Adjust full-depth search based on LMR results - if the result
                // was good enough search deeper, if it was bad enough search shallower.
                const bool doDeeperSearch    = value > (bestValue + 42 + 2 * newDepth);  // (~1 Elo)
                const bool doShallowerSearch = value < bestValue + newDepth;             // (~2 Elo)

                newDepth += doDeeperSearch - doShallowerSearch;

                if (newDepth > d)
                    value = -search<NonPV>(pos, ss + 1, -(alpha + 1), -alpha, newDepth, !cutNode);

                // Post LMR continuation history updates (~1 Elo)
                int bonus = value <= alpha ? -stat_malus(newDepth)
                          : value >= beta  ? stat_bonus(newDepth)
                                           : 0;

                update_continuation_histories(ss, movedPiece, move.to_sq(), bonus);
            }
        }

        // Step 18. Full-depth search when LMR is skipped
        else if (!PvNode || moveCount > 1)
        {
            // Increase reduction if ttMove is not present (~6 Elo)
            if (!ttMove)
                r += 2;

            // Note that if expected reduction is high, we reduce search depth by 1 here (~9 Elo)
            value = -search<NonPV>(pos, ss + 1, -(alpha + 1), -alpha, newDepth - (r > 3), !cutNode);
        }

        // For PV nodes only, do a full PV search on the first move or after a fail high,
        // otherwise let the parent node fail low with value <= alpha and try another move.
        if (PvNode && (moveCount == 1 || value > alpha))
        {
            (ss + 1)->pv    = pv;
            (ss + 1)->pv[0] = Move::none();

            value = -search<PV>(pos, ss + 1, -beta, -alpha, newDepth, false);
        }

        // Step 19. Undo move
        pos.undo_move(move);
        }

        assert(value > -VALUE_INFINITE && value < VALUE_INFINITE);

        // Step 20. Check for a new best move
        // Finished searching the move. If a stop occurred, the return value of
        // the search cannot be trusted, and we return immediately without
        // updating best move, PV and TT.
        if (threads.stop.load(std::memory_order_relaxed))
            return VALUE_ZERO;

        if (rootNode)
        {
            RootMove& rm =
              *std::find(thisThread->rootMoves.begin(), thisThread->rootMoves.end(), move);

            if (abs(value) < VALUE_MAX_EVAL)
                rm.averageScore = rm.averageScore != -VALUE_INFINITE ? (2 * value + rm.averageScore) / 3 : value;
            else
                rm.averageScore = value;

            // PV move or new best move?
            if (moveCount == 1 || value > alpha)
            {
                rm.score = rm.uciScore = value;
                rm.selDepth            = thisThread->selDepth;
                rm.scoreLowerbound = rm.scoreUpperbound = false;

                thisThread->pvValue = value;

                if (value >= beta)
                {
                    rm.scoreLowerbound = true;
                    rm.uciScore = beta;
                }
                else if (value <= alpha)
                {
                    rm.scoreUpperbound = true;
                    rm.uciScore = alpha;
                }

                rm.pv.resize(1);

                assert((ss + 1)->pv);

                for (Move* m = (ss + 1)->pv; *m != Move::none(); ++m)
                    rm.pv.push_back(*m);

                // We record how often the best move has been changed in each iteration.
                // This information is used for time management. In MultiPV mode,
                // we must take care to only do this for the first PV line.
                if (moveCount > 1 && !thisThread->pvIdx)
                    ++thisThread->bestMoveChanges;
            }
            else
                // All other moves but the PV, are set to the lowest value: this
                // is not a problem when sorting because the sort is stable and the
                // move position in the list is preserved - just the PV is pushed up.
                rm.score = -VALUE_INFINITE;
        }

        if (value > bestValue)
        {
            bestValue = value;

            if (value > alpha)
            {
                bestMove = move;

                if (PvNode && !rootNode)  // Update pv even in fail-high case
                    update_pv(ss->pv, move, (ss + 1)->pv);

                if (value >= beta)
                {
                    ss->cutoffCnt += 1 + !ttMove;
                    assert(value >= beta); // Fail high
                    break;
                }
                else
                {
                    // Reduce other moves if we have found at least one score improvement (~2 Elo)
<<<<<<< HEAD
                    if (   depth > 2
                        && depth < 12
                        && !gameCycle
                        && beta  <  VALUE_MAX_EVAL
                        && alpha > -VALUE_MAX_EVAL)
                        depth -= 1; // try 2
=======
                    if (depth > 2 && depth < 12 && beta < 13132 && value > -13295)
                        depth -= 2;
>>>>>>> 14f6eab0

                    assert(depth > 0);
                    alpha = value;  // Update alpha! Always alpha < beta
                }
            }
        }

        // If the move is worse than some previously searched move,
        // remember it, to update its stats later.
        if (move != bestMove && moveCount <= 32)
        {
            if (capture)
                capturesSearched[captureCount++] = move;
            else
                quietsSearched[quietCount++] = move;
        }
    }

    // Step 21. Check for mate and stalemate
    // All legal moves have been searched and if there are no legal moves, it
    // must be a mate or a stalemate. If we are in a singular extension search then
    // return a fail low score.

    assert(moveCount || !ss->inCheck || excludedMove || !MoveList<LEGAL>(pos).size());

    // Adjust best value for fail high cases at non-pv nodes
<<<<<<< HEAD
    if (!PvNode && bestValue >= beta && std::abs(bestValue) < VALUE_MAX_EVAL
        && std::abs(beta) < VALUE_MAX_EVAL && std::abs(alpha) < VALUE_MAX_EVAL)
        bestValue = (bestValue * (depth + 2) + beta) / (depth + 3);
=======
    if (!PvNode && bestValue >= beta && std::abs(bestValue) < VALUE_TB_WIN_IN_MAX_PLY
        && std::abs(beta) < VALUE_TB_WIN_IN_MAX_PLY && std::abs(alpha) < VALUE_TB_WIN_IN_MAX_PLY)
        bestValue = (bestValue * depth + beta) / (depth + 1);
>>>>>>> 14f6eab0

    if (!moveCount)
        bestValue = excludedMove ? alpha : ss->inCheck ? mated_in(ss->ply) : drawValue;

    // If there is a move that produces search value greater than alpha we update the stats of searched moves
    else if (bestMove)
        update_all_stats(pos, ss, *this, bestMove, bestValue, beta, prevSq, quietsSearched,
                         quietCount, capturesSearched, captureCount, depth);

    // Bonus for prior countermove that caused the fail low
    else if (!priorCapture && prevSq != SQ_NONE)
    {
        int bonus = (depth > 5) + (PvNode || cutNode) + ((ss - 1)->statScore < -14761)
                  + ((ss - 1)->moveCount > 11)
                  + (!ss->inCheck && bestValue <= ss->staticEval - 144);
        update_continuation_histories(ss - 1, pos.piece_on(prevSq), prevSq,
                                      stat_bonus(depth) * bonus);
        thisThread->mainHistory[~us][((ss - 1)->currentMove).from_to()]
          << stat_bonus(depth) * bonus / 2;
    }

    // If no good move is found and the previous position was ttPv, then the previous
    // opponent move is probably good and the new position is added to the search tree. (~7 Elo)
    if (bestValue <= alpha)
        ss->ttPv = ss->ttPv || ((ss - 1)->ttPv && depth > 3);

    // Write gathered information in transposition table
    // Static evaluation is saved as it was before correction history
    if (!excludedMove && !(rootNode && thisThread->pvIdx))
        tte->save(posKey, value_to_tt(bestValue, ss->ply), ss->ttPv,
                  bestValue >= beta    ? BOUND_LOWER
                  : PvNode && bestMove ? BOUND_EXACT
                                       : BOUND_UPPER,
                  depth, bestMove, unadjustedStaticEval, tt.generation());

    // Adjust correction history
    if (!ss->inCheck && (!bestMove || !pos.capture(bestMove))
        && !(bestValue >= beta && bestValue <= ss->staticEval)
        && !(!bestMove && bestValue >= ss->staticEval))
    {
        auto bonus = std::clamp(int(bestValue - ss->staticEval) * depth / 8,
                                -CORRECTION_HISTORY_LIMIT / 4, CORRECTION_HISTORY_LIMIT / 4);
        thisThread->correctionHistory[us][pawn_structure_index<Correction>(pos)] << bonus;
    }

    assert(bestValue > -VALUE_INFINITE && bestValue < VALUE_INFINITE);

    return bestValue;
}


// Quiescence search function, which is called by the main search
// function with zero depth, or recursively with further decreasing depth per call.
// (~155 Elo)
template<NodeType nodeType>
Value Search::Worker::qsearch(Position& pos, Stack* ss, Value alpha, Value beta, Depth depth) {

    static_assert(nodeType != Root);
    constexpr bool PvNode = nodeType == PV;

    assert(alpha >= -VALUE_INFINITE && alpha < beta && beta <= VALUE_INFINITE);
    assert(PvNode || (alpha == beta - 1));
    assert(depth <= 0);

    Move      pv[MAX_PLY+1];
    StateInfo st;
    ASSERT_ALIGNED(&st, Eval::NNUE::CacheLineSize);

    TTEntry* tte;
    Key      posKey;
    Move     ttMove, move, bestMove;
    Depth    ttDepth;
    Bound    ttBound;
    Value    bestValue, value, ttValue, futilityValue, futilityBase, drawValue;
    bool     pvHit, givesCheck, capture, gameCycle;
    int      moveCount, r50Count;
    Color    us = pos.side_to_move();

    // Step 1. Initialize node
    if (PvNode)
    {
        (ss + 1)->pv = pv;
        ss->pv[0]    = Move::none();
    }

    Worker* thisThread = this;
    bestMove           = Move::none();
    ss->inCheck        = pos.checkers();
    moveCount          = 0;
    gameCycle          = false;
    r50Count           = pos.rule50_count();
    drawValue          = contempt[us];

    thisThread->nodes++;

    if (pos.has_game_cycle(ss->ply))
    {
       if (drawValue >= beta)
           return drawValue;

       alpha = std::max(alpha, drawValue);
       gameCycle = true;
    }

    if (pos.is_draw(ss->ply))
        return drawValue;

    // Used to send selDepth info to GUI (selDepth counts from 1, ply from 0)
    if (PvNode && thisThread->selDepth < ss->ply + 1)
        thisThread->selDepth = ss->ply + 1;

    // Step 2. Check for an immediate draw or maximum ply reached
    if (ss->ply >= MAX_PLY)
        return !ss->inCheck ? evaluate(networks, pos, contempt[us]) : drawValue;

    if (alpha >= mate_in(ss->ply+1))
        return mate_in(ss->ply+1);

    assert(0 <= ss->ply && ss->ply < MAX_PLY);

    // Decide the replacement and cutoff priority of the qsearch TT entries
    ttDepth = ss->inCheck || depth >= DEPTH_QS_CHECKS ? DEPTH_QS_CHECKS : DEPTH_QS_NO_CHECKS;

    // Step 3. Transposition table lookup
    posKey  = pos.key();
    tte     = tt.probe(posKey, ss->ttHit);
    ttValue = ss->ttHit ? value_from_tt(tte->value(), ss->ply) : VALUE_NONE;
    ttValue = (abs(ttValue) > VALUE_MAX_EVAL || r50Count < 14) ? ttValue : ((113 - r50Count) * ttValue / 100);
    ttBound = tte->bound();
    ttMove  = ss->ttHit ? tte->move() : Move::none();
    pvHit   = ss->ttHit && tte->is_pv();

    // At non-PV nodes we check for an early TT cutoff
    if (  !PvNode
        && ss->ttHit
        && !gameCycle
        && tte->depth() >= ttDepth
        && ttValue != VALUE_NONE // Only in case of TT access race or if !ttHit
        && (ttBound & (ttValue >= beta ? BOUND_LOWER : BOUND_UPPER)))
        return ttValue;

    // Step 4. Static evaluation of the position
    Value unadjustedStaticEval = VALUE_NONE;
    if (ss->inCheck)
        bestValue = futilityBase = -VALUE_INFINITE;
    else
    {
        if (ss->ttHit)
        {
            // Never assume anything about values stored in TT
            unadjustedStaticEval = tte->eval();
            if (unadjustedStaticEval == VALUE_NONE)
                unadjustedStaticEval = evaluate(networks, pos, contempt[us]);
            ss->staticEval = bestValue =
              to_corrected_static_eval(unadjustedStaticEval, *thisThread, pos);

            // ttValue can be used as a better position evaluation (~13 Elo)
            if (    ttValue != VALUE_NONE
                && (ttMove != Move::none() || ttValue <= bestValue)
                && (ttBound & (ttValue > bestValue ? BOUND_LOWER : BOUND_UPPER)))
                bestValue = ttValue;
        }
        else
        {
            // In case of null move search, use previous static eval with a different sign
            unadjustedStaticEval = (ss - 1)->currentMove != Move::null()
                                   ? evaluate(networks, pos, contempt[us])
                                   : -(ss - 1)->staticEval;
            ss->staticEval       = bestValue =
              to_corrected_static_eval(unadjustedStaticEval, *thisThread, pos);
        }

        // Stand pat. Return immediately if static value is at least beta
        if (bestValue >= beta)
        {
            if (!ss->ttHit)
                tte->save(posKey, value_to_tt(bestValue, ss->ply), false, BOUND_LOWER, DEPTH_NONE,
                          Move::none(), unadjustedStaticEval, tt.generation());

            return bestValue;
        }

        if (bestValue > alpha)
            alpha = bestValue;

        futilityBase = ss->staticEval + 246;
    }

    const PieceToHistory* contHist[] = {(ss - 1)->continuationHistory,
                                        (ss - 2)->continuationHistory};

    // Initialize a MovePicker object for the current position, and prepare
    // to search the moves. Because the depth is <= 0 here, only captures,
    // queen promotions, and other checks (only if depth >= DEPTH_QS_CHECKS)
    // will be generated.
    Square     prevSq = ((ss - 1)->currentMove).is_ok() ? ((ss - 1)->currentMove).to_sq() : SQ_NONE;
    MovePicker mp(pos, ttMove, depth, &thisThread->mainHistory, &thisThread->captureHistory,
                  contHist, &thisThread->pawnHistory);

    int quietCheckEvasions = 0;

    // Step 5. Loop through all pseudo-legal moves until no moves remain
    // or a beta cutoff occurs.
    while ((move = mp.next_move()) != Move::none())
    {
        assert(move.is_ok());

        givesCheck = pos.gives_check(move);
        capture    = pos.capture_stage(move);

        moveCount++;

        // Step 6. Pruning.
        if (bestValue > VALUE_MATED_IN_MAX_PLY && pos.non_pawn_material(us))
        {
            // Futility pruning and moveCount pruning (~10 Elo)
            if (   !givesCheck
                &&  move.to_sq() != prevSq
                &&  futilityBase > -VALUE_MAX_EVAL
                &&  move.type_of() != PROMOTION)
            {
                if (moveCount > 2)
                    continue;

                futilityValue = futilityBase + PieceValue[pos.piece_on(move.to_sq())];

                // If static eval + value of piece we are going to capture is much lower
                // than alpha we can prune this move. (~2 Elo)
                if (futilityValue <= alpha)
                {
                    bestValue = std::max(bestValue, futilityValue);
                    continue;
                }

                // If static eval is much lower than alpha and move is not winning material
                // we can prune this move
                if (futilityBase <= alpha && !pos.see_ge(move, 1))
                {
                    bestValue = std::max(bestValue, futilityBase);
                    continue;
                }
            }

            // We prune after 2nd quiet check evasion where being 'in check' is implicitly checked through the counter
            // and being a 'quiet' apart from being a tt move is assumed after an increment because captures are pushed ahead.
            if (quietCheckEvasions > 1)
                break;

            // Continuation history based pruning (~3 Elo)
            if (   !capture
                && !PvNode
                && (*contHist[0])[pos.moved_piece(move)][move.to_sq()] < 0
                && (*contHist[1])[pos.moved_piece(move)][move.to_sq()] < 0)
                continue;

            // Do not search moves with bad enough SEE values (~5 Elo)
            if (!pos.see_ge(move, -79))
                continue;
        }

        // Speculative prefetch as early as possible
        prefetch(tt.first_entry(pos.key_after(move)));

        // Update the current move
        ss->currentMove = move;
        ss->continuationHistory = &thisThread->continuationHistory[ss->inCheck]
                                                                  [capture]
                                                                  [pos.moved_piece(move)]
                                                                  [move.to_sq()];

        quietCheckEvasions += !capture && ss->inCheck;

        // Step 7. Make and search the move
        thisThread->nodes.fetch_add(1, std::memory_order_relaxed);
        pos.do_move(move, st, givesCheck);
        value = -qsearch<nodeType>(pos, ss+1, -beta, -alpha, depth - 1);
        pos.undo_move(move);

        assert(value > -VALUE_INFINITE && value < VALUE_INFINITE);

        // Step 8. Check for a new best move
        if (value > bestValue)
        {
            bestValue = value;

            if (value > alpha)
            {
                bestMove = move;

                if (PvNode) // Update pv even in fail-high case
                    update_pv(ss->pv, move, (ss+1)->pv);

                if (value < beta) // Update alpha here!
                    alpha = value;
                else
                    break; // Fail high
            }
        }
    }

    // Step 9. Check for mate
    // All legal moves have been searched. A special case: if we're in check
    // and no legal moves were found, it is checkmate.
    if (ss->inCheck && bestValue == -VALUE_INFINITE)
    {
        assert(!MoveList<LEGAL>(pos).size());
        return mated_in(ss->ply);  // Plies to mate from the root
    }

    if (std::abs(bestValue) < VALUE_MAX_EVAL && bestValue >= beta)
        bestValue = (3 * bestValue + beta) / 4;

    // Save gathered info in transposition table
    // Static evaluation is saved as it was before adjustment by correction history
    tte->save(posKey, value_to_tt(bestValue, ss->ply), pvHit,
              bestValue >= beta ? BOUND_LOWER : BOUND_UPPER, ttDepth, bestMove,
              unadjustedStaticEval, tt.generation());

    assert(bestValue > -VALUE_INFINITE && bestValue < VALUE_INFINITE);

    return bestValue;
}

Depth Search::Worker::reduction(bool i, Depth d, int mn, int delta) {
    int reductionScale = reductions[d] * reductions[mn];
    return (reductionScale + 1123 - delta * 832 / rootDelta) / 1024 + (!i && reductionScale > 1025);
}

namespace {
// Adjusts a mate or TB score from "plies to mate from the root"
// to "plies to mate from the current position". Standard scores are unchanged.
// The function is called before storing a value in the transposition table.
Value value_to_tt(Value v, int ply) {

    assert(v != VALUE_NONE);

    return  v > VALUE_MATE_IN_MAX_PLY  ? v + ply
          : v < VALUE_MATED_IN_MAX_PLY ? v - ply : v;
  }


  // value_from_tt() is the inverse of value_to_tt(): it adjusts a mate or TB score
  // from the transposition table (which refers to the plies to mate/be mated from
  // current position) to "plies to mate/be mated (TB win/loss) from the root".
  // However, to avoid potentially false mate scores related to the 50 moves rule
  // and the graph history interaction problem, we return an optimal TB score instead.

  Value value_from_tt(Value v, int ply) {

    return  v == VALUE_NONE             ? VALUE_NONE
          : v >= VALUE_MATE_IN_MAX_PLY  ? v - ply
          : v <= VALUE_MATED_IN_MAX_PLY ? v + ply : v;
  }

// Adds current move and appends child pv[]
void update_pv(Move* pv, Move move, const Move* childPv) {

    for (*pv++ = move; childPv && *childPv != Move::none();)
        *pv++ = *childPv++;
    *pv = Move::none();
}


// Updates stats at the end of search() when a bestMove is found
void update_all_stats(const Position& pos,
                      Stack*          ss,
                      Search::Worker& workerThread,
                      Move            bestMove,
                      Value           bestValue,
                      Value           beta,
                      Square          prevSq,
                      Move*           quietsSearched,
                      int             quietCount,
                      Move*           capturesSearched,
                      int             captureCount,
                      Depth           depth) {

    Color                  us             = pos.side_to_move();
    CapturePieceToHistory& captureHistory = workerThread.captureHistory;
    Piece                  moved_piece    = pos.moved_piece(bestMove);
    PieceType              captured;

    int quietMoveBonus = stat_bonus(depth + 1);
    int quietMoveMalus = stat_malus(depth);

    if (!pos.capture_stage(bestMove))
    {
        int bestMoveBonus = bestValue > beta + 185 ? quietMoveBonus      // larger bonus
                                                   : stat_bonus(depth);  // smaller bonus

        // Increase stats for the best move in case it was a quiet move
        update_quiet_stats(pos, ss, workerThread, bestMove, bestMoveBonus);

        int pIndex = pawn_structure_index(pos);
        workerThread.pawnHistory[pIndex][moved_piece][bestMove.to_sq()] << quietMoveBonus;

        // Decrease stats for all non-best quiet moves
        for (int i = 0; i < quietCount; ++i)
        {
            workerThread
                .pawnHistory[pIndex][pos.moved_piece(quietsSearched[i])][quietsSearched[i].to_sq()]
              << -quietMoveMalus;

            workerThread.mainHistory[us][quietsSearched[i].from_to()] << -quietMoveMalus;
            update_continuation_histories(ss, pos.moved_piece(quietsSearched[i]),
                                          quietsSearched[i].to_sq(), -quietMoveMalus);
        }
    }
    else
    {
        // Increase stats for the best move in case it was a capture move
        captured = type_of(pos.piece_on(bestMove.to_sq()));
        captureHistory[moved_piece][bestMove.to_sq()][captured] << quietMoveBonus;
    }

    // Extra penalty for a quiet early move that was not a TT move or
    // main killer move in previous ply when it gets refuted.
    if (prevSq != SQ_NONE
        && ((ss - 1)->moveCount == 1 + (ss - 1)->ttHit
            || ((ss - 1)->currentMove == (ss - 1)->killers[0]))
        && !pos.captured_piece())
        update_continuation_histories(ss - 1, pos.piece_on(prevSq), prevSq, -quietMoveMalus);

    // Decrease stats for all non-best capture moves
    for (int i = 0; i < captureCount; ++i)
    {
        moved_piece = pos.moved_piece(capturesSearched[i]);
        captured    = type_of(pos.piece_on(capturesSearched[i].to_sq()));
        captureHistory[moved_piece][capturesSearched[i].to_sq()][captured] << -quietMoveMalus;
    }
}


// Updates histories of the move pairs formed
// by moves at ply -1, -2, -3, -4, and -6 with current move.
void update_continuation_histories(Stack* ss, Piece pc, Square to, int bonus) {

    for (int i : {1, 2, 3, 4, 6})
    {
        // Only update the first 2 continuation histories if we are in check
        if (ss->inCheck && i > 2)
            break;
        if (((ss - i)->currentMove).is_ok())
            (*(ss - i)->continuationHistory)[pc][to] << bonus / (1 + 3 * (i == 3));
    }
}


// Updates move sorting heuristics
void update_quiet_stats(
  const Position& pos, Stack* ss, Search::Worker& workerThread, Move move, int bonus) {

    // Update killers
    if (ss->killers[0] != move)
    {
        ss->killers[1] = ss->killers[0];
        ss->killers[0] = move;
    }

    Color us = pos.side_to_move();
    workerThread.mainHistory[us][move.from_to()] << bonus;
    update_continuation_histories(ss, pos.moved_piece(move), move.to_sq(), bonus);

    // Update countermove history
    if (((ss - 1)->currentMove).is_ok())
    {
        Square prevSq                                           = ((ss - 1)->currentMove).to_sq();
        workerThread.counterMoves[pos.piece_on(prevSq)][prevSq] = move;
    }
}
}


// Used to print debug info and, more importantly,
// to detect when we are out of available time and thus stop the search.
void SearchManager::check_time(Search::Worker& worker) {
    if (--callsCnt > 0)
        return;

    // When using nodes, ensure checking rate is not lower than 0.1% of nodes
    callsCnt = worker.limits.nodes ? std::min(512, int(worker.limits.nodes / 1024)) : 512;

    static TimePoint lastInfoTime = now();

    TimePoint elapsed = tm.elapsed(worker.threads.nodes_searched());
    TimePoint tick    = worker.limits.startTime + elapsed;

    if (tick - lastInfoTime >= 1000)
    {
        lastInfoTime = tick;
        dbg_print();
    }

    // We should not stop pondering until told so by the GUI
    if (ponder)
        return;

    if (
      // Later we rely on the fact that we can at least use the mainthread previous
      // root-search score and PV in a multithreaded environment to prove mated-in scores.
      worker.completedDepth >= 1
      && ((worker.limits.use_time_management() && (elapsed > tm.maximum() || stopOnPonderhit))
          || (worker.limits.movetime && elapsed >= worker.limits.movetime)
          || (worker.limits.nodes && worker.threads.nodes_searched() >= worker.limits.nodes)))
        worker.threads.stop = worker.threads.abortedSearch = true;
}

void SearchManager::pv(const Search::Worker&     worker,
                       const ThreadPool&         threads,
                       const TranspositionTable& tt,
                       Depth                     depth) const {

    const auto  nodes     = threads.nodes_searched();
    const auto& rootMoves = worker.rootMoves;
    const auto& pos       = worker.rootPos;
    size_t      pvIdx     = worker.pvIdx;
    TimePoint   time      = tm.elapsed(nodes) + 1;
    size_t      multiPV   = std::min(size_t(worker.options["MultiPV"]), rootMoves.size());
    uint64_t    tbHits    = threads.tb_hits() + (worker.tbConfig.rootInTB ? rootMoves.size() : 0);

    for (size_t i = 0; i < multiPV; ++i)
    {
        bool updated = rootMoves[i].score != -VALUE_INFINITE;

        if (depth == 1 && !updated && i > 0)
            continue;

        Depth d = updated ? depth : std::max(1, depth - 1);
        Value v = updated ? rootMoves[i].uciScore : rootMoves[i].previousScore;

        if (v == -VALUE_INFINITE)
            v = VALUE_ZERO;

        bool tb = worker.tbConfig.rootInTB && std::abs(v) < VALUE_MAX_EVAL;

        v       = tb ? rootMoves[i].tbScore : v;

        std::string pv;
        for (Move m : rootMoves[i].pv)
            pv += UCIEngine::move(m, pos.is_chess960()) + " ";

        // remove last whitespace
        if (!pv.empty())
            pv.pop_back();

        auto wdl   = worker.options["UCI_ShowWDL"] ? UCIEngine::wdl(v, pos) : "";
        auto bound = rootMoves[i].scoreLowerbound
                     ? "lowerbound"
                     : (rootMoves[i].scoreUpperbound ? "upperbound" : "");

        InfoFull info;

        info.depth    = d;
        info.selDepth = rootMoves[i].selDepth;
        info.multiPV  = i + 1;
        info.score    = {v, pos};
        info.wdl      = wdl;

        if (i == pvIdx && !tb && updated)  // tablebase- and previous-scores are exact
            info.bound = bound;

        info.timeMs   = time;
        info.nodes    = nodes;
        info.nps      = nodes * 1000 / time;
        info.tbHits   = tbHits;
        info.pv       = pv;
        info.hashfull = tt.hashfull();

        updates.onUpdateFull(info);
    }
}

// Called in case we have no ponder move before exiting the search,
// for instance, in case we stop the search during a fail high at root.
// We try hard to have a ponder move to return to the GUI,
// otherwise in case of 'ponder on' we have nothing to think about.
bool RootMove::extract_ponder_from_tt(const TranspositionTable& tt, Position& pos) {

    StateInfo st;
    ASSERT_ALIGNED(&st, Eval::NNUE::CacheLineSize);

    bool ttHit;

    assert(pv.size() == 1);
    if (pv[0] == Move::none())
        return false;

    pos.do_move(pv[0], st);
    TTEntry* tte = tt.probe(pos.key(), ttHit);

    if (ttHit)
    {
        Move m = tte->move();  // Local copy to be SMP safe
        if (MoveList<LEGAL>(pos).contains(m))
            pv.push_back(m);
    }

    pos.undo_move(pv[0]);
    return pv.size() > 1;
}


}  // namespace Stockfish<|MERGE_RESOLUTION|>--- conflicted
+++ resolved
@@ -26,13 +26,9 @@
 #include <cstdint>
 #include <cstdlib>
 #include <initializer_list>
-<<<<<<< HEAD
 #include <iostream>
+#include <sstream>
 #include <string>
-#include <sstream>
-=======
-#include <string>
->>>>>>> 14f6eab0
 #include <utility>
 #include "bitboard.h"
 #include "evaluate.h"
@@ -74,13 +70,8 @@
 // Add correctionHistory value to raw staticEval and guarantee evaluation does not hit the tablebase range
 Value to_corrected_static_eval(Value v, const Worker& w, const Position& pos) {
     auto cv = w.correctionHistory[pos.side_to_move()][pawn_structure_index<Correction>(pos)];
-<<<<<<< HEAD
-    v += cv * std::abs(cv) / 11175;
+    v += cv * std::abs(cv) / 9260;
     return std::clamp(v, -VALUE_MAX_EVAL, VALUE_MAX_EVAL);
-=======
-    v += cv * std::abs(cv) / 9260;
-    return std::clamp(v, VALUE_TB_LOSS_IN_MAX_PLY + 1, VALUE_TB_WIN_IN_MAX_PLY - 1);
->>>>>>> 14f6eab0
 }
 
 // History and stats update bonus, based on depth
@@ -237,7 +228,7 @@
 
     size_t multiPV = size_t(options["MultiPV"]);
 
-    int rootContempt = UCI::to_int(int(options["Contempt"]), rootPos);
+    int rootContempt = UCIEngine::to_int(int(options["Contempt"]), rootPos);
     contempt[~us] = 0;
 
     multiPV = std::min(multiPV, rootMoves.size());
@@ -273,10 +264,9 @@
             selDepth = 0;
 
             // Reset aspiration window starting size
-<<<<<<< HEAD
             Value avg   = rootMoves[pvIdx].averageScore;
-            int momentum = int(avg) * avg / 12493;
-            delta        = 10;
+            int momentum = int(avg) * avg / 11254;
+            delta        = 11;
 
             if (avg >= VALUE_DRAW)
                 contempt[us] = rootContempt;
@@ -289,16 +279,6 @@
                 alpha = std::max(avg - (delta + (avg < 0 ? momentum : 0)),-VALUE_INFINITE);
 
             beta  = std::min(avg + (delta + (avg > 0 ? momentum : 0)), VALUE_INFINITE);
-=======
-            Value avg = rootMoves[pvIdx].averageScore;
-            delta     = 11 + avg * avg / 11254;
-            alpha     = std::max(avg - delta, -VALUE_INFINITE);
-            beta      = std::min(avg + delta, VALUE_INFINITE);
-
-            // Adjust optimism based on root move's averageScore (~4 Elo)
-            optimism[us]  = 125 * avg / (std::abs(avg) + 91);
-            optimism[~us] = -optimism[us];
->>>>>>> 14f6eab0
 
             // Start with a small aspiration window and, in the case of a fail
             // high/low, re-search with a bigger window until we don't fail
@@ -358,13 +338,8 @@
                 // that cannot be trusted, i.e. it can be delayed or refuted if we would have
                 // had time to fully search other root-moves. Thus we suppress this output and
                 // below pick a proven score/PV for this thread (from the previous iteration).
-<<<<<<< HEAD
                 && !(threads.abortedSearch && rootMoves[0].uciScore <= -VALUE_MAX_EVAL))
-                sync_cout << main_manager()->pv(*this, threads, tt, rootDepth) << sync_endl;
-=======
-                && !(threads.abortedSearch && rootMoves[0].uciScore <= VALUE_TB_LOSS_IN_MAX_PLY))
                 main_manager()->pv(*this, threads, tt, rootDepth);
->>>>>>> 14f6eab0
         }
 
         if (!threads.stop)
@@ -723,7 +698,6 @@
 
     opponentWorsening = ss->staticEval + (ss - 1)->staticEval > 2;
 
-<<<<<<< HEAD
     // Begin early pruning.
     if (   !PvNode
         && (ourMove || !excludedMove)
@@ -739,15 +713,15 @@
            && !kingDanger
            && !gameCycle
            && !(thisThread->nmpGuard && nullParity)
-           &&  eval - futility_margin(depth, cutNode && !ss->ttHit, improving, opponentWorsening) - (ss-1)->statScore / 267 >= beta)
+           &&  eval - futility_margin(depth, cutNode && !ss->ttHit, improving, opponentWorsening) - (ss-1)->statScore / 284 >= beta)
            return eval;
 
        // Step 9. Null move search with verification search (~35 Elo)
        if (   !thisThread->nmpGuard
-           &&  (ss-1)->statScore < 16878
+           &&  (ss-1)->statScore < 18001
            && !gameCycle
            &&  eval >= ss->staticEval
-           &&  ss->staticEval >= beta - 20 * depth + 314
+           &&  ss->staticEval >= beta - 21 * depth + 315
            &&  pos.non_pawn_material(us)
            && !kingDanger
            && (rootDepth < 11 || ourMove || MoveList<LEGAL>(pos).size() > 5))
@@ -757,7 +731,7 @@
            thisThread->nmpSide = ourMove;
 
            // Null move dynamic reduction based on depth and eval
-           Depth R = std::min(int(eval - beta) / 144, 6) + depth / 3 + 4;
+           Depth R = std::min(int(eval - beta) / 152, 6) + depth / 3 + 4;
 
            if (!ourMove && (ss-1)->secondaryLine)
                R = std::min(R, 8);
@@ -791,7 +765,7 @@
            }
        }
 
-       probCutBeta = beta + 170 - 64 * improving;
+       probCutBeta = beta + 169 - 63 * improving;
 
        // Step 10. ProbCut (~10 Elo)
        // If we have a good enough capture and a reduced search returns a value
@@ -864,7 +838,7 @@
     } // In check search starts here
 
    // Step 12. A small Probcut idea, when we are in check (~4 Elo)
-   probCutBeta = beta + 409;
+   probCutBeta = beta + 436;
    if (    ss->inCheck
         && !PvNode
         &&  ttCapture
@@ -879,145 +853,6 @@
         && ttValue >= probCutBeta
         && abs(ttValue) < VALUE_MAX_EVAL
         && abs(beta) < VALUE_MAX_EVAL)
-=======
-    // Step 7. Razoring (~1 Elo)
-    // If eval is really low check with qsearch if it can exceed alpha, if it can't,
-    // return a fail low.
-    // Adjust razor margin according to cutoffCnt. (~1 Elo)
-    if (eval < alpha - 471 - (276 - 148 * ((ss + 1)->cutoffCnt > 3)) * depth * depth)
-    {
-        value = qsearch<NonPV>(pos, ss, alpha - 1, alpha);
-        if (value < alpha)
-            return value;
-    }
-
-    // Step 8. Futility pruning: child node (~40 Elo)
-    // The depth condition is important for mate finding.
-    if (!ss->ttPv && depth < 12
-        && eval - futility_margin(depth, cutNode && !ss->ttHit, improving, opponentWorsening)
-               - (ss - 1)->statScore / 284
-             >= beta
-        && eval >= beta && eval < VALUE_TB_WIN_IN_MAX_PLY && (!ttMove || ttCapture))
-        return beta > VALUE_TB_LOSS_IN_MAX_PLY ? (eval + beta) / 2 : eval;
-
-    // Step 9. Null move search with verification search (~35 Elo)
-    if (!PvNode && (ss - 1)->currentMove != Move::null() && (ss - 1)->statScore < 18001
-        && eval >= beta && ss->staticEval >= beta - 21 * depth + 315 && !excludedMove
-        && pos.non_pawn_material(us) && ss->ply >= thisThread->nmpMinPly
-        && beta > VALUE_TB_LOSS_IN_MAX_PLY)
-    {
-        assert(eval - beta >= 0);
-
-        // Null move dynamic reduction based on depth and eval
-        Depth R = std::min(int(eval - beta) / 152, 6) + depth / 3 + 4;
-
-        ss->currentMove         = Move::null();
-        ss->continuationHistory = &thisThread->continuationHistory[0][0][NO_PIECE][0];
-
-        pos.do_null_move(st, tt);
-
-        Value nullValue = -search<NonPV>(pos, ss + 1, -beta, -beta + 1, depth - R, !cutNode);
-
-        pos.undo_null_move();
-
-        // Do not return unproven mate or TB scores
-        if (nullValue >= beta && nullValue < VALUE_TB_WIN_IN_MAX_PLY)
-        {
-            if (thisThread->nmpMinPly || depth < 16)
-                return nullValue;
-
-            assert(!thisThread->nmpMinPly);  // Recursive verification is not allowed
-
-            // Do verification search at high depths, with null move pruning disabled
-            // until ply exceeds nmpMinPly.
-            thisThread->nmpMinPly = ss->ply + 3 * (depth - R) / 4;
-
-            Value v = search<NonPV>(pos, ss, beta - 1, beta, depth - R, false);
-
-            thisThread->nmpMinPly = 0;
-
-            if (v >= beta)
-                return nullValue;
-        }
-    }
-
-    // Step 10. Internal iterative reductions (~9 Elo)
-    // For PV nodes without a ttMove, we decrease depth by 3.
-    if (PvNode && !ttMove)
-        depth -= 3;
-
-    // Use qsearch if depth <= 0.
-    if (depth <= 0)
-        return qsearch<PV>(pos, ss, alpha, beta);
-
-    // For cutNodes without a ttMove, we decrease depth by 2 if depth is high enough.
-    if (cutNode && depth >= 8 && !ttMove)
-        depth -= 2;
-
-    // Step 11. ProbCut (~10 Elo)
-    // If we have a good enough capture (or queen promotion) and a reduced search returns a value
-    // much above beta, we can (almost) safely prune the previous move.
-    probCutBeta = beta + 169 - 63 * improving;
-    if (
-      !PvNode && depth > 3
-      && std::abs(beta) < VALUE_TB_WIN_IN_MAX_PLY
-      // If value from transposition table is lower than probCutBeta, don't attempt probCut
-      // there and in further interactions with transposition table cutoff depth is set to depth - 3
-      // because probCut search has depth set to depth - 4 but we also do a move before it
-      // So effective depth is equal to depth - 3
-      && !(tte->depth() >= depth - 3 && ttValue != VALUE_NONE && ttValue < probCutBeta))
-    {
-        assert(probCutBeta < VALUE_INFINITE && probCutBeta > beta);
-
-        MovePicker mp(pos, ttMove, probCutBeta - ss->staticEval, &thisThread->captureHistory);
-
-        while ((move = mp.next_move()) != Move::none())
-            if (move != excludedMove && pos.legal(move))
-            {
-                assert(pos.capture_stage(move));
-
-                // Prefetch the TT entry for the resulting position
-                prefetch(tt.first_entry(pos.key_after(move)));
-
-                ss->currentMove = move;
-                ss->continuationHistory =
-                  &this
-                     ->continuationHistory[ss->inCheck][true][pos.moved_piece(move)][move.to_sq()];
-
-                thisThread->nodes.fetch_add(1, std::memory_order_relaxed);
-                pos.do_move(move, st);
-
-                // Perform a preliminary qsearch to verify that the move holds
-                value = -qsearch<NonPV>(pos, ss + 1, -probCutBeta, -probCutBeta + 1);
-
-                // If the qsearch held, perform the regular search
-                if (value >= probCutBeta)
-                    value = -search<NonPV>(pos, ss + 1, -probCutBeta, -probCutBeta + 1, depth - 4,
-                                           !cutNode);
-
-                pos.undo_move(move);
-
-                if (value >= probCutBeta)
-                {
-                    // Save ProbCut data into transposition table
-                    tte->save(posKey, value_to_tt(value, ss->ply), ss->ttPv, BOUND_LOWER, depth - 3,
-                              move, unadjustedStaticEval, tt.generation());
-                    return std::abs(value) < VALUE_TB_WIN_IN_MAX_PLY ? value - (probCutBeta - beta)
-                                                                     : value;
-                }
-            }
-
-        Eval::NNUE::hint_common_parent_position(pos, networks);
-    }
-
-moves_loop:  // When in check, search starts here
-
-    // Step 12. A small Probcut idea, when we are in check (~4 Elo)
-    probCutBeta = beta + 436;
-    if (ss->inCheck && !PvNode && ttCapture && (tte->bound() & BOUND_LOWER)
-        && tte->depth() >= depth - 4 && ttValue >= probCutBeta
-        && std::abs(ttValue) < VALUE_TB_WIN_IN_MAX_PLY && std::abs(beta) < VALUE_TB_WIN_IN_MAX_PLY)
->>>>>>> 14f6eab0
         return probCutBeta;
 
     const PieceToHistory* contHist[] = {(ss - 1)->continuationHistory,
@@ -1247,28 +1082,8 @@
         else if (    doSingular
                  &&  move == ttMove)
         {
-<<<<<<< HEAD
-            Value singularBeta = std::max(ttValue - (58 + 55 * (ss->ttPv && !PvNode)) * depth / 64, -VALUE_MAX_EVAL);
+            Value singularBeta = std::max(ttValue - (64 + 59 * (ss->ttPv && !PvNode)) * depth / 64, -VALUE_MAX_EVAL);
             Depth singularDepth = (depth - 1) / 2;
-=======
-            // Singular extension search (~94 Elo). If all moves but one fail low on a
-            // search of (alpha-s, beta-s), and just one fails high on (alpha, beta),
-            // then that move is singular and should be extended. To verify this we do
-            // a reduced search on the position excluding the ttMove and if the result
-            // is lower than ttValue minus a margin, then we will extend the ttMove.
-
-            // Note: the depth margin and singularBeta margin are known for having non-linear
-            // scaling. Their values are optimized to time controls of 180+1.8 and longer
-            // so changing them requires tests at these types of time controls.
-            // Recursive singular search is avoided.
-            if (!rootNode && move == ttMove && !excludedMove
-                && depth >= 4 - (thisThread->completedDepth > 32) + ss->ttPv
-                && std::abs(ttValue) < VALUE_TB_WIN_IN_MAX_PLY && (tte->bound() & BOUND_LOWER)
-                && tte->depth() >= depth - 3)
-            {
-                Value singularBeta  = ttValue - (64 + 59 * (ss->ttPv && !PvNode)) * depth / 64;
-                Depth singularDepth = newDepth / 2;
->>>>>>> 14f6eab0
 
             ss->excludedMove = move;
             // the search with excludedMove will update ss->staticEval
@@ -1279,20 +1094,19 @@
             {
                 // Avoid search explosion by limiting the number of double extensions
                 if (  !PvNode
-                    && value < singularBeta - 22
+                    && value < singularBeta - 11
                     && ss->multipleExtensions < 9) // watch for search explosion
                 {
                     extension = 2;
                     depth += depth < 14;
                 }
                 else if (   PvNode && !ttCapture && ss->multipleExtensions <= 5
-                         && value < singularBeta - 37)
+                         && value < singularBeta - 38)
                     extension = 2;
                 else
                     extension = 1;
             }
 
-<<<<<<< HEAD
             // Multi-cut pruning
             // Our ttMove is assumed to fail high based on the bound of the TT entry,
             // and if after excluding the ttMove with a reduced search we fail high over the original beta,
@@ -1302,18 +1116,6 @@
             {
                 if (ttValue >= beta && value >= beta)
                     return ttValue;
-=======
-                    // We make sure to limit the extensions in some way to avoid a search explosion
-                    if (!PvNode && ss->multipleExtensions <= 16)
-                    {
-                        extension = 2 + (value < singularBeta - 11 && !ttCapture);
-                        depth += depth < 14;
-                    }
-                    if (PvNode && !ttCapture && ss->multipleExtensions <= 5
-                        && value < singularBeta - 38)
-                        extension = 2;
-                }
->>>>>>> 14f6eab0
 
                 // Reduce non-singular moves where we expect to fail low
                 else if (ourMove && !gameCycle && !kingDangerThem && alpha < VALUE_MAX_EVAL && ttValue < beta - 128)
@@ -1356,30 +1158,15 @@
                            + (*contHist[0])[movedPiece][move.to_sq()]
                            + (*contHist[1])[movedPiece][move.to_sq()]
                            + (*contHist[3])[movedPiece][move.to_sq()]
-                           - 4723;
+                           - 5007;
 
         if (move == ttMove)
-            r =   -ss->statScore / 13659;
-
-<<<<<<< HEAD
+            r =   -ss->statScore / 12901;
+
         else
             r =     r
                   + lmrAdjustment
-                  - ss->statScore / 13659;
-=======
-        // Set reduction to 0 for first picked move (ttMove) (~2 Elo)
-        // Nullifies all previous reduction adjustments to ttMove and leaves only history to do them
-        else if (move == ttMove)
-            r = 0;
-
-        ss->statScore = 2 * thisThread->mainHistory[us][move.from_to()]
-                      + (*contHist[0])[movedPiece][move.to_sq()]
-                      + (*contHist[1])[movedPiece][move.to_sq()]
-                      + (*contHist[3])[movedPiece][move.to_sq()] - 5007;
-
-        // Decrease/increase reduction for moves with a good/bad history (~8 Elo)
-        r -= ss->statScore / 12901;
->>>>>>> 14f6eab0
+                  - ss->statScore / 12901;
 
         // Step 17. Late moves reduction / extension (LMR, ~117 Elo)
         // We use various heuristics for the sons of a node after the first son has
@@ -1524,17 +1311,12 @@
                 else
                 {
                     // Reduce other moves if we have found at least one score improvement (~2 Elo)
-<<<<<<< HEAD
                     if (   depth > 2
                         && depth < 12
                         && !gameCycle
                         && beta  <  VALUE_MAX_EVAL
                         && alpha > -VALUE_MAX_EVAL)
                         depth -= 1; // try 2
-=======
-                    if (depth > 2 && depth < 12 && beta < 13132 && value > -13295)
-                        depth -= 2;
->>>>>>> 14f6eab0
 
                     assert(depth > 0);
                     alpha = value;  // Update alpha! Always alpha < beta
@@ -1561,15 +1343,9 @@
     assert(moveCount || !ss->inCheck || excludedMove || !MoveList<LEGAL>(pos).size());
 
     // Adjust best value for fail high cases at non-pv nodes
-<<<<<<< HEAD
     if (!PvNode && bestValue >= beta && std::abs(bestValue) < VALUE_MAX_EVAL
         && std::abs(beta) < VALUE_MAX_EVAL && std::abs(alpha) < VALUE_MAX_EVAL)
-        bestValue = (bestValue * (depth + 2) + beta) / (depth + 3);
-=======
-    if (!PvNode && bestValue >= beta && std::abs(bestValue) < VALUE_TB_WIN_IN_MAX_PLY
-        && std::abs(beta) < VALUE_TB_WIN_IN_MAX_PLY && std::abs(alpha) < VALUE_TB_WIN_IN_MAX_PLY)
         bestValue = (bestValue * depth + beta) / (depth + 1);
->>>>>>> 14f6eab0
 
     if (!moveCount)
         bestValue = excludedMove ? alpha : ss->inCheck ? mated_in(ss->ply) : drawValue;
