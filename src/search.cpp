--- conflicted
+++ resolved
@@ -692,11 +692,7 @@
 
     // Set up the improving flag, which is true if current static evaluation is
     // bigger than the previous static evaluation at our turn (if we were in
-<<<<<<< HEAD
-    // check at our previous move we look at static evaluaion at move prior to it
-=======
     // check at our previous move we look at static evaluation at move prior to it
->>>>>>> 65ece7d9
     // and if we were in check at move prior to it flag is set to true) and is
     // false otherwise. The improving flag is used in various pruning heuristics.
     improving =   (ss-2)->staticEval != VALUE_NONE ? ss->staticEval > (ss-2)->staticEval
