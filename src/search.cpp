/*
  Stockfish, a UCI chess playing engine derived from Glaurung 2.1
  Copyright (C) 2004-2023 The Stockfish developers (see AUTHORS file)

  Stockfish is free software: you can redistribute it and/or modify
  it under the terms of the GNU General Public License as published by
  the Free Software Foundation, either version 3 of the License, or
  (at your option) any later version.

  Stockfish is distributed in the hope that it will be useful,
  but WITHOUT ANY WARRANTY; without even the implied warranty of
  MERCHANTABILITY or FITNESS FOR A PARTICULAR PURPOSE.  See the
  GNU General Public License for more details.

  You should have received a copy of the GNU General Public License
  along with this program.  If not, see <http://www.gnu.org/licenses/>.
*/

#include "search.h"

#include <algorithm>
#include <array>
#include <atomic>
#include <cassert>
#include <cmath>
#include <cstdlib>
#include <cstring>
#include <initializer_list>
#include <iostream>
#include <sstream>
#include <string>
#include <utility>

#include "bitboard.h"
#include "evaluate.h"
#include "misc.h"
#include "movegen.h"
#include "movepick.h"
#include "nnue/evaluate_nnue.h"
#include "nnue/nnue_common.h"
#include "position.h"
#include "syzygy/tbprobe.h"
#include "thread.h"
#include "timeman.h"
#include "tt.h"
#include "uci.h"

namespace Stockfish {

namespace Search {

  LimitsType Limits;
}

namespace Tablebases {

  int Cardinality;
  bool RootInTB;
  bool UseRule50;
}

namespace TB = Tablebases;

using std::string;
using Eval::evaluate;
using namespace Search;

namespace {

  // Different node types, used as a template parameter
  enum NodeType { NonPV, PV, Root };

  // Futility margin
  Value futility_margin(Depth d, bool noTtCutNode, bool improving) {
    return Value((126 - 42 * noTtCutNode) * (d - improving));
  }

  // Reductions lookup table initialized at startup
  int Reductions[MAX_MOVES]; // [depth or moveNumber]

  Depth reduction(bool i, Depth d, int mn, Value delta, Value rootDelta) {
    int reductionScale = Reductions[d] * Reductions[mn];
    return  (reductionScale + 1560 - int(delta) * 945 / int(rootDelta)) / 1024
          + (!i && reductionScale > 791);
  }

  constexpr int futility_move_count(bool improving, Depth depth) {
    return improving ? (3 + depth * depth)
                     : (3 + depth * depth) / 2;
  }

  // History and stats update bonus, based on depth
  int stat_bonus(Depth d) {
    return std::min(334 * d - 531, 1538);
  }

<<<<<<< HEAD
=======
  // Add a small random component to draw evaluations to avoid 3-fold blindness
  Value value_draw(const Thread* thisThread) {
    return VALUE_DRAW - 1 + Value(thisThread->nodes & 0x2);
  }

  // Skill structure is used to implement strength limit. If we have a UCI_Elo,
  // we convert it to an appropriate skill level, anchored to the Stash engine.
  // This method is based on a fit of the Elo results for games played between
  // Stockfish at various skill levels and various versions of the Stash engine.
  // Skill 0 .. 19 now covers CCRL Blitz Elo from 1320 to 3190, approximately
  // Reference: https://github.com/vondele/Stockfish/commit/a08b8d4e9711c2
  struct Skill {
    Skill(int skill_level, int uci_elo) {
        if (uci_elo)
        {
            double e = double(uci_elo - 1320) / (3190 - 1320);
            level = std::clamp((((37.2473 * e - 40.8525) * e + 22.2943) * e - 0.311438), 0.0, 19.0);
        }
        else
            level = double(skill_level);
    }
    bool enabled() const { return level < 20.0; }
    bool time_to_pick(Depth depth) const { return depth == 1 + int(level); }
    Move pick_best(size_t multiPV);

    double level;
    Move best = MOVE_NONE;
  };

>>>>>>> 8366ec48
  template <NodeType nodeType>
  Value search(Position& pos, Stack* ss, Value alpha, Value beta, Depth depth, bool cutNode);

  template <NodeType nodeType>
  Value qsearch(Position& pos, Stack* ss, Value alpha, Value beta, Depth depth = 0);

  Value value_to_tt(Value v, int ply);
  Value value_from_tt(Value v, int ply);
  void update_pv(Move* pv, Move move, const Move* childPv);
  void update_continuation_histories(Stack* ss, Piece pc, Square to, int bonus);
  void update_quiet_stats(const Position& pos, Stack* ss, Move move, int bonus);
  void update_all_stats(const Position& pos, Stack* ss, Move bestMove, Value bestValue, Value beta, Square prevSq,
                        Move* quietsSearched, int quietCount, Move* capturesSearched, int captureCount, Depth depth);

  // perft() is our utility to verify move generation. All the leaf nodes up
  // to the given depth are generated and counted, and the sum is returned.
  template<bool Root>
  uint64_t perft(Position& pos, Depth depth) {

    StateInfo st;
    ASSERT_ALIGNED(&st, Eval::NNUE::CacheLineSize);

    uint64_t cnt, nodes = 0;
    const bool leaf = (depth == 2);

    for (const auto& m : MoveList<LEGAL>(pos))
    {
        if (Root && depth <= 1)
            cnt = 1, nodes++;
        else
        {
            pos.do_move(m, st);
            cnt = leaf ? MoveList<LEGAL>(pos).size() : perft<false>(pos, depth - 1);
            nodes += cnt;
            pos.undo_move(m);
        }
        if (Root)
            sync_cout << UCI::move(m, pos.is_chess960()) << ": " << cnt << sync_endl;
    }
    return nodes;
  }

} // namespace


// Search::init() is called at startup to initialize various lookup tables

void Search::init() {

  for (int i = 1; i < MAX_MOVES; ++i)
      Reductions[i] = int((20.37 + std::log(Threads.size()) / 2) * std::log(i));
}


// Search::clear() resets search state to its initial value

void Search::clear() {

  Threads.main()->wait_for_search_finished();

  Time.availableNodes = 0;
  TT.clear();
  Threads.clear();
  Tablebases::init(Options["SyzygyPath"]); // Free mapped files
}


// MainThread::search() is started when the program receives the UCI 'go'
// command. It searches from the root position and outputs the "bestmove".

void MainThread::search() {

  if (Limits.perft)
  {
      nodes = perft<true>(rootPos, Limits.perft);
      sync_cout << "\nNodes searched: " << nodes << "\n" << sync_endl;
      return;
  }

  Color us = rootPos.side_to_move();
  Time.init(Limits, us, rootPos.game_ply());
  TT.new_search();

  Eval::NNUE::verify();

  if (rootMoves.empty())
  {
      rootMoves.emplace_back(MOVE_NONE);
      sync_cout << "info depth 0 score "
                << UCI::value(rootPos.checkers() ? -VALUE_MATE, -VALUE_MATE : VALUE_DRAW, VALUE_DRAW)
                << sync_endl;
  }
  else
  {
      Threads.start_searching(); // start non-main threads
      Thread::search();          // main thread start searching
  }

  // When we reach the maximum depth, we can arrive here without a raise of
  // Threads.stop. However, if we are pondering or in an infinite search,
  // the UCI protocol states that we shouldn't print the best move before the
  // GUI sends a "stop" or "ponderhit" command. We therefore simply wait here
  // until the GUI sends one of those commands.

  while (!Threads.stop && (ponder || Limits.infinite))
  {} // Busy wait for a stop or a ponder reset

  // Stop the threads if not already stopped (also raise the stop if
  // "ponderhit" just reset Threads.ponder).
  Threads.stop = true;

  // Wait until all threads have finished
  Threads.wait_for_search_finished();

  // When playing in 'nodes as time' mode, subtract the searched nodes from
  // the available ones before exiting.
  if (Limits.npmsec)
      Time.availableNodes += Limits.inc[us] - Threads.nodes_searched();

  Thread* bestThread = this;

  if (    int(Options["MultiPV"]) == 1
      && !Limits.depth
      &&  rootMoves[0].pv[0] != MOVE_NONE)
      bestThread = Threads.get_best_thread();

  bestPreviousScore = bestThread->rootMoves[0].score;
  bestPreviousAverageScore = bestThread->rootMoves[0].averageScore;

  // Send again PV info if we have a new best thread
  if (bestThread != this)
      sync_cout << UCI::pv(bestThread->rootPos, bestThread->completedDepth) << sync_endl;

  sync_cout << "bestmove " << UCI::move(bestThread->rootMoves[0].pv[0], rootPos.is_chess960());

  if (bestThread->rootMoves[0].pv.size() > 1 || bestThread->rootMoves[0].extract_ponder_from_tt(rootPos))
      std::cout << " ponder " << UCI::move(bestThread->rootMoves[0].pv[1], rootPos.is_chess960());

  std::cout << sync_endl;
}


// Thread::search() is the main iterative deepening loop. It calls search()
// repeatedly with increasing depth until the allocated thinking time has been
// consumed, the user stops the search, or the maximum search depth is reached.

void Thread::search() {

  // Allocate stack with extra size to allow access from (ss-7) to (ss+2):
  // (ss-7) is needed for update_continuation_histories(ss-1) which accesses (ss-6),
  // (ss+2) is needed for initialization of statScore and killers.
  Stack stack[MAX_PLY+10], *ss = stack+7;
  Move  pv[MAX_PLY+1];
  Value alpha, beta, delta;
  Move  lastBestMove = MOVE_NONE;
  Depth lastBestMoveDepth = 0;
  MainThread* mainThread = (this == Threads.main() ? Threads.main() : nullptr);
  double timeReduction = 1, totBestMoveChanges = 0;
  int iterIdx = 0;

  std::memset(ss-7, 0, 10 * sizeof(Stack));
  for (int i = 7; i > 0; --i)
  {
      (ss-i)->continuationHistory = &this->continuationHistory[0][0][NO_PIECE][0]; // Use as a sentinel
      (ss-i)->staticEval = VALUE_NONE;
  }

  for (int i = 0; i <= MAX_PLY + 2; ++i)
      (ss+i)->ply = i;

  ss->pv = pv;

  bestValue = -VALUE_INFINITE;

  if (mainThread)
  {
      if (mainThread->bestPreviousScore == VALUE_INFINITE)
          for (int i = 0; i < 4; ++i)
              mainThread->iterValue[i] = VALUE_ZERO;
      else
          for (int i = 0; i < 4; ++i)
              mainThread->iterValue[i] = mainThread->bestPreviousScore;
  }

  size_t multiPV = size_t(Options["MultiPV"]);

  multiPV = std::min(multiPV, rootMoves.size());

  // Iterative deepening loop until requested to stop or the target depth is reached
  while (   ++rootDepth < MAX_PLY
         && !Threads.stop
         && !(Limits.depth && mainThread && rootDepth > Limits.depth))
  {
      // Age out PV variability metric
      if (mainThread)
          totBestMoveChanges /= 2;

      // Save the last iteration's scores before the first PV line is searched and
      // all the move scores except the (new) PV are set to -VALUE_INFINITE.
      for (RootMove& rm : rootMoves)
          rm.previousScore = rm.score;

      size_t pvFirst = 0;
      pvLast = 0;

      // MultiPV loop. We perform a full root search for each PV line
      for (pvIdx = 0; pvIdx < multiPV && !Threads.stop; ++pvIdx)
      {
          if (pvIdx == pvLast)
          {
              pvFirst = pvLast;
              for (pvLast++; pvLast < rootMoves.size(); pvLast++)
                  if (rootMoves[pvLast].tbRank != rootMoves[pvFirst].tbRank)
                      break;
          }

          // Reset UCI info selDepth for each depth and each PV line
          selDepth = 0;

          // Reset aspiration window starting size
          Value prev = rootMoves[pvIdx].averageScore;
          int momentum = int(prev) * prev / 17470;
          delta = Value(10);

          if (prev > VALUE_MATE_IN_MAX_PLY)
              alpha = VALUE_MATE_IN_MAX_PLY - MAX_PLY;
          else
              alpha = std::max(prev - (delta + (prev < 0 ? momentum : 0)),-VALUE_INFINITE);

          beta  = std::min(prev + (delta + (prev > 0 ? momentum : 0)), VALUE_INFINITE);

          // Start with a small aspiration window and, in the case of a fail
          // high/low, re-search with a bigger window until we don't fail
          // high/low anymore.
          while (true)
          {
              bestValue = Stockfish::search<Root>(rootPos, ss, alpha, beta, rootDepth, false);

              // Bring the best move to the front. It is critical that sorting
              // is done with a stable algorithm because all the values but the
              // first and eventually the new best one is set to -VALUE_INFINITE
              // and we want to keep the same order for all the moves except the
              // new PV that goes to the front. Note that in the case of MultiPV
              // search the already searched PV lines are preserved.
              std::stable_sort(rootMoves.begin() + pvIdx, rootMoves.begin() + pvLast);

              // If search has been stopped, we break immediately. Sorting is
              // safe because RootMoves is still valid, although it refers to
              // the previous iteration.
              if (Threads.stop)
                  break;

              // When failing high/low give some update (without cluttering
              // the UI) before a re-search.
              if (   mainThread
                  && multiPV == 1
                  && (bestValue <= alpha || bestValue >= beta)
                  && Time.elapsed() > 3000)
                  sync_cout << UCI::pv(rootPos, rootDepth) << sync_endl;

              // In case of failing low/high increase aspiration window and
              // re-search, otherwise exit the loop.
              if (bestValue <= alpha)
              {
                  beta = (alpha + beta) / 2;
                  alpha = std::max(bestValue - delta, -VALUE_INFINITE);

                  if (mainThread)
                      mainThread->stopOnPonderhit = false;
              }
              else if (bestValue >= beta)
                  beta = std::min(bestValue + delta, VALUE_INFINITE);

              else
                  break;

              delta += delta / 3;

              assert(alpha >= -VALUE_INFINITE && beta <= VALUE_INFINITE);
          }

          // Sort the PV lines searched so far and update the GUI
          std::stable_sort(rootMoves.begin() + pvFirst, rootMoves.begin() + pvIdx + 1);

          if (    mainThread
              && (Threads.stop || pvIdx + 1 == multiPV || Time.elapsed() > 3000))
              sync_cout << UCI::pv(rootPos, rootDepth) << sync_endl;
      }

      if (!Threads.stop)
          completedDepth = rootDepth;

      if (rootMoves[0].pv[0] != lastBestMove)
      {
          lastBestMove = rootMoves[0].pv[0];
          lastBestMoveDepth = rootDepth;
      }

      // Have we found a "mate in x"?
      if (   Limits.mate
          && bestValue >= VALUE_MATE_IN_MAX_PLY
          && VALUE_MATE - bestValue <= 2 * Limits.mate)
          Threads.stop = true;

      if (!mainThread)
          continue;

      // Use part of the gained time from a previous stable move for the current move
      for (Thread* th : Threads)
      {
          totBestMoveChanges += th->bestMoveChanges;
          th->bestMoveChanges = 0;
      }

      // Do we have time for the next iteration? Can we stop searching now?
      if (    Limits.use_time_management()
          && !Threads.stop
          && !mainThread->stopOnPonderhit)
      {
          double fallingEval = (69 + 13 * (mainThread->bestPreviousAverageScore - bestValue)
                                   +  6 * (mainThread->iterValue[iterIdx] - bestValue)) / 619.6;

          fallingEval = std::clamp(fallingEval, 0.5, 1.5);

          // If the bestMove is stable over several iterations, reduce time accordingly
          timeReduction = lastBestMoveDepth + 6 < completedDepth ? 0.68
                                                                 : (mainThread->previousTimeReduction == 0.68 ? 2.20
                                                                                                              : 1.52);

          double bestMoveInstability = 1 + totBestMoveChanges / 8;

<<<<<<< HEAD
          TimePoint elapsedT = Time.elapsed();
          TimePoint optimumT = Time.optimum();
=======
          // Cap used time in case of a single legal move for a better viewer experience
          if (rootMoves.size() == 1)
              totalTime = std::min(500.0, totalTime);
>>>>>>> 8366ec48

          // Stop the search if we have only one legal move, or if available time elapsed
          if (   (rootMoves.size() == 1 && (elapsedT > optimumT / 16))
              || elapsedT > 4.33 * optimumT
              || elapsedT > optimumT * fallingEval * timeReduction * bestMoveInstability)
          {
              // If we are allowed to ponder do not stop the search now but
              // keep pondering until the GUI sends "ponderhit" or "stop".
              if (mainThread->ponder)
                  mainThread->stopOnPonderhit = true;
              else
                  Threads.stop = true;
          }
      }

      mainThread->iterValue[iterIdx] = bestValue;
      iterIdx = (iterIdx + 1) & 3;
  }

  if (!mainThread)
      return;

  mainThread->previousTimeReduction = timeReduction;
}


namespace {

  // search<>() is the main search function for both PV and non-PV nodes

  template <NodeType nodeType>
  Value search(Position& pos, Stack* ss, Value alpha, Value beta, Depth depth, bool cutNode) {

    constexpr bool PvNode = nodeType != NonPV;
    constexpr bool rootNode = nodeType == Root;

    // Dive into quiescence search when the depth reaches zero
    if (depth <= 0)
        return qsearch<PvNode ? PV : NonPV>(pos, ss, alpha, beta);

    assert(-VALUE_INFINITE <= alpha && alpha < beta && beta <= VALUE_INFINITE);
    assert(PvNode || (alpha == beta - 1));
    assert(0 < depth && depth < MAX_PLY);
    assert(!(PvNode && cutNode));

    Move pv[MAX_PLY+1], capturesSearched[32], quietsSearched[32];
    StateInfo st;
    ASSERT_ALIGNED(&st, Eval::NNUE::CacheLineSize);

    TTEntry* tte;
    Key posKey;
    Move ttMove, move, excludedMove, bestMove;
    Depth extension, newDepth, ttDepth;
    Bound ttBound;
    Value bestValue, value, ttValue, eval, probCutBeta;
    bool givesCheck, improving, priorCapture, isMate, gameCycle;
    bool capture, moveCountPruning,
         ttCapture, kingDanger, ourMove, nullParity, singularQuietLMR;
    Piece movedPiece;
    int moveCount, captureCount, quietCount, rootDepth;

    // Step 1. Initialize node
    Thread* thisThread  = pos.this_thread();
    ss->inCheck         = pos.checkers();
    priorCapture        = pos.captured_piece();
    Color us            = pos.side_to_move();
    moveCount           = captureCount = quietCount = ss->moveCount = 0;
    bestValue           = -VALUE_INFINITE;
    gameCycle           = kingDanger = false;
    rootDepth           = thisThread->rootDepth;
    ourMove             = !(ss->ply & 1);
    nullParity          = (ourMove == thisThread->nmpSide);
    ss->secondaryLine   = false;
    ss->mainLine        = false;

    // Check for the available remaining time
    if (thisThread == Threads.main())
        static_cast<MainThread*>(thisThread)->check_time();

    thisThread->nodes++;

    // Used to send selDepth info to GUI (selDepth counts from 1, ply from 0)
    if (   PvNode
        && thisThread->selDepth < ss->ply + 1)
        thisThread->selDepth = ss->ply + 1;

    // Transposition table lookup. We don't want the score of a partial
    // search to overwrite a previous full search TT value, so we use a different
    // position key in case of an excluded move.
    excludedMove = ss->excludedMove;
    posKey = pos.key();
    tte = TT.probe(posKey, ss->ttHit);
    ttValue = ss->ttHit ? value_from_tt(tte->value(), ss->ply) : VALUE_NONE;
    ttDepth = tte->depth();
    ttBound = tte->bound();
    ttMove =  rootNode ? thisThread->rootMoves[thisThread->pvIdx].pv[0]
            : ss->ttHit    ? tte->move() : MOVE_NONE;
    ttCapture = ttMove && pos.capture(ttMove);

    // At this point, if excluded, skip straight to step 6, static eval. However,
    // to save indentation, we list the condition in all code between here and there.
    if (!excludedMove)
        ss->ttPv = PvNode || (ss->ttHit && tte->is_pv());

    if (!rootNode)
    {
        // Check if we have an upcoming move which draws by repetition, or
        // if the opponent had an alternative move earlier to this position.
        if (pos.has_game_cycle(ss->ply))
        {
            if (VALUE_DRAW >= beta)
                return VALUE_DRAW;

            gameCycle = true;
            alpha = std::max(alpha, VALUE_DRAW);
        }

        // Step 2. Check for aborted search and immediate draw
        if (pos.is_draw(ss->ply))
            return VALUE_DRAW;

        if (Threads.stop.load(std::memory_order_relaxed) || ss->ply >= MAX_PLY)
            return ss->ply >= MAX_PLY && !ss->inCheck ? evaluate(pos)
                                                      : VALUE_DRAW;

        // Step 3. Mate distance pruning. Even if we mate at the next move our score
        // would be at best mate_in(ss->ply+1), but if alpha is already bigger because
        // a shorter mate was found upward in the tree then there is no need to search
        // because we will never beat the current alpha. Same logic but with reversed
        // signs applies also in the opposite condition of being mated instead of giving
        // mate. In this case return a fail-high score.
        if (alpha >= mate_in(ss->ply+1))
            return mate_in(ss->ply+1);
    }
    else
        thisThread->rootDelta = beta - alpha;

    assert(0 <= ss->ply && ss->ply < MAX_PLY);

    (ss+1)->excludedMove = bestMove = MOVE_NONE;
    (ss+2)->killers[0]   = (ss+2)->killers[1] = MOVE_NONE;
    (ss+2)->cutoffCnt    = 0;
    ss->doubleExtensions = (ss-1)->doubleExtensions;
    Square prevSq        = is_ok((ss-1)->currentMove) ? to_sq((ss-1)->currentMove) : SQ_NONE;
    ss->statScore        = 0;

    // At non-PV nodes we check for an early TT cutoff
    if (  !PvNode
        && !excludedMove
        && !gameCycle
        && ttDepth > depth
        && ttValue != VALUE_NONE // Possible in case of TT access race or if !ttHit
        && (ttBound & (ttValue >= beta ? BOUND_LOWER : BOUND_UPPER)))
    {
        // If ttMove is quiet, update move sorting heuristics on TT hit (~2 Elo)
        if (ttMove)
        {
            if (ttValue >= beta)
            {
                // Bonus for a quiet ttMove that fails high (~2 Elo)
                if (!ttCapture)
                    update_quiet_stats(pos, ss, ttMove, stat_bonus(depth));

                // Extra penalty for early quiet moves of the previous ply (~0 Elo on STC, ~2 Elo on LTC)
                if (   prevSq != SQ_NONE
                    && (ss-1)->moveCount <= 2
                    && !priorCapture)
                    update_continuation_histories(ss-1, pos.piece_on(prevSq), prevSq, -stat_bonus(depth + 1));
            }
            // Penalty for a quiet ttMove that fails low (~1 Elo)
            else if (!ttCapture)
            {
                int penalty = -stat_bonus(depth);
                thisThread->mainHistory[us][from_to(ttMove)] << penalty;
                update_continuation_histories(ss, pos.moved_piece(ttMove), to_sq(ttMove), penalty);
            }
        }

        return ttValue;
    }

    // Step 5. Tablebases probe
    if (!rootNode && !excludedMove && TB::Cardinality)
    {
        int piecesCount = popcount(pos.pieces());

        if (    piecesCount <= TB::Cardinality
            &&  pos.rule50_count() == 0
            && !pos.can_castle(ANY_CASTLING))
        {
            TB::ProbeState err;
            TB::WDLScore v = Tablebases::probe_wdl(pos, &err);

            // Force check of time on the next occasion
            if (thisThread == Threads.main())
                static_cast<MainThread*>(thisThread)->callsCnt = 0;

            if (err != TB::ProbeState::FAIL)
            {
                thisThread->tbHits.fetch_add(1, std::memory_order_relaxed);

                int drawScore = TB::UseRule50 ? 1 : 0;

                int centiPly = TraditionalPawnValue * ss->ply / 100;

                Value tbValue =    v < -drawScore ? -VALUE_TB_WIN + (10 * TraditionalPawnValue * (v == -1)) + centiPly + TraditionalPawnValue * popcount(pos.pieces( pos.side_to_move()))
                                 : v >  drawScore ?  VALUE_TB_WIN - (10 * TraditionalPawnValue * (v ==  1)) - centiPly - TraditionalPawnValue * popcount(pos.pieces(~pos.side_to_move()))
                                 : v < 0 ? Value(-56) : VALUE_DRAW;

                if (    abs(v) <= drawScore
                    || !ss->ttHit
                    || (v < -drawScore && beta  > tbValue + 19)
                    || (v >  drawScore && alpha < tbValue - 19))
                {
                    tte->save(posKey, tbValue, ss->ttPv, v > drawScore ? BOUND_LOWER : v < -drawScore ? BOUND_UPPER : BOUND_EXACT,
                              v == 0 ? MAX_PLY : depth, MOVE_NONE, VALUE_NONE);

                    return tbValue;
                }
            }
        }
    }

    CapturePieceToHistory& captureHistory = thisThread->captureHistory;
    kingDanger = ourMove ? false : pos.king_danger();

    // Step 6. Static evaluation of the position
    if (ss->inCheck)
    {
        // Skip early pruning when in check
        ss->staticEval = eval = VALUE_NONE;
        improving = false;
    }
    else
    {
    if (excludedMove)
    {
        // Providing the hint that this node's accumulator will be used often brings significant Elo gain (~13 Elo)
        Eval::NNUE::hint_common_parent_position(pos);
        eval = ss->staticEval;
    }
    else if (ss->ttHit)
    {
        // Never assume anything about values stored in TT
        ss->staticEval = eval = tte->eval();
        if (eval == VALUE_NONE)
            ss->staticEval = eval = evaluate(pos);
        else if (PvNode)
            Eval::NNUE::hint_common_parent_position(pos);

        // ttValue can be used as a better position evaluation (~7 Elo)
        if (    ttValue != VALUE_NONE
            && (ttMove != MOVE_NONE || ttValue <= eval)
            && (ttBound & (ttValue > eval ? BOUND_LOWER : BOUND_UPPER)))
            eval = ttValue;
    }
    else
    {
        ss->staticEval = eval = evaluate(pos);
        // Save static evaluation into the transposition table
        tte->save(posKey, VALUE_NONE, ss->ttPv, BOUND_NONE, DEPTH_NONE, MOVE_NONE, eval);
    }

    // Use static evaluation difference to improve quiet move ordering (~4 Elo)
    if (   is_ok((ss-1)->currentMove)
        && !(ss-1)->inCheck
        && !priorCapture)
    {
        int bonus = std::clamp(-18 * int((ss-1)->staticEval + ss->staticEval), -1812, 1812);
        thisThread->mainHistory[~us][from_to((ss-1)->currentMove)] << bonus;
    }

    // Set up the improving flag, which is true if current static evaluation is
    // bigger than the previous static evaluation at our turn (if we were in
    // check at our previous move we look at static evaluation at move prior to it
    // and if we were in check at move prior to it flag is set to true) and is
    // false otherwise. The improving flag is used in various pruning heuristics.
    improving =   (ss-2)->staticEval != VALUE_NONE ? ss->staticEval > (ss-2)->staticEval
                : (ss-4)->staticEval != VALUE_NONE ? ss->staticEval > (ss-4)->staticEval
                : true;

<<<<<<< HEAD
    // Begin early pruning.
=======
    // Step 7. Razoring (~1 Elo)
    // If eval is really low check with qsearch if it can exceed alpha, if it can't,
    // return a fail low.
    // Adjust razor margin according to cutoffCnt. (~1 Elo)
    if (eval < alpha - 492 - (257 - 200 * ((ss+1)->cutoffCnt > 3)) * depth * depth)
    {
        value = qsearch<NonPV>(pos, ss, alpha - 1, alpha);
        if (value < alpha)
            return value;
    }

    // Step 8. Futility pruning: child node (~40 Elo)
    // The depth condition is important for mate finding.
    if (   !ss->ttPv
        &&  depth < 9
        &&  eval - futility_margin(depth, cutNode && !ss->ttHit, improving) - (ss-1)->statScore / 321 >= beta
        &&  eval >= beta
        &&  eval < 29462 // smaller than TB wins
        && !(  !ttCapture
             && ttMove))
        return eval;

    // Step 9. Null move search with verification search (~35 Elo)
>>>>>>> 8366ec48
    if (   !PvNode
        && (ourMove || !excludedMove)
        && !thisThread->nmpGuardV
        &&  abs(eval) < VALUE_MAX_EVAL)
    {
<<<<<<< HEAD
       // Step 8. Futility pruning: child node (~40 Elo)
       // The depth condition is important for mate finding.
       if (    depth < 9 // was 8
           && !ss->ttPv
           && !kingDanger
           && !gameCycle
           && !(thisThread->nmpGuard && nullParity)
           &&  abs(alpha) < VALUE_MAX_EVAL
           &&  eval >= beta
           &&  eval - futility_margin(depth, cutNode && !ss->ttHit, improving) - (ss-1)->statScore / 321 >= beta
           && !(  !ttCapture
                && ttMove
                && thisThread->mainHistory[us][from_to(ttMove)] < 989))
           return eval;

       // Step 9. Null move search with verification search (~35 Elo)
       if (   !thisThread->nmpGuard
           &&  (ss-1)->statScore < 17257
           && !gameCycle
           //&&  beta < VALUE_MATE_IN_MAX_PLY Implied by eval >= beta & abs(eval) < 2 * VALUE_KNOWN_WIN
           &&  eval >= beta
           &&  eval >= ss->staticEval
           &&  ss->staticEval >= beta - 24 * depth + 281
           &&  pos.non_pawn_material(us)
           && !kingDanger
           && (rootDepth < 11 || ourMove || MoveList<LEGAL>(pos).size() > 5))
       {
           assert(eval - beta >= 0);

           thisThread->nmpSide = ourMove;

           // Null move dynamic reduction based on depth and eval
           Depth R = std::min(int(eval - beta) / 152, 6) + depth / 3 + 4;

           if (!ourMove && (ss-1)->secondaryLine)
               R = std::min(R, 8);

           if (   depth < 11
               || ttValue >= beta
               || ttDepth < depth-R
               || !(ttBound & BOUND_UPPER))
           {
           ss->currentMove = MOVE_NULL;
           ss->continuationHistory = &thisThread->continuationHistory[0][0][NO_PIECE][0];

           pos.do_null_move(st);
           thisThread->nmpGuard = true;
           Value nullValue = -search<NonPV>(pos, ss+1, -beta, -beta+1, depth-R, !cutNode);
           thisThread->nmpGuard = false;
           pos.undo_null_move();

           if (nullValue >= beta)
           {
               // Verification search
               thisThread->nmpGuardV = true;
               Value v = search<NonPV>(pos, ss, beta-1, beta, depth-R, false);
               thisThread->nmpGuardV = false;

               // While it is unsafe to return mate scores from null search, mate scores
               // from verification search are fine.
               if (v >= beta)
                   return v > VALUE_MATE_IN_MAX_PLY ? v : std::min(nullValue, VALUE_MATE_IN_MAX_PLY);
           }
           }
       }

       probCutBeta = beta + 168 - 70 * improving;

       // Step 10. ProbCut (~10 Elo)
       // If we have a good enough capture and a reduced search returns a value
       // much above beta, we can (almost) safely prune the previous move.
       if (    depth > 4
           &&  abs(beta) < VALUE_MAX_EVAL
           && (ttCapture || !ttMove)
           // If we don't have a ttHit or our ttDepth is not greater our
           // reduced depth search, continue with the probcut.
           && (!ss->ttHit || ttDepth < depth - 3))
       {
           assert(probCutBeta < VALUE_INFINITE);
           MovePicker mp(pos, ttMove, KnightValue - BishopValue + PieceValue[type_of(pos.captured_piece())], &captureHistory);

           while ((move = mp.next_move()) != MOVE_NONE)
               if (move != excludedMove)
               {
                   assert(pos.capture(move) || promotion_type(move) == QUEEN);
                   assert(depth >= 5);

                   ss->currentMove = move;
                   ss->continuationHistory = &thisThread->continuationHistory[ss->inCheck]
                                                                             [true]
                                                                             [pos.moved_piece(move)]
                                                                             [to_sq(move)];

                   pos.do_move(move, st);

                   // Perform a preliminary qsearch to verify that the move holds
                   value = -qsearch<NonPV>(pos, ss+1, -probCutBeta, -probCutBeta+1);

                   // If the qsearch held perform the regular search
                   if (value >= probCutBeta)
                       value = -search<NonPV>(pos, ss+1, -probCutBeta, -probCutBeta+1, depth - 4, !cutNode);

                   pos.undo_move(move);

                   if (value >= probCutBeta)
                   {
                       if (!excludedMove)
                           tte->save(posKey, value_to_tt(value, ss->ply), ss->ttPv,
                                     BOUND_LOWER, depth - 3, move, ss->staticEval);

                       return value;
                   }
               }

           Eval::NNUE::hint_common_parent_position(pos);
       }
    } // End early Pruning

    // Step 11. If the position is not in TT, decrease depth by 2 or 1 depending on node type (~3 Elo)
    if (   PvNode
        && depth >= 3
        && !gameCycle
        && !ttMove
        && (ss-1)->moveCount > 1)
        depth -= 2;
=======
        assert(eval - beta >= 0);

        // Null move dynamic reduction based on depth and eval
        Depth R = std::min(int(eval - beta) / 152, 6) + depth / 3 + 4;

        ss->currentMove = MOVE_NULL;
        ss->continuationHistory = &thisThread->continuationHistory[0][0][NO_PIECE][0];

        pos.do_null_move(st);

        Value nullValue = -search<NonPV>(pos, ss+1, -beta, -beta+1, depth-R, !cutNode);

        pos.undo_null_move();

        // Do not return unproven mate or TB scores
        if (nullValue >= beta && nullValue < VALUE_TB_WIN_IN_MAX_PLY)
        {
            if (thisThread->nmpMinPly || depth < 14)
                return nullValue;

            assert(!thisThread->nmpMinPly); // Recursive verification is not allowed

            // Do verification search at high depths, with null move pruning disabled
            // until ply exceeds nmpMinPly.
            thisThread->nmpMinPly = ss->ply + 3 * (depth-R) / 4;

            Value v = search<NonPV>(pos, ss, beta-1, beta, depth-R, false);

            thisThread->nmpMinPly = 0;

            if (v >= beta)
                return nullValue;
        }
    }

    // Step 10. If the position doesn't have a ttMove, decrease depth by 2
    // (or by 4 if the TT entry for the current position was hit and the stored depth is greater than or equal to the current depth).
    // Use qsearch if depth is equal or below zero (~9 Elo)
    if (    PvNode
        && !ttMove)
        depth -= 2 + 2 * (ss->ttHit && tte->depth() >= depth);

    if (depth <= 0)
        return qsearch<PV>(pos, ss, alpha, beta);
>>>>>>> 8366ec48

    if (    cutNode
        && !(ss-1)->secondaryLine
        &&  depth >= 7
        && !ttMove)
        depth -= 2;

<<<<<<< HEAD
    } // In check search starts here
=======
    probCutBeta = beta + 168 - 70 * improving;

    // Step 11. ProbCut (~10 Elo)
    // If we have a good enough capture (or queen promotion) and a reduced search returns a value
    // much above beta, we can (almost) safely prune the previous move.
    if (   !PvNode
        &&  depth > 3
        &&  abs(beta) < VALUE_TB_WIN_IN_MAX_PLY
        // If value from transposition table is lower than probCutBeta, don't attempt probCut
        // there and in further interactions with transposition table cutoff depth is set to depth - 3
        // because probCut search has depth set to depth - 4 but we also do a move before it
        // So effective depth is equal to depth - 3
        && !(   tte->depth() >= depth - 3
             && ttValue != VALUE_NONE
             && ttValue < probCutBeta))
    {
        assert(probCutBeta < VALUE_INFINITE);

        MovePicker mp(pos, ttMove, probCutBeta - ss->staticEval, &captureHistory);

        while ((move = mp.next_move()) != MOVE_NONE)
            if (move != excludedMove && pos.legal(move))
            {
                assert(pos.capture_stage(move));

                ss->currentMove = move;
                ss->continuationHistory = &thisThread->continuationHistory[ss->inCheck]
                                                                          [true]
                                                                          [pos.moved_piece(move)]
                                                                          [to_sq(move)];

                pos.do_move(move, st);

                // Perform a preliminary qsearch to verify that the move holds
                value = -qsearch<NonPV>(pos, ss+1, -probCutBeta, -probCutBeta+1);

                // If the qsearch held, perform the regular search
                if (value >= probCutBeta)
                    value = -search<NonPV>(pos, ss+1, -probCutBeta, -probCutBeta+1, depth - 4, !cutNode);

                pos.undo_move(move);

                if (value >= probCutBeta)
                {
                    // Save ProbCut data into transposition table
                    tte->save(posKey, value_to_tt(value, ss->ply), ss->ttPv, BOUND_LOWER, depth - 3, move, ss->staticEval);
                    return value - (probCutBeta - beta);
                }
            }

        Eval::NNUE::hint_common_parent_position(pos);
    }

moves_loop: // When in check, search starts here
>>>>>>> 8366ec48

   // Step 12. A small Probcut idea, when we are in check (~4 Elo)
   probCutBeta = beta + 416;
   if (    ss->inCheck
        && !PvNode
        && ttCapture
        && !gameCycle
        && !kingDanger
        && !(ss-1)->secondaryLine
        && !(thisThread->nmpGuard && nullParity)
        && !(thisThread->nmpGuardV && nullParity)
        && (ttBound & BOUND_LOWER)
        && ttDepth >= depth - 4
        && ttValue >= probCutBeta
        && abs(ttValue) < VALUE_MAX_EVAL
        && abs(beta) < VALUE_MAX_EVAL)
        return probCutBeta;

    const PieceToHistory* contHist[] = { (ss-1)->continuationHistory, (ss-2)->continuationHistory,
                                         (ss-3)->continuationHistory, (ss-4)->continuationHistory,
                                          nullptr                   , (ss-6)->continuationHistory };

    Move countermove = prevSq != SQ_NONE ? thisThread->counterMoves[pos.piece_on(prevSq)][prevSq] : MOVE_NONE;

    MovePicker mp(pos, ttMove, depth, &thisThread->mainHistory,
                                      &captureHistory,
                                      contHist,
                                      countermove,
                                      ss->killers);

    value = bestValue;
    moveCountPruning = singularQuietLMR = false;

    // Indicate PvNodes that will probably fail low if the node was searched
    // at a depth equal to or greater than the current depth, and the result
    // of this search was a fail low.
    bool likelyFailLow =    PvNode
                         && ttMove
                         && (ttBound & BOUND_UPPER)
                         && ttDepth >= depth;

    bool lmPrunable = (  !ourMove
                       || ss->ply > 6
                       || (ss-1)->moveCount > 1
                       || (ss-3)->moveCount > 1
                       || (ss-5)->moveCount > 1);

    int lmrAdjustment =   ttCapture
                        + 2 * cutNode
                        + ((ss+1)->cutoffCnt > 3)
                        - (2 + (cutNode && ttDepth >= depth + 3)) * (ss->ttPv && !likelyFailLow)
                        - ((ss-1)->moveCount > 7)
                        - 2 * PvNode;

    bool allowLMR =     depth > 1
                    && !gameCycle
                    && (!PvNode || ss->ply > 1);

    bool doSingular =    !rootNode
                      && !excludedMove // Avoid recursive singular search
                      &&  ttValue != VALUE_NONE
                      && (ttBound & BOUND_LOWER)
                      &&  alpha > -VALUE_MAX_EVAL
                      &&  ttValue > -VALUE_MAX_EVAL / 2
                      &&  ttDepth >= depth - 3
                      &&  depth >= 4 - (thisThread->completedDepth > 24) + 2 * (PvNode && tte->is_pv());

    bool doLMP =    !PvNode
                 && (lmPrunable || ss->ply > 2)
                 &&  pos.non_pawn_material(us);

    // Step 13. Loop through all pseudo-legal moves until no moves remain
    // or a beta cutoff occurs.
    while ((move = mp.next_move(moveCountPruning)) != MOVE_NONE)
    {
      assert(is_ok(move));

      if (move == excludedMove)
          continue;

      // At root obey the "searchmoves" option and skip moves not listed in Root
      // Move List. In MultiPV mode we also skip PV moves that have been already
      // searched and those of lower "TB rank" if we are in a TB root position.
      if (rootNode && !std::count(thisThread->rootMoves.begin() + thisThread->pvIdx,
                                  thisThread->rootMoves.begin() + thisThread->pvLast, move))
          continue;

      ss->moveCount = ++moveCount;

      if (rootNode && thisThread == Threads.main() && Time.elapsed() > 3000)
          sync_cout << "info depth " << depth
                    << " currmove " << UCI::move(move, pos.is_chess960())
                    << " currmovenumber " << moveCount + thisThread->pvIdx << sync_endl;
      if (PvNode)
          (ss+1)->pv = nullptr;

      extension = 0;
      capture = pos.capture_stage(move);
      movedPiece = pos.moved_piece(move);
      givesCheck = pos.gives_check(move);
      isMate = false;


      // This tracks all of our possible responses to our opponent's best moves outside of the PV.
      // The reasoning here is that while we look for flaws in the PV, we must otherwise find an improvement
      // in a secondary root move in order to change the PV. Such an improvement must occur on the path of
      // our opponent's best moves or else it is meaningless.
      ss->secondaryLine = (   (rootNode && moveCount > 1)
                           || (!ourMove && (ss-1)->secondaryLine && !excludedMove && moveCount == 1)
                           || ( ourMove && (ss-1)->secondaryLine));

      ss->mainLine = (   (rootNode && moveCount == 1)
                      || (!ourMove && (ss-1)->mainLine)
                      || ( ourMove && (ss-1)->mainLine && moveCount == 1 && !excludedMove));

      if (givesCheck)
      {
          pos.do_move(move, st, givesCheck);
          isMate = MoveList<LEGAL>(pos).size() == 0;
          pos.undo_move(move);
      }

      if (isMate)
      {
          ss->currentMove = move;
          ss->continuationHistory = &thisThread->continuationHistory[ss->inCheck]
                                                                    [capture]
                                                                    [movedPiece]
                                                                    [to_sq(move)];
          value = mate_in(ss->ply+1);

          if (PvNode && (moveCount == 1 || value > alpha))
          {
              (ss+1)->pv = pv;
              (ss+1)->pv[0] = MOVE_NONE;
          }
      }
      else
      {
      // Calculate new depth for this move
      newDepth = depth - 1;
      Value delta = beta - alpha;
      Depth r = reduction(improving, depth, moveCount, delta, thisThread->rootDelta);

<<<<<<< HEAD
      // Step 14. Pruning at shallow depth (~120 Elo). Depth conditions are important for mate finding.
      if (   doLMP
          && bestValue > VALUE_MATED_IN_MAX_PLY)
=======
      // Step 14. Pruning at shallow depth (~120 Elo).
      // Depth conditions are important for mate finding.
      if (  !rootNode
          && pos.non_pawn_material(us)
          && bestValue > VALUE_TB_LOSS_IN_MAX_PLY)
>>>>>>> 8366ec48
      {
          // Skip quiet moves if movecount exceeds our FutilityMoveCount threshold (~8 Elo)
          if (!moveCountPruning)
              moveCountPruning = moveCount >= futility_move_count(improving, depth);

          if (lmPrunable)
          {
          // Reduced depth of the next LMR search
          int lmrDepth = newDepth - r;

          if (   capture
              || givesCheck)
          {
              // Futility pruning for captures (~2 Elo)
              if (   !givesCheck
                  //&& !PvNode
                  &&  lmrDepth < 6
                  && !ss->inCheck
                  && ss->staticEval + 188 + 206 * lmrDepth + PieceValue[pos.piece_on(to_sq(move))]
                   + captureHistory[movedPiece][to_sq(move)][type_of(pos.piece_on(to_sq(move)))] / 7 < alpha)
                  continue;

              // SEE based pruning for captures and checks (~11 Elo)
              if (!pos.see_ge(move, Value(-185) * depth))
                  continue;
          }
          else
          {
              int history =   (*contHist[0])[movedPiece][to_sq(move)]
                            + (*contHist[1])[movedPiece][to_sq(move)]
                            + (*contHist[3])[movedPiece][to_sq(move)];

              // Continuation history based pruning (~2 Elo)
              if (   lmrDepth < 6
                  && history < -3232 * depth)
                  continue;

              history += 2 * thisThread->mainHistory[us][from_to(move)];

              lmrDepth += history / 5793;
              lmrDepth = std::max(lmrDepth, -2);

              // Futility pruning: parent node (~13 Elo)
              if (   !ss->inCheck
                  && lmrDepth < (6 * (1 + !ourMove))
                  && history < 20500 - 3875 * (depth - 1)
                  && ss->staticEval + 115 + 122 * lmrDepth <= alpha)
                  continue;

              lmrDepth = std::max(lmrDepth, 0);

              // Prune moves with negative SEE (~4 Elo)
              if (!pos.see_ge(move, Value(-27 * lmrDepth * lmrDepth)))
                  continue;
          }
          }
      }

      // Step 15. Extensions (~100 Elo)
      // Singular extension search (~94 Elo). If all moves but one fail low on a
      // search of (alpha-s, beta-s), and just one fails high on (alpha, beta),
      // then that move is singular and should be extended. To verify this we do
      // a reduced search on all the other moves but the ttMove and if the result
      // is lower than ttValue minus a margin, then we will extend the ttMove. Note
      // that depth margin and singularBeta margin are known for having non-linear
      // scaling. Their values are optimized to time controls of 180+1.8 and longer
      // so changing them requires tests at this type of time controls.

      if (   gameCycle
          && (   PvNode
              || (ss-1)->mainLine
              || ( ourMove && (ss-1)->secondaryLine && beta  < VALUE_DRAW)
              || (!ourMove && (ss-1)->secondaryLine && alpha > VALUE_DRAW)))
          extension = 2;

      else if (    doSingular
          &&  move == ttMove)
      {
<<<<<<< HEAD
          Value singularBeta = std::max(ttValue - (64 + 57 * (ss->ttPv && !PvNode)) * depth / 64, -VALUE_MAX_EVAL);
          Depth singularDepth = (depth - 1) / 2;
=======
          // Singular extension search (~94 Elo). If all moves but one fail low on a
          // search of (alpha-s, beta-s), and just one fails high on (alpha, beta),
          // then that move is singular and should be extended. To verify this we do
          // a reduced search on all the other moves but the ttMove and if the result
          // is lower than ttValue minus a margin, then we will extend the ttMove. Note
          // that depth margin and singularBeta margin are known for having non-linear
          // scaling. Their values are optimized to time controls of 180+1.8 and longer
          // so changing them requires tests at this type of time controls.
          if (   !rootNode
              &&  depth >= 4 - (thisThread->completedDepth > 24) + 2 * (PvNode && tte->is_pv())
              &&  move == ttMove
              && !excludedMove // Avoid recursive singular search
              &&  abs(ttValue) < VALUE_TB_WIN_IN_MAX_PLY
              && (tte->bound() & BOUND_LOWER)
              &&  tte->depth() >= depth - 3)
          {
              Value singularBeta = ttValue - (64 + 57 * (ss->ttPv && !PvNode)) * depth / 64;
              Depth singularDepth = (depth - 1) / 2;
>>>>>>> 8366ec48

          ss->excludedMove = move;
          // the search with excludedMove will update ss->staticEval
          value = search<NonPV>(pos, ss, singularBeta - 1, singularBeta, singularDepth, cutNode);
          ss->excludedMove = MOVE_NONE;

          if (value < singularBeta)
          {
              singularQuietLMR = !ttCapture;
              // Avoid search explosion by limiting the number of double extensions
              if (  !PvNode
                  && value < singularBeta - 18
                  && ss->doubleExtensions < 12) // watch for search explosion
              {
                  extension = 2;
                  depth += depth < 15;
              }
              else
                  extension = 1;
          }

          // Multi-cut pruning
          // Our ttMove is assumed to fail high, and now we failed high also on a reduced
          // search without the ttMove. So we assume this expected Cut-node is not singular,
          // that multiple moves fail high, and we can prune the whole subtree by returning
          // a soft bound.
          else if (!PvNode)
          {
            if (ttValue >= beta)
                return ttValue;

            // If the eval of ttMove is less than alpha and value, we reduce it (negative extension)
            // Add ttValue <= value?
            else if (!gameCycle && alpha < VALUE_MAX_EVAL)
                extension = (cutNode && (ss-1)->moveCount > 1 && !(ss-1)->secondaryLine && depth < 19) ? -2 : -1;
          }
      }

      if (extension < 1)
      {
        // Check extensions (~1 Elo)
        if (   givesCheck
            && depth > 7)
            extension = 1;

        // Quiet ttMove extensions (~1 Elo)
        else if (   PvNode
                 && move == ttMove
                 && move == ss->killers[0]
                 && (*contHist[0])[movedPiece][to_sq(move)] >= 4194)
            extension = 1;
      }

      // Add extension to new depth
      newDepth += extension;
      ss->doubleExtensions = (ss-1)->doubleExtensions + (extension == 2);

      // Speculative prefetch as early as possible
      prefetch(TT.first_entry(pos.key_after(move)));

      // Update the current move (this must be done after singular extension search)
      ss->currentMove = move;
      ss->continuationHistory = &thisThread->continuationHistory[ss->inCheck]
                                                                [capture]
                                                                [movedPiece]
                                                                [to_sq(move)];

      // Step 16. Make the move
      pos.do_move(move, st, givesCheck);

<<<<<<< HEAD
      bool lateKingDanger = (rootDepth > 10 && ourMove && ss->ply < 7 && pos.king_danger());
=======
      // Decrease reduction if position is or has been on the PV (~4 Elo)
      if (   ss->ttPv
          && !likelyFailLow)
          r -= cutNode && tte->depth() >= depth ? 3 : 2;

      // Decrease reduction if opponent's move count is high (~1 Elo)
      if ((ss-1)->moveCount > 7)
          r--;

      // Increase reduction for cut nodes (~3 Elo)
      if (cutNode)
          r += 2;

      // Increase reduction if ttMove is a capture (~3 Elo)
      if (ttCapture)
          r++;

      // Decrease reduction for PvNodes (~2 Elo)
      if (PvNode)
          r--;

      // Decrease reduction if ttMove has been singularly extended (~1 Elo)
      if (singularQuietLMR)
          r--;

      // Increase reduction on repetition (~1 Elo)
      if (   move == (ss-4)->currentMove
          && pos.has_repeated())
          r += 2;

      // Increase reduction if next ply has a lot of fail high (~5 Elo)
      if ((ss+1)->cutoffCnt > 3)
          r++;

      // Decrease reduction for first generated move (ttMove)
      else if (move == ttMove)
          r--;
>>>>>>> 8366ec48

      ss->statScore =  2 * thisThread->mainHistory[us][from_to(move)]
                         + (*contHist[0])[movedPiece][to_sq(move)]
                         + (*contHist[1])[movedPiece][to_sq(move)]
                         + (*contHist[3])[movedPiece][to_sq(move)]
                         - 3848;

      r =         r
                + lmrAdjustment
                - (singularQuietLMR && moveCount == 1)
                - (move == ttMove)
                - ss->statScore / (10216 + 3855 * (depth > 5 && depth < 23));

      // Step 17. Late moves reduction / extension (LMR, ~117 Elo)
      // We use various heuristics for the sons of a node after the first son has
      // been searched. In general, we would like to reduce them, but there are many
      // cases where we extend a son if it has good chances to be "interesting".
      if (    allowLMR
          && !lateKingDanger
          &&  moveCount > 1
          && (!capture || (cutNode && (ss-1)->moveCount > 1)))
      {
          // In general we want to cap the LMR depth search at newDepth, but when
          // reduction is negative, we allow this move a limited search extension
          // beyond the first move depth. This may lead to hidden double extensions.
          Depth d = std::clamp(newDepth - r, 1, newDepth + 1);

          value = -search<NonPV>(pos, ss+1, -(alpha+1), -alpha, d, true);

          // Do a full-depth search when reduced LMR search fails high
          if (   value > alpha
              && d < newDepth)
          {
              // Adjust full-depth search based on LMR results - if the result
              // was good enough search deeper, if it was bad enough search shallower.
              const bool doDeeperSearch = value > (bestValue + 51 + 10 * (newDepth - d));
              const bool doEvenDeeperSearch = value > alpha + 700 && ss->doubleExtensions <= 6;
              const bool doShallowerSearch = value < bestValue + newDepth;

              ss->doubleExtensions = ss->doubleExtensions + doEvenDeeperSearch;

              newDepth += doDeeperSearch - doShallowerSearch + doEvenDeeperSearch;

              if (newDepth > d)
                  value = -search<NonPV>(pos, ss+1, -(alpha+1), -alpha, newDepth, !cutNode);

              int bonus = value <= alpha ? -stat_bonus(newDepth)
                        : value >= beta  ?  stat_bonus(newDepth)
                                         :  0;

              update_continuation_histories(ss, movedPiece, to_sq(move), bonus);
          }
      }

      // Step 18. Full-depth search when LMR is skipped
      else if (!PvNode || moveCount > 1)
      {
          // Increase reduction for cut nodes and not ttMove (~1 Elo)
          if (   !ttMove
              && cutNode)
              r += 2;

          // Note that if expected reduction is high, we reduce search depth by 1 here
          value = -search<NonPV>(pos, ss+1, -(alpha+1), -alpha, newDepth - (r > 3), !cutNode);
      }

      // For PV nodes only, do a full PV search on the first move or after a fail high,
      // otherwise let the parent node fail low with value <= alpha and try another move.
      if (   PvNode
          && (moveCount == 1 || value > alpha))
      {
          (ss+1)->pv = pv;
          (ss+1)->pv[0] = MOVE_NONE;

          value = -search<PV>(pos, ss+1, -beta, -alpha, newDepth, false);
      }

      // Step 19. Undo move
      pos.undo_move(move);
      }

      assert(value > -VALUE_INFINITE && value < VALUE_INFINITE);

      // Step 20. Check for a new best move
      // Finished searching the move. If a stop occurred, the return value of
      // the search cannot be trusted, and we return immediately without
      // updating best move, PV and TT.
      if (Threads.stop.load(std::memory_order_relaxed))
          return VALUE_ZERO;

      if (rootNode)
      {
          RootMove& rm = *std::find(thisThread->rootMoves.begin(),
                                    thisThread->rootMoves.end(), move);

          if (abs(value) < VALUE_TB_WIN - 7 * TraditionalPawnValue)
              rm.averageScore = rm.averageScore != -VALUE_INFINITE ? (2 * value + rm.averageScore) / 3 : value;
          else
              rm.averageScore = value;

          // PV move or new best move?
          if (moveCount == 1 || value > alpha)
          {
              rm.score =  rm.uciScore = value;
              rm.selDepth = thisThread->selDepth;
              rm.scoreLowerbound = rm.scoreUpperbound = false;

              thisThread->pvValue = value;

              if (value >= beta)
              {
                  rm.scoreLowerbound = true;
                  rm.uciScore = beta;
              }
              else if (value <= alpha)
              {
                  rm.scoreUpperbound = true;
                  rm.uciScore = alpha;
              }

              rm.pv.resize(1);

              assert((ss+1)->pv);

              for (Move* m = (ss+1)->pv; *m != MOVE_NONE; ++m)
                  rm.pv.push_back(*m);

              // We record how often the best move has been changed in each iteration.
              // This information is used for time management. In MultiPV mode,
              // we must take care to only do this for the first PV line.
              if (   moveCount > 1
                  && !thisThread->pvIdx)
                  ++thisThread->bestMoveChanges;
          }
          else
              // All other moves but the PV, are set to the lowest value: this
              // is not a problem when sorting because the sort is stable and the
              // move position in the list is preserved - just the PV is pushed up.
              rm.score = -VALUE_INFINITE;
      }

      if (value > bestValue)
      {
          bestValue = value;

          if (value > alpha)
          {
              bestMove = move;

              if (PvNode && !rootNode) // Update pv even in fail-high case
                  update_pv(ss->pv, move, (ss+1)->pv);

              if (value >= beta)
              {
                  ss->cutoffCnt += 1 + !ttMove;
                  assert(value >= beta); // Fail high
                  break;
              }
              else
              {
                  // Reduce other moves if we have found at least one score improvement (~2 Elo)
                  if (   depth > 2
                      && depth < 12
                      && !gameCycle
                      && beta  <  VALUE_MAX_EVAL
                      && alpha > -VALUE_MAX_EVAL)
                      depth -= 1;

                  assert(depth > 0);
                  alpha = value; // Update alpha! Always alpha < beta
              }
          }
      }

      // If the move is worse than some previously searched move,
      // remember it, to update its stats later.
      if (move != bestMove && moveCount <= 32)
      {
          if (capture)
              capturesSearched[captureCount++] = move;

          else
              quietsSearched[quietCount++] = move;
      }
    }

    // Step 21. Check for mate and stalemate
    // All legal moves have been searched and if there are no legal moves, it
    // must be a mate or a stalemate. If we are in a singular extension search then
    // return a fail low score.

    assert(moveCount || !ss->inCheck || excludedMove || !MoveList<LEGAL>(pos).size());

    if (!moveCount)
        bestValue = excludedMove ? alpha :
                    ss->inCheck  ? mated_in(ss->ply)
                                 : VALUE_DRAW;

    // If there is a move that produces search value greater than alpha we update the stats of searched moves
    else if (bestMove)
        update_all_stats(pos, ss, bestMove, bestValue, beta, prevSq,
                         quietsSearched, quietCount, capturesSearched, captureCount, depth);

    // Bonus for prior countermove that caused the fail low
    else if (!priorCapture && prevSq != SQ_NONE)
    {
        int bonus = (depth > 6) + (PvNode || cutNode) + (bestValue < alpha - 653) + ((ss-1)->moveCount > 11);
        update_continuation_histories(ss-1, pos.piece_on(prevSq), prevSq, stat_bonus(depth) * bonus);
        thisThread->mainHistory[~us][from_to((ss-1)->currentMove)] << stat_bonus(depth) * bonus / 2;
    }

    // If no good move is found and the previous position was ttPv, then the previous
    // opponent move is probably good and the new position is added to the search tree. (~7 Elo)
    if (bestValue <= alpha)
        ss->ttPv = ss->ttPv || ((ss-1)->ttPv && depth > 3);

    // Write gathered information in transposition table
    if (!excludedMove && !(rootNode && thisThread->pvIdx))
        tte->save(posKey, value_to_tt(bestValue, ss->ply), ss->ttPv,
                  bestValue >= beta ? BOUND_LOWER :
                  PvNode && bestMove ? BOUND_EXACT : BOUND_UPPER,
                  depth, bestMove, ss->staticEval);

    assert(bestValue > -VALUE_INFINITE && bestValue < VALUE_INFINITE);

    return bestValue;
  }


  // qsearch() is the quiescence search function, which is called by the main search
  // function with zero depth, or recursively with further decreasing depth per call.
  // (~155 Elo)
  template <NodeType nodeType>
  Value qsearch(Position& pos, Stack* ss, Value alpha, Value beta, Depth depth) {

    static_assert(nodeType != Root);
    constexpr bool PvNode = nodeType == PV;

    assert(alpha >= -VALUE_INFINITE && alpha < beta && beta <= VALUE_INFINITE);
    assert(PvNode || (alpha == beta - 1));
    assert(depth <= 0);

    Move pv[MAX_PLY+1];
    StateInfo st;
    ASSERT_ALIGNED(&st, Eval::NNUE::CacheLineSize);

    TTEntry* tte;
    Key posKey;
    Move ttMove, move, bestMove;
    Depth ttDepth;
    Bound ttBound;
    Value bestValue, value, ttValue, futilityValue, futilityBase;
    bool pvHit, givesCheck, capture, gameCycle;
    int moveCount;
    Color us = pos.side_to_move();

    // Step 1. Initialize node
    if (PvNode)
    {
        (ss+1)->pv = pv;
        ss->pv[0] = MOVE_NONE;
    }

    Thread* thisThread = pos.this_thread();
    bestMove = MOVE_NONE;
    ss->inCheck = pos.checkers();
    moveCount = 0;
    gameCycle = false;

    thisThread->nodes++;

    if (pos.has_game_cycle(ss->ply))
    {
       if (VALUE_DRAW >= beta)
           return VALUE_DRAW;

       alpha = std::max(alpha, VALUE_DRAW);
       gameCycle = true;
    }

    if (pos.is_draw(ss->ply))
        return VALUE_DRAW;

    // Step 2. Check for an immediate draw or maximum ply reached
    if (ss->ply >= MAX_PLY)
        return !ss->inCheck ? evaluate(pos) : VALUE_DRAW;

    if (alpha >= mate_in(ss->ply+1))
        return mate_in(ss->ply+1);

    assert(0 <= ss->ply && ss->ply < MAX_PLY);

    // Decide whether or not to include checks: this fixes also the type of
    // TT entry depth that we are going to use. Note that in qsearch we use
    // only two types of depth in TT: DEPTH_QS_CHECKS or DEPTH_QS_NO_CHECKS.
    ttDepth = ss->inCheck || depth >= DEPTH_QS_CHECKS ? DEPTH_QS_CHECKS
                                                      : DEPTH_QS_NO_CHECKS;

    // Step 3. Transposition table lookup
    posKey = pos.key();
    tte = TT.probe(posKey, ss->ttHit);
    ttValue = ss->ttHit ? value_from_tt(tte->value(), ss->ply) : VALUE_NONE;
    ttBound = tte->bound();
    ttMove = ss->ttHit ? tte->move() : MOVE_NONE;
    pvHit = ss->ttHit && tte->is_pv();

    // At non-PV nodes we check for an early TT cutoff
    if (  !PvNode
        && ss->ttHit
        && !gameCycle
        && tte->depth() >= ttDepth
        && ttValue != VALUE_NONE // Only in case of TT access race or if !ttHit
        && (ttBound & (ttValue >= beta ? BOUND_LOWER : BOUND_UPPER)))
        return ttValue;

    // Step 4. Static evaluation of the position
    if (ss->inCheck)
        bestValue = futilityBase = -VALUE_INFINITE;
    else
    {
        if (ss->ttHit)
        {
            // Never assume anything about values stored in TT
            if ((ss->staticEval = bestValue = tte->eval()) == VALUE_NONE)
                ss->staticEval = bestValue = evaluate(pos);

            // ttValue can be used as a better position evaluation (~13 Elo)
            if (    ttValue != VALUE_NONE
                && (ttMove != MOVE_NONE || ttValue <= bestValue)
                && (ttBound & (ttValue > bestValue ? BOUND_LOWER : BOUND_UPPER)))
                bestValue = ttValue;
        }
        else
            // In case of null move search use previous static eval with a different sign
            ss->staticEval = bestValue = (ss-1)->currentMove != MOVE_NULL ? evaluate(pos)
                                                                          : -(ss-1)->staticEval;

        // Stand pat. Return immediately if static value is at least beta
        if (bestValue >= beta)
        {
            if (!ss->ttHit)
                tte->save(posKey, value_to_tt(bestValue, ss->ply), false, BOUND_LOWER,
                          DEPTH_NONE, MOVE_NONE, ss->staticEval);

            return bestValue;
        }

        if (bestValue > alpha)
            alpha = bestValue;

        futilityBase = std::min(ss->staticEval, bestValue) + 200;
    }

    const PieceToHistory* contHist[] = {(ss-1)->continuationHistory, (ss-2)->continuationHistory};

    // Initialize a MovePicker object for the current position, and prepare
    // to search the moves. Because the depth is <= 0 here, only captures,
    // queen promotions, and other checks (only if depth >= DEPTH_QS_CHECKS)
    // will be generated.
    Square prevSq = is_ok((ss-1)->currentMove) ? to_sq((ss-1)->currentMove) : SQ_NONE;
    MovePicker mp(pos, ttMove, depth, &thisThread->mainHistory,
                                      &thisThread->captureHistory,
                                      contHist,
                                      prevSq);

    int quietCheckEvasions = 0;

    // Step 5. Loop through all pseudo-legal moves until no moves remain
    // or a beta cutoff occurs.
    while ((move = mp.next_move()) != MOVE_NONE)
    {
        assert(is_ok(move));

        givesCheck = pos.gives_check(move);
        capture = pos.capture_stage(move);

        moveCount++;

<<<<<<< HEAD
      // Step 6. Pruning.
      if (bestValue > VALUE_MATED_IN_MAX_PLY && pos.non_pawn_material(us))
      {
         // Futility pruning and moveCount pruning (~10 Elo)
         if (   !givesCheck
             &&  to_sq(move) != prevSq
             &&  futilityBase > -VALUE_MAX_EVAL
             &&  type_of(move) != PROMOTION)
         {
             if (moveCount > 2 + PvNode)
                 continue;

             futilityValue = futilityBase + PieceValue[pos.piece_on(to_sq(move))];

             // If static eval + value of piece we are going to capture is much lower
             // than alpha we can prune this move
             if (futilityValue <= alpha)
             {
                 bestValue = std::max(bestValue, futilityValue);
                 continue;
             }

             // If static eval is much lower than alpha and move is not winning material
             // we can prune this move
             if (futilityBase <= alpha && !pos.see_ge(move, VALUE_ZERO + 1))
             {
                 bestValue = std::max(bestValue, futilityBase);
                 continue;
             }
         }

         // We prune after 2nd quiet check evasion where being 'in check' is implicitly checked through the counter
         // and being a 'quiet' apart from being a tt move is assumed after an increment because captures are pushed ahead.
         if (quietCheckEvasions > 1)
             break;

         // Continuation history based pruning (~3 Elo)
         if (   !capture
             && !PvNode
             && (*contHist[0])[pos.moved_piece(move)][to_sq(move)] < 0
             && (*contHist[1])[pos.moved_piece(move)][to_sq(move)] < 0)
            continue;
=======
        // Step 6. Pruning
        if (   bestValue > VALUE_TB_LOSS_IN_MAX_PLY
            && pos.non_pawn_material(us))
        {
            // Futility pruning and moveCount pruning (~10 Elo)
            if (   !givesCheck
                &&  to_sq(move) != prevSq
                &&  futilityBase > VALUE_TB_LOSS_IN_MAX_PLY
                &&  type_of(move) != PROMOTION)
            {
                if (moveCount > 2)
                    continue;

                futilityValue = futilityBase + PieceValue[pos.piece_on(to_sq(move))];

                // If static eval + value of piece we are going to capture is much lower
                // than alpha we can prune this move.
                if (futilityValue <= alpha)
                {
                    bestValue = std::max(bestValue, futilityValue);
                    continue;
                }

                // If static eval is much lower than alpha and move is not winning material
                // we can prune this move.
                if (   futilityBase <= alpha
                    && !pos.see_ge(move, VALUE_ZERO + 1))
                {
                    bestValue = std::max(bestValue, futilityBase);
                    continue;
                }

                // If static exchange evaluation is much worse than what is needed to not
                // fall below alpha we can prune this move.
                if (futilityBase > alpha && !pos.see_ge(move, (alpha - futilityBase) * 4))
                {
                    bestValue = alpha;
                    continue;
                }
            }
>>>>>>> 8366ec48

         // Do not search moves with bad enough SEE values (~5 Elo)
         if (!pos.see_ge(move, Value(-90)))
             continue;
      }

      // Speculative prefetch as early as possible
      prefetch(TT.first_entry(pos.key_after(move)));

        // Update the current move
        ss->currentMove = move;
        ss->continuationHistory = &thisThread->continuationHistory[ss->inCheck]
                                                                  [capture]
                                                                  [pos.moved_piece(move)]
                                                                  [to_sq(move)];

        quietCheckEvasions += !capture && ss->inCheck;

        // Step 7. Make and search the move
        pos.do_move(move, st, givesCheck);
        value = -qsearch<nodeType>(pos, ss+1, -beta, -alpha, depth - 1);
        pos.undo_move(move);

        assert(value > -VALUE_INFINITE && value < VALUE_INFINITE);

        // Step 8. Check for a new best move
        if (value > bestValue)
        {
            bestValue = value;

            if (value > alpha)
            {
                bestMove = move;

                if (PvNode) // Update pv even in fail-high case
                    update_pv(ss->pv, move, (ss+1)->pv);

                if (value < beta) // Update alpha here!
                    alpha = value;
                else
                    break; // Fail high
            }
        }
    }

    // Step 9. Check for mate
    // All legal moves have been searched. A special case: if we're in check
    // and no legal moves were found, it is checkmate.
    if (ss->inCheck && bestValue == -VALUE_INFINITE)
    {
        assert(!MoveList<LEGAL>(pos).size());

        return mated_in(ss->ply); // Plies to mate from the root
    }

    // Save gathered info in transposition table
    tte->save(posKey, value_to_tt(bestValue, ss->ply), pvHit,
              bestValue >= beta ? BOUND_LOWER : BOUND_UPPER,
              ttDepth, bestMove, ss->staticEval);

    assert(bestValue > -VALUE_INFINITE && bestValue < VALUE_INFINITE);

    return bestValue;
  }


  // value_to_tt() adjusts a mate or TB score from "plies to mate from the root"
  // to "plies to mate from the current position". Standard scores are unchanged.
  // The function is called before storing a value in the transposition table.

  Value value_to_tt(Value v, int ply) {

    assert(v != VALUE_NONE);

    return  v > VALUE_MATE_IN_MAX_PLY  ? v + ply
          : v < VALUE_MATED_IN_MAX_PLY ? v - ply : v;
  }


  // value_from_tt() is the inverse of value_to_tt(): it adjusts a mate or TB score
  // from the transposition table (which refers to the plies to mate/be mated from
  // current position) to "plies to mate/be mated (TB win/loss) from the root".
  // However, to avoid potentially false mate scores related to the 50 moves rule
  // and the graph history interaction problem, we return an optimal TB score instead.

  Value value_from_tt(Value v, int ply) {

    return  v == VALUE_NONE             ? VALUE_NONE
          : v >= VALUE_MATE_IN_MAX_PLY  ? v - ply
          : v <= VALUE_MATED_IN_MAX_PLY ? v + ply : v;
  }


  // update_pv() adds current move and appends child pv[]

  void update_pv(Move* pv, Move move, const Move* childPv) {

    for (*pv++ = move; childPv && *childPv != MOVE_NONE; )
        *pv++ = *childPv++;
    *pv = MOVE_NONE;
  }


  // update_all_stats() updates stats at the end of search() when a bestMove is found

  void update_all_stats(const Position& pos, Stack* ss, Move bestMove, Value bestValue, Value beta, Square prevSq,
                        Move* quietsSearched, int quietCount, Move* capturesSearched, int captureCount, Depth depth) {

    Color us = pos.side_to_move();
    Thread* thisThread = pos.this_thread();
    CapturePieceToHistory& captureHistory = thisThread->captureHistory;
    Piece moved_piece = pos.moved_piece(bestMove);
    PieceType captured;

    int quietMoveBonus = stat_bonus(depth + 1);

    if (!pos.capture_stage(bestMove))
    {
        int bestMoveBonus = bestValue > beta + 168 ? quietMoveBonus  // larger bonus
                                            : stat_bonus(depth);     // smaller bonus

        // Increase stats for the best move in case it was a quiet move
        update_quiet_stats(pos, ss, bestMove, bestMoveBonus);

        // Decrease stats for all non-best quiet moves
        for (int i = 0; i < quietCount; ++i)
        {
            thisThread->mainHistory[us][from_to(quietsSearched[i])] << -bestMoveBonus;
            update_continuation_histories(ss, pos.moved_piece(quietsSearched[i]), to_sq(quietsSearched[i]), -bestMoveBonus);
        }
    }
    else
    {
        // Increase stats for the best move in case it was a capture move
        captured = type_of(pos.piece_on(to_sq(bestMove)));
        captureHistory[moved_piece][to_sq(bestMove)][captured] << quietMoveBonus;
    }

    // Extra penalty for a quiet early move that was not a TT move or
    // main killer move in previous ply when it gets refuted.
    if (   prevSq != SQ_NONE
        && ((ss-1)->moveCount == 1 + (ss-1)->ttHit || ((ss-1)->currentMove == (ss-1)->killers[0]))
        && !pos.captured_piece())
            update_continuation_histories(ss-1, pos.piece_on(prevSq), prevSq, -quietMoveBonus);

    // Decrease stats for all non-best capture moves
    for (int i = 0; i < captureCount; ++i)
    {
        moved_piece = pos.moved_piece(capturesSearched[i]);
        captured = type_of(pos.piece_on(to_sq(capturesSearched[i])));
        captureHistory[moved_piece][to_sq(capturesSearched[i])][captured] << -quietMoveBonus;
    }
  }


  // update_continuation_histories() updates histories of the move pairs formed
  // by moves at ply -1, -2, -4, and -6 with current move.

  void update_continuation_histories(Stack* ss, Piece pc, Square to, int bonus) {

    for (int i : {1, 2, 3, 4, 6})
    {
        // Only update the first 2 continuation histories if we are in check
        if (ss->inCheck && i > 2)
            break;
        if (is_ok((ss-i)->currentMove))
            (*(ss-i)->continuationHistory)[pc][to] << bonus / (1 + 3 * (i == 3));
    }
  }


  // update_quiet_stats() updates move sorting heuristics

  void update_quiet_stats(const Position& pos, Stack* ss, Move move, int bonus) {

    // Update killers
    if (ss->killers[0] != move)
    {
        ss->killers[1] = ss->killers[0];
        ss->killers[0] = move;
    }

    Color us = pos.side_to_move();
    Thread* thisThread = pos.this_thread();
    thisThread->mainHistory[us][from_to(move)] << bonus;
    update_continuation_histories(ss, pos.moved_piece(move), to_sq(move), bonus);

    // Update countermove history
    if (is_ok((ss-1)->currentMove))
    {
        Square prevSq = to_sq((ss-1)->currentMove);
        thisThread->counterMoves[pos.piece_on(prevSq)][prevSq] = move;
    }
  }

} // namespace


// MainThread::check_time() is used to print debug info and, more importantly,
// to detect when we are out of available time and thus stop the search.

void MainThread::check_time() {

  if (--callsCnt > 0)
      return;

  // When using nodes, ensure checking rate is not lower than 0.1% of nodes
  callsCnt = Limits.nodes ? std::min(512, int(Limits.nodes / 1024)) : 512;

  static TimePoint lastInfoTime = now();

  TimePoint elapsed = Time.elapsed();
  TimePoint tick = Limits.startTime + elapsed;

  if (tick - lastInfoTime >= 1000)
  {
      lastInfoTime = tick;
      dbg_print();
  }

  // We should not stop pondering until told so by the GUI
  if (ponder)
      return;

  if (   (Limits.use_time_management() && (elapsed > Time.maximum() || stopOnPonderhit))
      || (Limits.movetime && elapsed >= Limits.movetime)
      || (Limits.nodes && Threads.nodes_searched() >= uint64_t(Limits.nodes)))
      Threads.stop = true;
}


// UCI::pv() formats PV information according to the UCI protocol. UCI requires
// that all (if any) unsearched PV lines are sent using a previous search score.

string UCI::pv(const Position& pos, Depth depth) {

  std::stringstream ss;
  TimePoint elapsed = Time.elapsed() + 1;
  const RootMoves& rootMoves = pos.this_thread()->rootMoves;
  size_t pvIdx = pos.this_thread()->pvIdx;
  size_t multiPV = std::min(size_t(Options["MultiPV"]), rootMoves.size());
  uint64_t nodesSearched = Threads.nodes_searched();
  uint64_t tbHits = Threads.tb_hits() + (TB::RootInTB ? rootMoves.size() : 0);

  for (size_t i = 0; i < multiPV; ++i)
  {
      bool updated = rootMoves[i].score != -VALUE_INFINITE;

      if (depth == 1 && !updated && i > 0)
          continue;

      Depth d = updated ? depth : std::max(1, depth - 1);
      Value v = updated ? rootMoves[i].uciScore : rootMoves[i].previousScore;
      Value v2 = rootMoves[i].previousScore;

      if (v == -VALUE_INFINITE)
          v = VALUE_ZERO;

      bool tb = TB::RootInTB && abs(v) < VALUE_TB_WIN - 6 * TraditionalPawnValue;

      v = tb ? rootMoves[i].tbScore : v;

      if (ss.rdbuf()->in_avail()) // Not at first line
          ss << "\n";

      ss << "info"
         << " depth "    << d
         << " seldepth " << rootMoves[i].selDepth
         << " multipv "  << i + 1
         << " score "    << UCI::value(v, v2);

      if (Options["UCI_ShowWDL"])
          ss << UCI::wdl(v, pos.game_ply());

      if (i == pvIdx && !tb && updated) // tablebase- and previous-scores are exact
         ss << (rootMoves[i].scoreLowerbound ? " lowerbound" : (rootMoves[i].scoreUpperbound ? " upperbound" : ""));

      ss << " nodes "    << nodesSearched
         << " nps "      << nodesSearched * 1000 / elapsed
         << " hashfull " << TT.hashfull()
         << " tbhits "   << tbHits
         << " time "     << elapsed
         << " pv";

      for (Move m : rootMoves[i].pv)
          ss << " " << UCI::move(m, pos.is_chess960());
  }

  return ss.str();
}


// RootMove::extract_ponder_from_tt() is called in case we have no ponder move
// before exiting the search, for instance, in case we stop the search during a
// fail high at root. We try hard to have a ponder move to return to the GUI,
// otherwise in case of 'ponder on' we have nothing to think about.

bool RootMove::extract_ponder_from_tt(Position& pos) {

    StateInfo st;
    ASSERT_ALIGNED(&st, Eval::NNUE::CacheLineSize);

    bool ttHit;

    assert(pv.size() == 1);

    if (pv[0] == MOVE_NONE)
        return false;

    pos.do_move(pv[0], st);
    TTEntry* tte = TT.probe(pos.key(), ttHit);

    if (ttHit)
    {
        Move m = tte->move(); // Local copy to be SMP safe
        if (MoveList<LEGAL>(pos).contains(m))
            pv.push_back(m);
    }

    pos.undo_move(pv[0]);
    return pv.size() > 1;
}

void Tablebases::rank_root_moves(Position& pos, Search::RootMoves& rootMoves) {

    RootInTB = false;
    UseRule50 = bool(Options["Syzygy50MoveRule"]);
    Cardinality = int(Options["SyzygyProbeLimit"]);

    if (Cardinality > MaxCardinality)
        Cardinality = MaxCardinality;

    if (Cardinality >= popcount(pos.pieces()) && !pos.can_castle(ANY_CASTLING))
    {
        // Rank moves using DTZ tables
        RootInTB = root_probe(pos, rootMoves);

        if (!RootInTB)
        {
            // DTZ tables are missing; try to rank moves using WDL tables
            RootInTB = root_probe_wdl(pos, rootMoves);
        }
    }

    if (RootInTB)
    {
        // Sort moves according to TB rank
        std::stable_sort(rootMoves.begin(), rootMoves.end(),
                  [](const RootMove &a, const RootMove &b) { return a.tbRank > b.tbRank; } );
    }
    else
    {
        // Clean up if root_probe() and root_probe_wdl() have failed
        for (auto& m : rootMoves)
            m.tbRank = 0;
    }
}

} // namespace Stockfish<|MERGE_RESOLUTION|>--- conflicted
+++ resolved
@@ -94,38 +94,6 @@
     return std::min(334 * d - 531, 1538);
   }
 
-<<<<<<< HEAD
-=======
-  // Add a small random component to draw evaluations to avoid 3-fold blindness
-  Value value_draw(const Thread* thisThread) {
-    return VALUE_DRAW - 1 + Value(thisThread->nodes & 0x2);
-  }
-
-  // Skill structure is used to implement strength limit. If we have a UCI_Elo,
-  // we convert it to an appropriate skill level, anchored to the Stash engine.
-  // This method is based on a fit of the Elo results for games played between
-  // Stockfish at various skill levels and various versions of the Stash engine.
-  // Skill 0 .. 19 now covers CCRL Blitz Elo from 1320 to 3190, approximately
-  // Reference: https://github.com/vondele/Stockfish/commit/a08b8d4e9711c2
-  struct Skill {
-    Skill(int skill_level, int uci_elo) {
-        if (uci_elo)
-        {
-            double e = double(uci_elo - 1320) / (3190 - 1320);
-            level = std::clamp((((37.2473 * e - 40.8525) * e + 22.2943) * e - 0.311438), 0.0, 19.0);
-        }
-        else
-            level = double(skill_level);
-    }
-    bool enabled() const { return level < 20.0; }
-    bool time_to_pick(Depth depth) const { return depth == 1 + int(level); }
-    Move pick_best(size_t multiPV);
-
-    double level;
-    Move best = MOVE_NONE;
-  };
-
->>>>>>> 8366ec48
   template <NodeType nodeType>
   Value search(Position& pos, Stack* ss, Value alpha, Value beta, Depth depth, bool cutNode);
 
@@ -457,14 +425,8 @@
 
           double bestMoveInstability = 1 + totBestMoveChanges / 8;
 
-<<<<<<< HEAD
           TimePoint elapsedT = Time.elapsed();
           TimePoint optimumT = Time.optimum();
-=======
-          // Cap used time in case of a single legal move for a better viewer experience
-          if (rootMoves.size() == 1)
-              totalTime = std::min(500.0, totalTime);
->>>>>>> 8366ec48
 
           // Stop the search if we have only one legal move, or if available time elapsed
           if (   (rootMoves.size() == 1 && (elapsedT > optimumT / 16))
@@ -746,39 +708,12 @@
                 : (ss-4)->staticEval != VALUE_NONE ? ss->staticEval > (ss-4)->staticEval
                 : true;
 
-<<<<<<< HEAD
     // Begin early pruning.
-=======
-    // Step 7. Razoring (~1 Elo)
-    // If eval is really low check with qsearch if it can exceed alpha, if it can't,
-    // return a fail low.
-    // Adjust razor margin according to cutoffCnt. (~1 Elo)
-    if (eval < alpha - 492 - (257 - 200 * ((ss+1)->cutoffCnt > 3)) * depth * depth)
-    {
-        value = qsearch<NonPV>(pos, ss, alpha - 1, alpha);
-        if (value < alpha)
-            return value;
-    }
-
-    // Step 8. Futility pruning: child node (~40 Elo)
-    // The depth condition is important for mate finding.
-    if (   !ss->ttPv
-        &&  depth < 9
-        &&  eval - futility_margin(depth, cutNode && !ss->ttHit, improving) - (ss-1)->statScore / 321 >= beta
-        &&  eval >= beta
-        &&  eval < 29462 // smaller than TB wins
-        && !(  !ttCapture
-             && ttMove))
-        return eval;
-
-    // Step 9. Null move search with verification search (~35 Elo)
->>>>>>> 8366ec48
     if (   !PvNode
         && (ourMove || !excludedMove)
         && !thisThread->nmpGuardV
         &&  abs(eval) < VALUE_MAX_EVAL)
     {
-<<<<<<< HEAD
        // Step 8. Futility pruning: child node (~40 Elo)
        // The depth condition is important for mate finding.
        if (    depth < 9 // was 8
@@ -790,8 +725,7 @@
            &&  eval >= beta
            &&  eval - futility_margin(depth, cutNode && !ss->ttHit, improving) - (ss-1)->statScore / 321 >= beta
            && !(  !ttCapture
-                && ttMove
-                && thisThread->mainHistory[us][from_to(ttMove)] < 989))
+                && ttMove))
            return eval;
 
        // Step 9. Null move search with verification search (~35 Elo)
@@ -885,6 +819,8 @@
 
                    if (value >= probCutBeta)
                    {
+                       //value -= (probCutBeta - beta); // review this later
+
                        if (!excludedMove)
                            tte->save(posKey, value_to_tt(value, ss->ply), ss->ttPv,
                                      BOUND_LOWER, depth - 3, move, ss->staticEval);
@@ -904,52 +840,6 @@
         && !ttMove
         && (ss-1)->moveCount > 1)
         depth -= 2;
-=======
-        assert(eval - beta >= 0);
-
-        // Null move dynamic reduction based on depth and eval
-        Depth R = std::min(int(eval - beta) / 152, 6) + depth / 3 + 4;
-
-        ss->currentMove = MOVE_NULL;
-        ss->continuationHistory = &thisThread->continuationHistory[0][0][NO_PIECE][0];
-
-        pos.do_null_move(st);
-
-        Value nullValue = -search<NonPV>(pos, ss+1, -beta, -beta+1, depth-R, !cutNode);
-
-        pos.undo_null_move();
-
-        // Do not return unproven mate or TB scores
-        if (nullValue >= beta && nullValue < VALUE_TB_WIN_IN_MAX_PLY)
-        {
-            if (thisThread->nmpMinPly || depth < 14)
-                return nullValue;
-
-            assert(!thisThread->nmpMinPly); // Recursive verification is not allowed
-
-            // Do verification search at high depths, with null move pruning disabled
-            // until ply exceeds nmpMinPly.
-            thisThread->nmpMinPly = ss->ply + 3 * (depth-R) / 4;
-
-            Value v = search<NonPV>(pos, ss, beta-1, beta, depth-R, false);
-
-            thisThread->nmpMinPly = 0;
-
-            if (v >= beta)
-                return nullValue;
-        }
-    }
-
-    // Step 10. If the position doesn't have a ttMove, decrease depth by 2
-    // (or by 4 if the TT entry for the current position was hit and the stored depth is greater than or equal to the current depth).
-    // Use qsearch if depth is equal or below zero (~9 Elo)
-    if (    PvNode
-        && !ttMove)
-        depth -= 2 + 2 * (ss->ttHit && tte->depth() >= depth);
-
-    if (depth <= 0)
-        return qsearch<PV>(pos, ss, alpha, beta);
->>>>>>> 8366ec48
 
     if (    cutNode
         && !(ss-1)->secondaryLine
@@ -957,64 +847,7 @@
         && !ttMove)
         depth -= 2;
 
-<<<<<<< HEAD
     } // In check search starts here
-=======
-    probCutBeta = beta + 168 - 70 * improving;
-
-    // Step 11. ProbCut (~10 Elo)
-    // If we have a good enough capture (or queen promotion) and a reduced search returns a value
-    // much above beta, we can (almost) safely prune the previous move.
-    if (   !PvNode
-        &&  depth > 3
-        &&  abs(beta) < VALUE_TB_WIN_IN_MAX_PLY
-        // If value from transposition table is lower than probCutBeta, don't attempt probCut
-        // there and in further interactions with transposition table cutoff depth is set to depth - 3
-        // because probCut search has depth set to depth - 4 but we also do a move before it
-        // So effective depth is equal to depth - 3
-        && !(   tte->depth() >= depth - 3
-             && ttValue != VALUE_NONE
-             && ttValue < probCutBeta))
-    {
-        assert(probCutBeta < VALUE_INFINITE);
-
-        MovePicker mp(pos, ttMove, probCutBeta - ss->staticEval, &captureHistory);
-
-        while ((move = mp.next_move()) != MOVE_NONE)
-            if (move != excludedMove && pos.legal(move))
-            {
-                assert(pos.capture_stage(move));
-
-                ss->currentMove = move;
-                ss->continuationHistory = &thisThread->continuationHistory[ss->inCheck]
-                                                                          [true]
-                                                                          [pos.moved_piece(move)]
-                                                                          [to_sq(move)];
-
-                pos.do_move(move, st);
-
-                // Perform a preliminary qsearch to verify that the move holds
-                value = -qsearch<NonPV>(pos, ss+1, -probCutBeta, -probCutBeta+1);
-
-                // If the qsearch held, perform the regular search
-                if (value >= probCutBeta)
-                    value = -search<NonPV>(pos, ss+1, -probCutBeta, -probCutBeta+1, depth - 4, !cutNode);
-
-                pos.undo_move(move);
-
-                if (value >= probCutBeta)
-                {
-                    // Save ProbCut data into transposition table
-                    tte->save(posKey, value_to_tt(value, ss->ply), ss->ttPv, BOUND_LOWER, depth - 3, move, ss->staticEval);
-                    return value - (probCutBeta - beta);
-                }
-            }
-
-        Eval::NNUE::hint_common_parent_position(pos);
-    }
-
-moves_loop: // When in check, search starts here
->>>>>>> 8366ec48
 
    // Step 12. A small Probcut idea, when we are in check (~4 Elo)
    probCutBeta = beta + 416;
@@ -1159,17 +992,10 @@
       Value delta = beta - alpha;
       Depth r = reduction(improving, depth, moveCount, delta, thisThread->rootDelta);
 
-<<<<<<< HEAD
-      // Step 14. Pruning at shallow depth (~120 Elo). Depth conditions are important for mate finding.
+      // Step 14. Pruning at shallow depth (~120 Elo).
+      // Depth conditions are important for mate finding.
       if (   doLMP
           && bestValue > VALUE_MATED_IN_MAX_PLY)
-=======
-      // Step 14. Pruning at shallow depth (~120 Elo).
-      // Depth conditions are important for mate finding.
-      if (  !rootNode
-          && pos.non_pawn_material(us)
-          && bestValue > VALUE_TB_LOSS_IN_MAX_PLY)
->>>>>>> 8366ec48
       {
           // Skip quiet moves if movecount exceeds our FutilityMoveCount threshold (~8 Elo)
           if (!moveCountPruning)
@@ -1248,29 +1074,8 @@
       else if (    doSingular
           &&  move == ttMove)
       {
-<<<<<<< HEAD
           Value singularBeta = std::max(ttValue - (64 + 57 * (ss->ttPv && !PvNode)) * depth / 64, -VALUE_MAX_EVAL);
           Depth singularDepth = (depth - 1) / 2;
-=======
-          // Singular extension search (~94 Elo). If all moves but one fail low on a
-          // search of (alpha-s, beta-s), and just one fails high on (alpha, beta),
-          // then that move is singular and should be extended. To verify this we do
-          // a reduced search on all the other moves but the ttMove and if the result
-          // is lower than ttValue minus a margin, then we will extend the ttMove. Note
-          // that depth margin and singularBeta margin are known for having non-linear
-          // scaling. Their values are optimized to time controls of 180+1.8 and longer
-          // so changing them requires tests at this type of time controls.
-          if (   !rootNode
-              &&  depth >= 4 - (thisThread->completedDepth > 24) + 2 * (PvNode && tte->is_pv())
-              &&  move == ttMove
-              && !excludedMove // Avoid recursive singular search
-              &&  abs(ttValue) < VALUE_TB_WIN_IN_MAX_PLY
-              && (tte->bound() & BOUND_LOWER)
-              &&  tte->depth() >= depth - 3)
-          {
-              Value singularBeta = ttValue - (64 + 57 * (ss->ttPv && !PvNode)) * depth / 64;
-              Depth singularDepth = (depth - 1) / 2;
->>>>>>> 8366ec48
 
           ss->excludedMove = move;
           // the search with excludedMove will update ss->staticEval
@@ -1341,47 +1146,7 @@
       // Step 16. Make the move
       pos.do_move(move, st, givesCheck);
 
-<<<<<<< HEAD
       bool lateKingDanger = (rootDepth > 10 && ourMove && ss->ply < 7 && pos.king_danger());
-=======
-      // Decrease reduction if position is or has been on the PV (~4 Elo)
-      if (   ss->ttPv
-          && !likelyFailLow)
-          r -= cutNode && tte->depth() >= depth ? 3 : 2;
-
-      // Decrease reduction if opponent's move count is high (~1 Elo)
-      if ((ss-1)->moveCount > 7)
-          r--;
-
-      // Increase reduction for cut nodes (~3 Elo)
-      if (cutNode)
-          r += 2;
-
-      // Increase reduction if ttMove is a capture (~3 Elo)
-      if (ttCapture)
-          r++;
-
-      // Decrease reduction for PvNodes (~2 Elo)
-      if (PvNode)
-          r--;
-
-      // Decrease reduction if ttMove has been singularly extended (~1 Elo)
-      if (singularQuietLMR)
-          r--;
-
-      // Increase reduction on repetition (~1 Elo)
-      if (   move == (ss-4)->currentMove
-          && pos.has_repeated())
-          r += 2;
-
-      // Increase reduction if next ply has a lot of fail high (~5 Elo)
-      if ((ss+1)->cutoffCnt > 3)
-          r++;
-
-      // Decrease reduction for first generated move (ttMove)
-      else if (move == ttMove)
-          r--;
->>>>>>> 8366ec48
 
       ss->statScore =  2 * thisThread->mainHistory[us][from_to(move)]
                          + (*contHist[0])[movedPiece][to_sq(move)]
@@ -1760,7 +1525,6 @@
 
         moveCount++;
 
-<<<<<<< HEAD
       // Step 6. Pruning.
       if (bestValue > VALUE_MATED_IN_MAX_PLY && pos.non_pawn_material(us))
       {
@@ -1803,48 +1567,6 @@
              && (*contHist[0])[pos.moved_piece(move)][to_sq(move)] < 0
              && (*contHist[1])[pos.moved_piece(move)][to_sq(move)] < 0)
             continue;
-=======
-        // Step 6. Pruning
-        if (   bestValue > VALUE_TB_LOSS_IN_MAX_PLY
-            && pos.non_pawn_material(us))
-        {
-            // Futility pruning and moveCount pruning (~10 Elo)
-            if (   !givesCheck
-                &&  to_sq(move) != prevSq
-                &&  futilityBase > VALUE_TB_LOSS_IN_MAX_PLY
-                &&  type_of(move) != PROMOTION)
-            {
-                if (moveCount > 2)
-                    continue;
-
-                futilityValue = futilityBase + PieceValue[pos.piece_on(to_sq(move))];
-
-                // If static eval + value of piece we are going to capture is much lower
-                // than alpha we can prune this move.
-                if (futilityValue <= alpha)
-                {
-                    bestValue = std::max(bestValue, futilityValue);
-                    continue;
-                }
-
-                // If static eval is much lower than alpha and move is not winning material
-                // we can prune this move.
-                if (   futilityBase <= alpha
-                    && !pos.see_ge(move, VALUE_ZERO + 1))
-                {
-                    bestValue = std::max(bestValue, futilityBase);
-                    continue;
-                }
-
-                // If static exchange evaluation is much worse than what is needed to not
-                // fall below alpha we can prune this move.
-                if (futilityBase > alpha && !pos.see_ge(move, (alpha - futilityBase) * 4))
-                {
-                    bestValue = alpha;
-                    continue;
-                }
-            }
->>>>>>> 8366ec48
 
          // Do not search moves with bad enough SEE values (~5 Elo)
          if (!pos.see_ge(move, Value(-90)))
@@ -1854,40 +1576,40 @@
       // Speculative prefetch as early as possible
       prefetch(TT.first_entry(pos.key_after(move)));
 
-        // Update the current move
-        ss->currentMove = move;
-        ss->continuationHistory = &thisThread->continuationHistory[ss->inCheck]
-                                                                  [capture]
-                                                                  [pos.moved_piece(move)]
-                                                                  [to_sq(move)];
-
-        quietCheckEvasions += !capture && ss->inCheck;
-
-        // Step 7. Make and search the move
-        pos.do_move(move, st, givesCheck);
-        value = -qsearch<nodeType>(pos, ss+1, -beta, -alpha, depth - 1);
-        pos.undo_move(move);
-
-        assert(value > -VALUE_INFINITE && value < VALUE_INFINITE);
-
-        // Step 8. Check for a new best move
-        if (value > bestValue)
-        {
-            bestValue = value;
-
-            if (value > alpha)
-            {
-                bestMove = move;
-
-                if (PvNode) // Update pv even in fail-high case
-                    update_pv(ss->pv, move, (ss+1)->pv);
-
-                if (value < beta) // Update alpha here!
-                    alpha = value;
-                else
-                    break; // Fail high
-            }
-        }
+      // Update the current move
+      ss->currentMove = move;
+      ss->continuationHistory = &thisThread->continuationHistory[ss->inCheck]
+                                                                [capture]
+                                                                [pos.moved_piece(move)]
+                                                                [to_sq(move)];
+
+      quietCheckEvasions += !capture && ss->inCheck;
+
+      // Step 7. Make and search the move
+      pos.do_move(move, st, givesCheck);
+      value = -qsearch<nodeType>(pos, ss+1, -beta, -alpha, depth - 1);
+      pos.undo_move(move);
+
+      assert(value > -VALUE_INFINITE && value < VALUE_INFINITE);
+
+      // Step 8. Check for a new best move
+      if (value > bestValue)
+      {
+          bestValue = value;
+
+          if (value > alpha)
+          {
+              bestMove = move;
+
+              if (PvNode) // Update pv even in fail-high case
+                  update_pv(ss->pv, move, (ss+1)->pv);
+
+              if (value < beta) // Update alpha here!
+                  alpha = value;
+              else
+                  break; // Fail high
+          }
+      }
     }
 
     // Step 9. Check for mate
