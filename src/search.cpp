--- conflicted
+++ resolved
@@ -299,9 +299,8 @@
             selDepth = 0;
 
             // Reset aspiration window starting size
-<<<<<<< HEAD
             Value avg   = rootMoves[pvIdx].averageScore;
-            int momentum = int(avg) * avg / 11797;
+            int momentum = (int(avg) * avg) >> 14;
             delta        = 5 + momentum;
 
             // Dynamic symmetric contempt. If we at least have a draw, we have contempt; otherwise assume opponent has it.
@@ -315,12 +314,6 @@
                 contempt[us] = 0;
                 contempt[~us] = rootContempt;
             }
-=======
-            delta     = 5 + std::abs(rootMoves[pvIdx].meanSquaredScore) / 13797;
-            Value avg = rootMoves[pvIdx].averageScore;
-            alpha     = std::max(avg - delta, -VALUE_INFINITE);
-            beta      = std::min(avg + delta, VALUE_INFINITE);
->>>>>>> 9766db81
 
             alpha = std::max(avg - (delta + (avg < 0 ? momentum : 0)),-VALUE_INFINITE);
             beta  = std::min(avg + (delta + (avg > 0 ? momentum : 0)), VALUE_INFINITE);
@@ -736,14 +729,9 @@
     else
     {
         unadjustedStaticEval =
-<<<<<<< HEAD
           evaluate(networks[numaAccessToken], pos, refreshTable, contempt[us], r50Count);
-        ss->staticEval = eval = to_corrected_static_eval(unadjustedStaticEval, *thisThread, pos);
-=======
-          evaluate(networks[numaAccessToken], pos, refreshTable, thisThread->optimism[us]);
         ss->staticEval = eval =
           to_corrected_static_eval(unadjustedStaticEval, *thisThread, pos, ss);
->>>>>>> 9766db81
 
         // Static evaluation is saved as it was before adjustment by correction history
         ttWriter.write(posKey, VALUE_NONE, ss->ttPv, BOUND_NONE, DEPTH_UNSEARCHED, Move::none(),
@@ -775,7 +763,6 @@
         &&  abs(beta) < VALUE_MAX_EVAL
         &&  eval >= beta)
     {
-<<<<<<< HEAD
        // Step 8. Futility pruning: child node (~40 Elo)
        // The depth condition is important for mate finding.
        if (    depth < (9 - 2 * ((ss-1)->mainLine || (ss-1)->secondaryLine || (ttData.move && !ttCapture)))
@@ -813,27 +800,28 @@
                || ttData.depth < depth-R
                || !(ttData.bound & BOUND_UPPER))
            {
-           ss->currentMove = Move::null();
-           ss->continuationHistory = &thisThread->continuationHistory[0][0][NO_PIECE][0];
-
-           pos.do_null_move(st, tt);
-           thisThread->nmpGuard = true;
-           Value nullValue = -search<NonPV>(pos, ss+1, -beta, -beta+1, depth-R, false);
-           thisThread->nmpGuard = false;
-           pos.undo_null_move();
-
-           if (nullValue >= beta)
-           {
-               // Verification search
-               thisThread->nmpGuardV = true;
-               Value v = search<NonPV>(pos, ss, beta-1, beta, depth-R, false);
-               thisThread->nmpGuardV = false;
-
-               // While it is unsafe to return mate scores from null search, mate scores
-               // from verification search are fine.
-               if (v >= beta)
-                   return v > VALUE_MATE_IN_MAX_PLY ? v : std::min(nullValue, VALUE_MATE_IN_MAX_PLY);
-           }
+              ss->currentMove                   = Move::null();
+              ss->continuationHistory           = &thisThread->continuationHistory[0][0][NO_PIECE][0];
+              ss->continuationCorrectionHistory = &thisThread->continuationCorrectionHistory[NO_PIECE][0];
+
+              pos.do_null_move(st, tt);
+              thisThread->nmpGuard = true;
+              Value nullValue = -search<NonPV>(pos, ss+1, -beta, -beta+1, depth-R, false);
+              thisThread->nmpGuard = false;
+              pos.undo_null_move();
+
+              if (nullValue >= beta)
+              {
+                  // Verification search
+                  thisThread->nmpGuardV = true;
+                  Value v = search<NonPV>(pos, ss, beta-1, beta, depth-R, false);
+                  thisThread->nmpGuardV = false;
+
+                  // While it is unsafe to return mate scores from null search, mate scores
+                  // from verification search are fine.
+                  if (v >= beta)
+                      return v > VALUE_MATE_IN_MAX_PLY ? v : std::min(nullValue, VALUE_MATE_IN_MAX_PLY);
+              }
            }
        }
 
@@ -865,10 +853,10 @@
                    prefetch(tt.first_entry(pos.key_after(move)));
 
                    ss->currentMove = move;
-                   ss->continuationHistory = &thisThread->continuationHistory[ss->inCheck]
-                                                                             [true]
-                                                                             [movedPiece]
-                                                                             [move.to_sq()];
+                   ss->continuationHistory =
+                     &thisThread->continuationHistory[ss->inCheck][true][movedPiece][move.to_sq()];
+                   ss->continuationCorrectionHistory =
+                     &thisThread->continuationCorrectionHistory[movedPiece][move.to_sq()];
 
                    pos.do_move(move, st);
 
@@ -932,156 +920,6 @@
         && ttData.value >= probCutBeta
         && abs(ttData.value) < VALUE_MAX_EVAL
         && abs(beta) < VALUE_MAX_EVAL)
-=======
-        value = qsearch<NonPV>(pos, ss, alpha - 1, alpha);
-        if (value < alpha && std::abs(value) < VALUE_TB_WIN_IN_MAX_PLY)
-            return value;
-    }
-
-    // Step 8. Futility pruning: child node (~40 Elo)
-    // The depth condition is important for mate finding.
-    if (!ss->ttPv && depth < 13
-        && eval - futility_margin(depth, cutNode && !ss->ttHit, improving, opponentWorsening)
-               - (ss - 1)->statScore / 272
-             >= beta
-        && eval >= beta && (!ttData.move || ttCapture) && beta > VALUE_TB_LOSS_IN_MAX_PLY
-        && eval < VALUE_TB_WIN_IN_MAX_PLY)
-        return beta + (eval - beta) / 3;
-
-    // Step 9. Null move search with verification search (~35 Elo)
-    if (cutNode && (ss - 1)->currentMove != Move::null() && eval >= beta
-        && ss->staticEval >= beta - 23 * depth + 400 && !excludedMove && pos.non_pawn_material(us)
-        && ss->ply >= thisThread->nmpMinPly && beta > VALUE_TB_LOSS_IN_MAX_PLY)
-    {
-        assert(eval - beta >= 0);
-
-        // Null move dynamic reduction based on depth and eval
-        Depth R = std::min(int(eval - beta) / 209, 6) + depth / 3 + 5;
-
-        ss->currentMove                   = Move::null();
-        ss->continuationHistory           = &thisThread->continuationHistory[0][0][NO_PIECE][0];
-        ss->continuationCorrectionHistory = &thisThread->continuationCorrectionHistory[NO_PIECE][0];
-
-        pos.do_null_move(st, tt);
-
-        Value nullValue = -search<NonPV>(pos, ss + 1, -beta, -beta + 1, depth - R, false);
-
-        pos.undo_null_move();
-
-        // Do not return unproven mate or TB scores
-        if (nullValue >= beta && nullValue < VALUE_TB_WIN_IN_MAX_PLY)
-        {
-            if (thisThread->nmpMinPly || depth < 16)
-                return nullValue;
-
-            assert(!thisThread->nmpMinPly);  // Recursive verification is not allowed
-
-            // Do verification search at high depths, with null move pruning disabled
-            // until ply exceeds nmpMinPly.
-            thisThread->nmpMinPly = ss->ply + 3 * (depth - R) / 4;
-
-            Value v = search<NonPV>(pos, ss, beta - 1, beta, depth - R, false);
-
-            thisThread->nmpMinPly = 0;
-
-            if (v >= beta)
-                return nullValue;
-        }
-    }
-
-    // Step 10. Internal iterative reductions (~9 Elo)
-    // For PV nodes without a ttMove, we decrease depth.
-    if (PvNode && !ttData.move)
-        depth -= 3;
-
-    // Use qsearch if depth <= 0
-    if (depth <= 0)
-        return qsearch<PV>(pos, ss, alpha, beta);
-
-    // For cutNodes, if depth is high enough, decrease depth by 2 if there is no ttMove,
-    // or by 1 if there is a ttMove with an upper bound.
-    if (cutNode && depth >= 7 && (!ttData.move || ttData.bound == BOUND_UPPER))
-        depth -= 1 + !ttData.move;
-
-    // Step 11. ProbCut (~10 Elo)
-    // If we have a good enough capture (or queen promotion) and a reduced search
-    // returns a value much above beta, we can (almost) safely prune the previous move.
-    probCutBeta = beta + 189 - 53 * improving - 30 * opponentWorsening;
-    if (!PvNode && depth > 3
-        && std::abs(beta) < VALUE_TB_WIN_IN_MAX_PLY
-        // If value from transposition table is lower than probCutBeta, don't attempt
-        // probCut there and in further interactions with transposition table cutoff
-        // depth is set to depth - 3 because probCut search has depth set to depth - 4
-        // but we also do a move before it. So effective depth is equal to depth - 3.
-        && !(ttData.depth >= depth - 3 && ttData.value != VALUE_NONE && ttData.value < probCutBeta))
-    {
-        assert(probCutBeta < VALUE_INFINITE && probCutBeta > beta);
-
-        MovePicker mp(pos, ttData.move, probCutBeta - ss->staticEval, &thisThread->captureHistory);
-        Piece      captured;
-
-        while ((move = mp.next_move()) != Move::none())
-        {
-            assert(move.is_ok());
-
-            if (move == excludedMove)
-                continue;
-
-            if (!pos.legal(move))
-                continue;
-
-            assert(pos.capture_stage(move));
-
-            movedPiece = pos.moved_piece(move);
-            captured   = pos.piece_on(move.to_sq());
-
-
-            // Prefetch the TT entry for the resulting position
-            prefetch(tt.first_entry(pos.key_after(move)));
-
-            ss->currentMove = move;
-            ss->continuationHistory =
-              &this->continuationHistory[ss->inCheck][true][pos.moved_piece(move)][move.to_sq()];
-            ss->continuationCorrectionHistory =
-              &this->continuationCorrectionHistory[pos.moved_piece(move)][move.to_sq()];
-
-            thisThread->nodes.fetch_add(1, std::memory_order_relaxed);
-            pos.do_move(move, st);
-
-            // Perform a preliminary qsearch to verify that the move holds
-            value = -qsearch<NonPV>(pos, ss + 1, -probCutBeta, -probCutBeta + 1);
-
-            // If the qsearch held, perform the regular search
-            if (value >= probCutBeta)
-                value =
-                  -search<NonPV>(pos, ss + 1, -probCutBeta, -probCutBeta + 1, depth - 4, !cutNode);
-
-            pos.undo_move(move);
-
-            if (value >= probCutBeta)
-            {
-                thisThread->captureHistory[movedPiece][move.to_sq()][type_of(captured)]
-                  << stat_bonus(depth - 2);
-
-                // Save ProbCut data into transposition table
-                ttWriter.write(posKey, value_to_tt(value, ss->ply), ss->ttPv, BOUND_LOWER,
-                               depth - 3, move, unadjustedStaticEval, tt.generation());
-                return std::abs(value) < VALUE_TB_WIN_IN_MAX_PLY ? value - (probCutBeta - beta)
-                                                                 : value;
-            }
-        }
-
-        Eval::NNUE::hint_common_parent_position(pos, networks[numaAccessToken], refreshTable);
-    }
-
-moves_loop:  // When in check, search starts here
-
-    // Step 12. A small Probcut idea (~4 Elo)
-    probCutBeta = beta + 379;
-    if ((ttData.bound & BOUND_LOWER) && ttData.depth >= depth - 4 && ttData.value >= probCutBeta
-        && std::abs(beta) < VALUE_TB_WIN_IN_MAX_PLY
-        && std::abs(ttData.value) < VALUE_TB_WIN_IN_MAX_PLY)
->>>>>>> 9766db81
         return probCutBeta;
 
     const PieceToHistory* contHist[] = {(ss - 1)->continuationHistory,
@@ -1193,10 +1031,11 @@
         if (isMate)
         {
             ss->currentMove = move;
-            ss->continuationHistory = &thisThread->continuationHistory[ss->inCheck]
-                                                                      [capture]
-                                                                      [movedPiece]
-                                                                      [move.to_sq()];
+            ss->continuationHistory =
+              &thisThread->continuationHistory[ss->inCheck][capture][movedPiece][move.to_sq()];
+            ss->continuationCorrectionHistory =
+              &thisThread->continuationCorrectionHistory[movedPiece][move.to_sq()];
+
             value = mate_in(ss->ply+1);
 
             if (PvNode && (moveCount == 1 || value > alpha))
@@ -1283,20 +1122,21 @@
         if (gameCycleExtension)
             extension = 1 + (PvNode && allowMultipleExt);
 
-        // Singular extension search (~94 Elo). If all moves but one fail low on a
-        // search of (alpha-s, beta-s), and just one fails high on (alpha, beta),
-        // then that move is singular and should be extended. To verify this we do
-        // a reduced search on the position excluding the ttMove and if the result
-        // is lower than ttValue minus a margin, then we will extend the ttMove.
-
-        // Note: the depth margin and singularBeta margin are known for having non-linear
-        // scaling. Their values are optimized to time controls of 180+1.8 and longer
-        // so changing them requires tests at this type of time controls.
-        // Recursive singular search is avoided.
+        // Singular extension search (~76 Elo, ~170 nElo). If all moves but one
+        // fail low on a search of (alpha-s, beta-s), and just one fails high on
+        // (alpha, beta), then that move is singular and should be extended. To
+        // verify this we do a reduced search on the position excluding the ttMove
+        // and if the result is lower than ttValue minus a margin, then we will
+        //  extend the ttMove. Recursive singular search is avoided.
+
+        // Note: the depth margin and singularBeta margin are known for having
+        // non-linear scaling. Their values are optimized to time controls of
+        // 180+1.8 and longer so changing them requires tests at these types of
+        // time controls. Generally, higher singularBeta (i.e closer to ttValue)
+        // and lower extension margins scale well.
         else if (    doSingular
                  &&  move == ttData.move)
         {
-<<<<<<< HEAD
             Value singularBeta = std::max(ttData.value - (54 + 77 * (ss->ttPv && !PvNode)) * depth / 64, -VALUE_MAX_EVAL);
             Depth singularDepth = newDepth / 2;
 
@@ -1306,25 +1146,6 @@
             ss->excludedMove = Move::none();
 
             if (allowExt && value < singularBeta && (ttData.value > beta - 128 || !ourMove))
-=======
-            // Singular extension search (~76 Elo, ~170 nElo). If all moves but one
-            // fail low on a search of (alpha-s, beta-s), and just one fails high on
-            // (alpha, beta), then that move is singular and should be extended. To
-            // verify this we do a reduced search on the position excluding the ttMove
-            // and if the result is lower than ttValue minus a margin, then we will
-            // extend the ttMove. Recursive singular search is avoided.
-
-            // Note: the depth margin and singularBeta margin are known for having
-            // non-linear scaling. Their values are optimized to time controls of
-            // 180+1.8 and longer so changing them requires tests at these types of
-            // time controls. Generally, higher singularBeta (i.e closer to ttValue)
-            // and lower extension margins scale well.
-
-            if (!rootNode && move == ttData.move && !excludedMove
-                && depth >= 4 - (thisThread->completedDepth > 36) + ss->ttPv
-                && std::abs(ttData.value) < VALUE_TB_WIN_IN_MAX_PLY && (ttData.bound & BOUND_LOWER)
-                && ttData.depth >= depth - 3)
->>>>>>> 9766db81
             {
                 int doubleMargin = 262 * PvNode - 204 * !ttCapture;
 
@@ -1374,12 +1195,8 @@
         ss->currentMove = move;
         ss->continuationHistory =
           &thisThread->continuationHistory[ss->inCheck][capture][movedPiece][move.to_sq()];
-<<<<<<< HEAD
-=======
         ss->continuationCorrectionHistory =
           &thisThread->continuationCorrectionHistory[movedPiece][move.to_sq()];
-        uint64_t nodeCount = rootNode ? uint64_t(nodes) : 0;
->>>>>>> 9766db81
 
         // Step 16. Make the move
         thisThread->nodes.fetch_add(1, std::memory_order_relaxed);
@@ -1478,18 +1295,14 @@
             RootMove& rm =
               *std::find(thisThread->rootMoves.begin(), thisThread->rootMoves.end(), move);
 
-            if (abs(value) < VALUE_MAX_EVAL)
-                rm.averageScore = rm.averageScore != -VALUE_INFINITE ? (value + rm.averageScore) / 2 : value;
-            else
-                rm.averageScore = value;
-
-            rm.meanSquaredScore = rm.meanSquaredScore != -VALUE_INFINITE * VALUE_INFINITE
-                                  ? (value * std::abs(value) + rm.meanSquaredScore) / 2
-                                  : value * std::abs(value);
-
             // PV move or new best move?
             if (moveCount == 1 || value > alpha)
             {
+                if (abs(value) < VALUE_MAX_EVAL)
+                    rm.averageScore = rm.averageScore != -VALUE_INFINITE ? (value + rm.averageScore) / 2 : value;
+                else
+                    rm.averageScore = value;
+
                 rm.score = rm.uciScore = value;
                 rm.selDepth            = thisThread->selDepth;
                 rm.scoreLowerbound = rm.scoreUpperbound = false;
@@ -1775,22 +1588,13 @@
         }
         else
         {
-<<<<<<< HEAD
             // In case of null move search, use previous static eval with a different sign
-            unadjustedStaticEval = (ss - 1)->currentMove != Move::null()
-                                   ? evaluate(networks[numaAccessToken], pos, refreshTable, contempt[us], r50Count)
-                                   : -(ss - 1)->staticEval;
-            ss->staticEval       = bestValue =
-              to_corrected_static_eval(unadjustedStaticEval, *thisThread, pos);
-=======
-            // In case of null move search, use previous static eval with opposite sign
             unadjustedStaticEval =
               (ss - 1)->currentMove != Move::null()
-                ? evaluate(networks[numaAccessToken], pos, refreshTable, thisThread->optimism[us])
+                ? evaluate(networks[numaAccessToken], pos, refreshTable, contempt[us], r50Count)
                 : -(ss - 1)->staticEval;
             ss->staticEval = bestValue =
               to_corrected_static_eval(unadjustedStaticEval, *thisThread, pos, ss);
->>>>>>> 9766db81
         }
 
         // Stand pat. Return immediately if static value is at least beta
@@ -1882,18 +1686,11 @@
 
         // Update the current move
         ss->currentMove = move;
-<<<<<<< HEAD
-        ss->continuationHistory = &thisThread->continuationHistory[ss->inCheck]
-                                                                  [capture]
-                                                                  [pos.moved_piece(move)]
-                                                                  [move.to_sq()];
-=======
         ss->continuationHistory =
           &thisThread
              ->continuationHistory[ss->inCheck][capture][pos.moved_piece(move)][move.to_sq()];
         ss->continuationCorrectionHistory =
           &thisThread->continuationCorrectionHistory[pos.moved_piece(move)][move.to_sq()];
->>>>>>> 9766db81
 
         // Step 7. Make and search the move
         thisThread->nodes.fetch_add(1, std::memory_order_relaxed);
