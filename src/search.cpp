--- conflicted
+++ resolved
@@ -81,30 +81,6 @@
   // History and stats update bonus, based on depth
   int stat_bonus(Depth d) {
     return std::min((6 * d + 229) * d - 215 , 2000);
-  }
-
-  // Check if the current thread is in a search explosion
-  ExplosionState search_explosion(Thread* thisThread) {
-
-    uint64_t nodesNow = thisThread->nodes;
-    bool explosive =    thisThread->doubleExtensionAverage[WHITE].is_greater(2, 100)
-                     || thisThread->doubleExtensionAverage[BLACK].is_greater(2, 100);
-
-    if (explosive)
-       thisThread->nodesLastExplosive = nodesNow;
-    else
-       thisThread->nodesLastNormal = nodesNow;
-
-    if (   explosive
-        && thisThread->state == EXPLOSION_NONE
-        && nodesNow - thisThread->nodesLastNormal > 6000000)
-        thisThread->state = MUST_CALM_DOWN;
-
-    if (   thisThread->state == MUST_CALM_DOWN
-        && nodesNow - thisThread->nodesLastExplosive > 6000000)
-        thisThread->state = EXPLOSION_NONE;
-
-    return thisThread->state;
   }
 
   template <NodeType nodeType>
@@ -265,7 +241,6 @@
   Depth lastBestMoveDepth = 0;
   MainThread* mainThread = (this == Threads.main() ? Threads.main() : nullptr);
   double timeReduction = 1, totBestMoveChanges = 0;
-  Color us = rootPos.side_to_move();
   int iterIdx = 0;
 
   std::memset(ss-7, 0, 10 * sizeof(Stack));
@@ -296,16 +271,6 @@
   size_t multiPV = size_t(Options["MultiPV"]);
 
   multiPV = std::min(multiPV, rootMoves.size());
-
-  doubleExtensionAverage[WHITE].set(0, 100);  // initialize the running average at 0%
-  doubleExtensionAverage[BLACK].set(0, 100);  // initialize the running average at 0%
-
-  nodesLastExplosive = nodes;
-  nodesLastNormal    = nodes;
-  state              = EXPLOSION_NONE;
-  trend              = SCORE_ZERO;
-  optimism[ us]      = Value(25);
-  optimism[~us]      = -optimism[us];
 
   int searchAgainCounter = 0;
 
@@ -350,22 +315,6 @@
               delta = Value(17) + int(prev) * prev / 16384;
               alpha = std::max(prev - delta,-VALUE_INFINITE);
               beta  = std::min(prev + delta, VALUE_INFINITE);
-
-<<<<<<< HEAD
-              // Adjust trend based on root move's previousScore (dynamic contempt)
-              int dt = int8_t(Options["Dynamic Contempt"]);
-              int tr = dt * (113 * prev / (abs(prev) + 147));
-
-=======
-              // Adjust trend and optimism based on root move's previousScore
-              int tr = sigmoid(prev, 0, 0, 147, 113, 1);
->>>>>>> 8bb5a436
-              trend = (us == WHITE ?  make_score(tr, tr / 2)
-                                   : -make_score(tr, tr / 2));
-
-              int opt = sigmoid(prev, 0, 25, 147, 14464, 256);
-              optimism[ us] = Value(opt);
-              optimism[~us] = -optimism[us];
           }
 
           // Start with a small aspiration window and, in the case of a fail
@@ -507,14 +456,6 @@
   template <NodeType nodeType>
   Value search(Position& pos, Stack* ss, Value alpha, Value beta, Depth depth, bool cutNode) {
 
-    Thread* thisThread = pos.this_thread();
-
-    // Step 0. Limit search explosion
-    if (   ss->ply > 10
-        && search_explosion(thisThread) == MUST_CALM_DOWN
-        && depth > (ss-1)->depth)
-       depth = (ss-1)->depth;
-
     constexpr bool PvNode = nodeType != NonPV;
     constexpr bool rootNode = nodeType == Root;
     const Depth maxNextDepth = rootNode ? depth : depth + 1;
@@ -546,6 +487,7 @@
     int moveCount, captureCount, quietCount, bestMoveCount, improvement, rootDepth;
 
     // Step 1. Initialize node
+    Thread* thisThread  = pos.this_thread();
     ss->inCheck         = pos.checkers();
     priorCapture        = pos.captured_piece();
     Color us            = pos.side_to_move();
@@ -631,11 +573,7 @@
     (ss+1)->excludedMove = bestMove = MOVE_NONE;
     (ss+2)->killers[0]   = (ss+2)->killers[1] = MOVE_NONE;
     ss->doubleExtensions = (ss-1)->doubleExtensions;
-    ss->depth            = depth;
     Square prevSq        = to_sq((ss-1)->currentMove);
-
-    // Update the running average statistics for double extensions
-    thisThread->doubleExtensionAverage[us].update(ss->depth > (ss-1)->depth);
 
     // Initialize statScore to zero for the grandchildren of the current position.
     // So statScore is shared between all grandchildren and only the first grandchild
@@ -776,26 +714,8 @@
 
     improving = improvement > 0;
 
-<<<<<<< HEAD
     // Begin early pruning.
     if (   !PvNode
-=======
-    // Step 7. Futility pruning: child node (~50 Elo).
-    // The depth condition is important for mate finding.
-    if (   !ss->ttPv
-        &&  depth < 9
-        &&  eval - futility_margin(depth, improving) >= beta
-        &&  eval < 15000) // 50% larger than VALUE_KNOWN_WIN, but smaller than TB wins.
-        return eval;
-
-    // Step 8. Null move search with verification search (~40 Elo)
-    if (   !PvNode
-        && (ss-1)->currentMove != MOVE_NULL
-        && (ss-1)->statScore < 23767
-        &&  eval >= beta
-        &&  eval >= ss->staticEval
-        &&  ss->staticEval >= beta - 20 * depth - improvement / 15 + 204
->>>>>>> 8bb5a436
         && !excludedMove
         && !gameCycle
         && !thisThread->nmpGuard
@@ -805,7 +725,8 @@
            kingDanger = pos.king_danger();
 
        // Step 7. Futility pruning: child node (~30 Elo)
-       if (    depth < 6
+       if (    depth < 8
+           && !ss->ttPv
            && !kingDanger
            &&  abs(alpha) < VALUE_KNOWN_WIN
            &&  eval - futility_margin(depth, improving) >= beta)
@@ -814,6 +735,7 @@
        // Step 8. Null move search with verification search (~40 Elo)
        if (   (ss-1)->currentMove != MOVE_NULL
            && (ss-1)->statScore < 23767
+           &&  beta < VALUE_TB_WIN_IN_MAX_PLY
            &&  eval >= beta
            &&  eval >= ss->staticEval
            &&  ss->staticEval >= beta - 20 * depth - improvement / 15 + 204
@@ -905,8 +827,6 @@
 
                    if (value >= probCutBeta)
                    {
-                       value = std::min(value, VALUE_TB_WIN_IN_MAX_PLY);
-
                        // if transposition table doesn't have equal or more deep info write probCut data into it
                        tte->save(posKey, value_to_tt(value, ss->ply), ttPv,
                                  BOUND_LOWER, depth - 3, move, ss->staticEval);
@@ -1048,21 +968,16 @@
                   && history < -3000 * depth + 3000)
                   continue;
 
-              history += thisThread->mainHistory[us][from_to(move)];                  
+              history += thisThread->mainHistory[us][from_to(move)];
 
               // Futility pruning: parent node (~5 Elo)
               if (   !ss->inCheck
-<<<<<<< HEAD
                   && lmrDepth < 3
-                  && ss->staticEval + 172 + 145 * lmrDepth <= alpha
+                  && ss->staticEval + 172 + 145 * lmrDepth + history / 128 <= alpha
                   &&  (*contHist[0])[movedPiece][to_sq(move)]
                     + (*contHist[1])[movedPiece][to_sq(move)]
                     + (*contHist[3])[movedPiece][to_sq(move)]
                     + (*contHist[5])[movedPiece][to_sq(move)] / 3 < 28255)
-=======
-                  && lmrDepth < 8
-                  && ss->staticEval + 172 + 145 * lmrDepth + history / 128 <= alpha)
->>>>>>> 8bb5a436
                   continue;
 
               // Prune moves with negative SEE (~20 Elo)
@@ -1073,7 +988,7 @@
 
       // Step 14. Extensions (~75 Elo)
       if (   gameCycle
-          && (depth < 5 || PvNode))
+          && (PvNode || (depth < 5 && ss->doubleExtensions < 5)))
           extension = 2;
 
       // Singular extension search (~70 Elo). If all moves but one fail low on a
@@ -1117,7 +1032,7 @@
           else if (!PvNode && !((ss->ply & 1) && (ss-1)->moveCount > 1))
           {
             if (singularBeta >= beta)
-                return std::min(singularBeta, VALUE_TB_WIN_IN_MAX_PLY);
+                return singularBeta;
 
             // If the eval of ttMove is greater than beta, we reduce it (negative extension)
             else if (ttValue >= beta)
