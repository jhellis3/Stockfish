--- conflicted
+++ resolved
@@ -374,12 +374,8 @@
               beta  = std::min(prev + delta, VALUE_INFINITE);
 
               // Adjust contempt based on root move's previousScore (dynamic contempt)
-<<<<<<< HEAD
               int dt = int8_t(Options["Dynamic Contempt"]);
-              int dct = ct + dt * ((105 - ct / 2) * prev / (abs(prev) + 149));
-=======
-              int dct = ct + (113 - ct / 2) * prev / (abs(prev) + 147);
->>>>>>> 8630d03d
+              int dct = ct + dt * ((113 - ct / 2) * prev / (abs(prev) + 147));
 
               contempt = (us == WHITE ?  make_score(dct, dct / 2)
                                       : -make_score(dct, dct / 2));
@@ -584,6 +580,7 @@
         ss->ttPv = PvNode || (ss->ttHit && tte->is_pv());
     formerPv = ss->ttPv && !PvNode;
 
+    // Update low ply history for previous move if we are near root and position is or has been in PV
     if (   ss->ttPv
         && depth > 12
         && ss->ply - 1 < MAX_LPH
@@ -646,34 +643,6 @@
     if (!rootNode)
         (ss+2)->statScore = 0;
 
-<<<<<<< HEAD
-=======
-    // Step 4. Transposition table lookup. We don't want the score of a partial
-    // search to overwrite a previous full search TT value, so we use a different
-    // position key in case of an excluded move.
-    excludedMove = ss->excludedMove;
-    posKey = excludedMove == MOVE_NONE ? pos.key() : pos.key() ^ make_key(excludedMove);
-    tte = TT.probe(posKey, ss->ttHit);
-    ttValue = ss->ttHit ? value_from_tt(tte->value(), ss->ply, pos.rule50_count()) : VALUE_NONE;
-    ttMove =  rootNode ? thisThread->rootMoves[thisThread->pvIdx].pv[0]
-            : ss->ttHit    ? tte->move() : MOVE_NONE;
-    if (!excludedMove)
-        ss->ttPv = PvNode || (ss->ttHit && tte->is_pv());
-    formerPv = ss->ttPv && !PvNode;
-
-    // Update low ply history for previous move if we are near root and position is or has been in PV
-    if (   ss->ttPv
-        && depth > 12
-        && ss->ply - 1 < MAX_LPH
-        && !priorCapture
-        && is_ok((ss-1)->currentMove))
-        thisThread->lowPlyHistory[ss->ply - 1][from_to((ss-1)->currentMove)] << stat_bonus(depth - 5);
-
-    // thisThread->ttHitAverage can be used to approximate the running average of ttHit
-    thisThread->ttHitAverage =   (TtHitAverageWindow - 1) * thisThread->ttHitAverage / TtHitAverageWindow
-                                + TtHitAverageResolution * ss->ttHit;
-
->>>>>>> 8630d03d
     // At non-PV nodes we check for an early TT cutoff
     if (  !PvNode
         && ss->ttHit
@@ -707,14 +676,7 @@
             }
         }
 
-<<<<<<< HEAD
         return ttValue;
-=======
-        // Partial workaround for the graph history interaction problem
-        // For high rule50 counts don't produce transposition table cutoffs.
-        if (pos.rule50_count() < 90)
-            return ttValue;
->>>>>>> 8630d03d
     }
 
     // Step 5. Tablebases probe
@@ -778,13 +740,6 @@
         if (eval == VALUE_NONE)
             ss->staticEval = eval = evaluate(pos);
 
-<<<<<<< HEAD
-=======
-        // Randomize draw evaluation
-        if (eval == VALUE_DRAW)
-            eval = value_draw(thisThread);
-
->>>>>>> 8630d03d
         // Can ttValue be used as a better position evaluation?
         if (    ttValue != VALUE_NONE
             && (ttBound & (ttValue > eval ? BOUND_LOWER : BOUND_UPPER)))
@@ -798,7 +753,6 @@
             ss->staticEval = eval = evaluate(pos);
         else
             ss->staticEval = eval = -(ss-1)->staticEval + 2 * Tempo;
-<<<<<<< HEAD
     }
 
     if (gameCycle)
@@ -806,11 +760,6 @@
 
     if (!ss->ttHit)
         tte->save(posKey, VALUE_NONE, ss->ttPv, BOUND_NONE, DEPTH_NONE, MOVE_NONE, eval);
-=======
-
-        // Save static evaluation into transposition table
-        tte->save(posKey, VALUE_NONE, ss->ttPv, BOUND_NONE, DEPTH_NONE, MOVE_NONE, eval);
-    }
 
     // Update static history for previous move
     if (is_ok((ss-1)->currentMove) && !(ss-1)->inCheck && !priorCapture)
@@ -820,13 +769,6 @@
                     0;
         thisThread->staticHistory[~us][from_to((ss-1)->currentMove)] << bonus;
     }
-
-    // Step 7. Razoring (~1 Elo)
-    if (   !rootNode // The required rootNode PV handling is not available in qsearch
-        &&  depth == 1
-        &&  eval <= alpha - RazorMargin)
-        return qsearch<NT>(pos, ss, alpha, beta);
->>>>>>> 8630d03d
 
     // Set up improving flag that is used in various pruning heuristics
     // We define position as improving if static evaluation of position is better
@@ -838,27 +780,11 @@
 
     // Begin early pruning.
     if (   !PvNode
-<<<<<<< HEAD
-=======
-        &&  depth < 8
-        &&  eval - futility_margin(depth, improving) >= beta
-        &&  eval < VALUE_KNOWN_WIN) // Do not return unproven wins
-        return eval;
-
-    // Step 9. Null move search with verification search (~40 Elo)
-    if (   !PvNode
-        && (ss-1)->currentMove != MOVE_NULL
-        && (ss-1)->statScore < 22977
-        &&  eval >= beta
-        &&  eval >= ss->staticEval
-        &&  ss->staticEval >= beta - 30 * depth - 28 * improving + 84 * ss->ttPv + 168
->>>>>>> 8630d03d
         && !excludedMove
         && !gameCycle
         && !thisThread->nmpGuard
         &&  abs(eval) < 2 * VALUE_KNOWN_WIN)
     {
-<<<<<<< HEAD
        if (rootDepth > 10)
            kingDanger = pos.king_danger();
 
@@ -874,7 +800,7 @@
            && (ss-1)->statScore < 22977
            &&  eval >= beta
            &&  eval >= ss->staticEval
-           &&  ss->staticEval >= beta - 30 * depth - 28 * improving + 84 * ss->ttPv + 182
+           &&  ss->staticEval >= beta - 30 * depth - 28 * improving + 84 * ss->ttPv + 168
            &&  pos.non_pawn_material(us)
            && !kingDanger
            && !(rootDepth > 10 && MoveList<LEGAL>(pos).size() < 6))
@@ -882,31 +808,7 @@
            assert(eval - beta >= 0);
 
            // Null move dynamic reduction based on depth and value
-           Depth R = (982 + 85 * depth) / 256 + std::min(int(eval - beta) / 192, 3);
-=======
-        assert(eval - beta >= 0);
-
-        // Null move dynamic reduction based on depth and value
-        Depth R = (1015 + 85 * depth) / 256 + std::min(int(eval - beta) / 191, 3);
-
-        ss->currentMove = MOVE_NULL;
-        ss->continuationHistory = &thisThread->continuationHistory[0][0][NO_PIECE][0];
-
-        pos.do_null_move(st);
-
-        Value nullValue = -search<NonPV>(pos, ss+1, -beta, -beta+1, depth-R, !cutNode);
-
-        pos.undo_null_move();
-
-        if (nullValue >= beta)
-        {
-            // Do not return unproven mate or TB scores
-            if (nullValue >= VALUE_TB_WIN_IN_MAX_PLY)
-                nullValue = beta;
-
-            if (thisThread->nmpMinPly || (abs(beta) < VALUE_KNOWN_WIN && depth < 14))
-                return nullValue;
->>>>>>> 8630d03d
+           Depth R = (1015 + 85 * depth) / 256 + std::min(int(eval - beta) / 191, 3);
 
            if (   depth < 11
                || ttValue >= beta
@@ -927,12 +829,8 @@
                // Do not return unproven mate or TB scores
                nullValue = std::min(nullValue, VALUE_TB_WIN_IN_MAX_PLY);
 
-<<<<<<< HEAD
                if (abs(beta) < VALUE_KNOWN_WIN && depth < 11 && beta <= qsearch<NonPV>(pos, ss, beta-1, beta))
                    return nullValue;
-=======
-    probCutBeta = beta + 183 - 49 * improving;
->>>>>>> 8630d03d
 
                // Do verification search at high depths
                thisThread->nmpGuard = true;
@@ -947,7 +845,7 @@
            }
        }
 
-       probCutBeta = beta + 176 - 49 * improving;
+       probCutBeta = beta + 183 - 49 * improving;
 
        // Step 10. ProbCut (~10 Elo)
        // If we have a good enough capture and a reduced search returns a value
@@ -1269,20 +1167,12 @@
               || moveCountPruning
               || ss->staticEval + PieceValue[EG][pos.captured_piece()] <= alpha
               || cutNode
-<<<<<<< HEAD
-              || thisThread->ttHitAverage < 427 * ttHitAverageResolution * ttHitAverageWindow / 1024))
-=======
-              || thisThread->ttHitAverage < 432 * TtHitAverageResolution * TtHitAverageWindow / 1024))
->>>>>>> 8630d03d
+              || thisThread->ttHitAverage < 432 * ttHitAverageResolution * ttHitAverageWindow / 1024))
       {
           Depth r = reduction(improving, depth, moveCount);
 
           // Decrease reduction if the ttHit running average is large
-<<<<<<< HEAD
-          if (thisThread->ttHitAverage > 509 * ttHitAverageResolution * ttHitAverageWindow / 1024)
-=======
-          if (thisThread->ttHitAverage > 537 * TtHitAverageResolution * TtHitAverageWindow / 1024)
->>>>>>> 8630d03d
+          if (thisThread->ttHitAverage > 537 * ttHitAverageResolution * ttHitAverageWindow / 1024)
               r--;
 
           // Increase reduction if other threads are searching this position
@@ -1293,17 +1183,10 @@
           if (ss->ttPv)
               r -= 2;
 
-<<<<<<< HEAD
           if (rootDepth > 10 && pos.king_danger())
               r -= 1;
 
-=======
-          // Increase reduction at root and non-PV nodes when the best move does not change frequently
-          if ((rootNode || !PvNode) && depth > 10 && thisThread->bestMoveChanges <= 2)
-              r++;
-
           // More reductions for late moves if position was not in previous PV
->>>>>>> 8630d03d
           if (moveCountPruning && !formerPv)
               r++;
 
@@ -1711,19 +1594,10 @@
          }
 
          // Do not search moves with negative SEE values
-         if (   !(givesCheck && pos.is_discovery_check_on_king(~pos.side_to_move(), move))
-             && !pos.see_ge(move))
+         if (!pos.see_ge(move))
              continue;
       }
 
-<<<<<<< HEAD
-=======
-      // Do not search moves with negative SEE values
-      if (    bestValue > VALUE_TB_LOSS_IN_MAX_PLY
-          && !pos.see_ge(move))
-          continue;
-
->>>>>>> 8630d03d
       // Speculative prefetch as early as possible
       prefetch(TT.first_entry(pos.key_after(move)));
 
