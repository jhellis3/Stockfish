--- conflicted
+++ resolved
@@ -1039,11 +1039,6 @@
               // Futility pruning for captures
               if (   !givesCheck
                   && lmrDepth < 6
-<<<<<<< HEAD
-                  && PieceValue[MG][type_of(movedPiece)] >= PieceValue[MG][type_of(pos.piece_on(to_sq(move)))]
-=======
-                  && !(PvNode && abs(bestValue) < 2)
->>>>>>> 8b8a510f
                   && !ss->inCheck
                   && ss->staticEval + 169 + 244 * lmrDepth
                      + PieceValue[MG][type_of(pos.piece_on(to_sq(move)))] <= alpha)
@@ -1112,19 +1107,6 @@
           }
       }
 
-<<<<<<< HEAD
-=======
-      // Check extension (~2 Elo)
-      else if (    givesCheck
-               && (pos.is_discovery_check_on_king(~us, move) || pos.see_ge(move)))
-          extension = 1;
-
-      // Last captures extension
-      else if (   PieceValue[EG][pos.captured_piece()] > PawnValueEg
-               && pos.non_pawn_material() <= 2 * RookValueMg)
-          extension = 1;
-
->>>>>>> 8b8a510f
       // Late irreversible move extension
       if (   move == ttMove
           && pos.rule50_count() > 80
@@ -1141,11 +1123,6 @@
         // Last captures extension
         else if (   PieceValue[EG][pos.captured_piece()] > PawnValueEg
                  && pos.non_pawn_material() <= 2 * RookValueMg)
-            extension = 1;
-
-        // Castling extension
-        else if (   type_of(move) == CASTLING
-                 && popcount(pos.pieces(us) & ~pos.pieces(PAWN) & (to_sq(move) & KingSide ? KingSide : QueenSide)) <= 2)
             extension = 1;
       }
 
