--- conflicted
+++ resolved
@@ -1140,15 +1140,10 @@
       {
           Depth r = reduction(improving, depth, moveCount, rangeReduction > 2);
 
-<<<<<<< HEAD
-          // Decrease reduction if on the PV (~2 Elo)
-          if ((PvNode && bestMoveCount <= 3))
-=======
           // Decrease reduction at some PvNodes (~2 Elo)
           if (   PvNode
               && bestMoveCount <= 3
               && beta - alpha >= thisThread->rootDelta / 4)
->>>>>>> f5df5171
               r--;
 
           // Decrease reduction if position is or has been on the PV
