/*
  Stockfish, a UCI chess playing engine derived from Glaurung 2.1
  Copyright (C) 2004-2024 The Stockfish developers (see AUTHORS file)

  Stockfish is free software: you can redistribute it and/or modify
  it under the terms of the GNU General Public License as published by
  the Free Software Foundation, either version 3 of the License, or
  (at your option) any later version.

  Stockfish is distributed in the hope that it will be useful,
  but WITHOUT ANY WARRANTY; without even the implied warranty of
  MERCHANTABILITY or FITNESS FOR A PARTICULAR PURPOSE.  See the
  GNU General Public License for more details.

  You should have received a copy of the GNU General Public License
  along with this program.  If not, see <http://www.gnu.org/licenses/>.
*/

#include "search.h"

#include <algorithm>
#include <array>
#include <atomic>
#include <cassert>
#include <cmath>
#include <cstdint>
#include <cstdlib>
#include <initializer_list>
#include <string>
#include <utility>
#include "bitboard.h"
#include "evaluate.h"
#include "history.h"
#include "misc.h"
#include "movegen.h"
#include "movepick.h"
#include "nnue/network.h"
#include "nnue/nnue_accumulator.h"
#include "nnue/nnue_common.h"
#include "nnue/nnue_misc.h"
#include "position.h"
#include "syzygy/tbprobe.h"
#include "thread.h"
#include "timeman.h"
#include "tt.h"
#include "uci.h"
#include "ucioption.h"

namespace Stockfish {

namespace TB = Tablebases;

<<<<<<< HEAD
using Eval::evaluate;
=======
void syzygy_extend_pv(const OptionsMap&            options,
                      const Search::LimitsType&    limits,
                      Stockfish::Position&         pos,
                      Stockfish::Search::RootMove& rootMove,
                      Value&                       v);

>>>>>>> f656fdfa
using namespace Search;

namespace {

// Futility margin
Value futility_margin(Depth d, bool noTtCutNode, bool improving, bool oppWorsening) {
    Value futilityMult       = 109 - 27 * noTtCutNode;
    Value improvingDeduction = improving * futilityMult * 2;
    Value worseningDeduction = oppWorsening * futilityMult / 3;

    return futilityMult * d - improvingDeduction - worseningDeduction;
}

constexpr int futility_move_count(bool improving, Depth depth) {
    return (3 + depth * depth) / (2 - improving);
}

int correction_value(const Worker& w, const Position& pos, Stack* ss) {
    const Color us    = pos.side_to_move();
    const auto  m     = (ss - 1)->currentMove;
    const auto  pcv   = w.pawnCorrectionHistory[us][pawn_structure_index<Correction>(pos)];
    const auto  macv  = w.majorPieceCorrectionHistory[us][major_piece_index(pos)];
    const auto  micv  = w.minorPieceCorrectionHistory[us][minor_piece_index(pos)];
    const auto  wnpcv = w.nonPawnCorrectionHistory[WHITE][us][non_pawn_index<WHITE>(pos)];
    const auto  bnpcv = w.nonPawnCorrectionHistory[BLACK][us][non_pawn_index<BLACK>(pos)];
    const auto  cntcv =
      m.is_ok() ? (*(ss - 2)->continuationCorrectionHistory)[pos.piece_on(m.to_sq())][m.to_sq()]
                 : 0;

    return (6384 * pcv + 3583 * macv + 6492 * micv + 6725 * (wnpcv + bnpcv) + 5880 * cntcv);
}

<<<<<<< HEAD
    const auto cv =
      (6384 * pcv + 3583 * macv + 6492 * micv + 6725 * (wnpcv + bnpcv) + cntcv * 5880) / 131072;
    v += cv;
    return std::clamp(v, -VALUE_MAX_EVAL + 1, VALUE_MAX_EVAL - 1);
=======
// Add correctionHistory value to raw staticEval and guarantee evaluation
// does not hit the tablebase range.
Value to_corrected_static_eval(Value v, const int cv) {
    return std::clamp(v + cv / 131072, VALUE_TB_LOSS_IN_MAX_PLY + 1, VALUE_TB_WIN_IN_MAX_PLY - 1);
>>>>>>> f656fdfa
}

// History and stats update bonus, based on depth
int stat_bonus(Depth d) { return std::min(168 * d - 100, 1718); }

// History and stats update malus, based on depth
int stat_malus(Depth d) { return std::min(768 * d - 257, 2351); }

Value value_to_tt(Value v, int ply);
Value value_from_tt(Value v, int ply);
void  update_pv(Move* pv, Move move, const Move* childPv);
void  update_continuation_histories(Stack* ss, Piece pc, Square to, int bonus);
void  update_quiet_histories(
   const Position& pos, Stack* ss, Search::Worker& workerThread, Move move, int bonus);
void update_all_stats(const Position&      pos,
                      Stack*               ss,
                      Search::Worker&      workerThread,
                      Move                 bestMove,
                      Square               prevSq,
                      ValueList<Move, 32>& quietsSearched,
                      ValueList<Move, 32>& capturesSearched,
                      Depth                depth);

}  // namespace

Search::Worker::Worker(SharedState&                    sharedState,
                       std::unique_ptr<ISearchManager> sm,
                       size_t                          threadId,
                       NumaReplicatedAccessToken       token) :
    // Unpack the SharedState struct into member variables
    threadIdx(threadId),
    numaAccessToken(token),
    manager(std::move(sm)),
    options(sharedState.options),
    threads(sharedState.threads),
    tt(sharedState.tt),
    networks(sharedState.networks),
    refreshTable(networks[token]) {
    clear();
}

void Search::Worker::ensure_network_replicated() {
    // Access once to force lazy initialization.
    // We do this because we want to avoid initialization during search.
    (void) (networks[numaAccessToken]);
}

void Search::Worker::start_searching() {

    // Non-main threads go directly to iterative_deepening()
    if (!is_mainthread())
    {
        iterative_deepening();
        return;
    }

    main_manager()->tm.init(limits, rootPos.side_to_move(), rootPos.game_ply(), options,
                            main_manager()->originalTimeAdjust);
    tt.new_search();

    if (rootMoves.empty())
    {
        rootMoves.emplace_back(Move::none());
        main_manager()->updates.onUpdateNoMoves(
          {0, {rootPos.checkers() ? -VALUE_MATE : VALUE_DRAW, rootPos}});
    }
    else
    {
        threads.start_searching();  // start non-main threads
        iterative_deepening();      // main thread start searching
    }

    // When we reach the maximum depth, we can arrive here without a raise of
    // threads.stop. However, if we are pondering or in an infinite search,
    // the UCI protocol states that we shouldn't print the best move before the
    // GUI sends a "stop" or "ponderhit" command. We therefore simply wait here
    // until the GUI sends one of those commands.
    while (!threads.stop && (main_manager()->ponder || limits.infinite))
    {}  // Busy wait for a stop or a ponder reset

    // Stop the threads if not already stopped (also raise the stop if
    // "ponderhit" just reset threads.ponder)
    threads.stop = true;

    // Wait until all threads have finished
    threads.wait_for_search_finished();

    // When playing in 'nodes as time' mode, subtract the searched nodes from
    // the available ones before exiting.
    if (limits.npmsec)
        main_manager()->tm.advance_nodes_time(threads.nodes_searched()
                                              - limits.inc[rootPos.side_to_move()]);

    Worker* bestThread = this;

    if (int(options["MultiPV"]) == 1 && !limits.depth && !limits.mate
        && rootMoves[0].pv[0] != Move::none())
        bestThread = threads.get_best_thread()->worker.get();

    main_manager()->bestPreviousScore        = bestThread->rootMoves[0].score;
    main_manager()->bestPreviousAverageScore = bestThread->rootMoves[0].averageScore;

    // Send again PV info if we have a new best thread
    if (bestThread != this)
        main_manager()->pv(*bestThread, threads, tt, bestThread->completedDepth);

    std::string ponder;

    if (bestThread->rootMoves[0].pv.size() > 1
        || bestThread->rootMoves[0].extract_ponder_from_tt(tt, rootPos))
        ponder = UCIEngine::move(bestThread->rootMoves[0].pv[1], rootPos.is_chess960());

    auto bestmove = UCIEngine::move(bestThread->rootMoves[0].pv[0], rootPos.is_chess960());
    main_manager()->updates.onBestmove(bestmove, ponder);
}

// Main iterative deepening loop. It calls search()
// repeatedly with increasing depth until the allocated thinking time has been
// consumed, the user stops the search, or the maximum search depth is reached.
void Search::Worker::iterative_deepening() {

    SearchManager* mainThread = (is_mainthread() ? main_manager() : nullptr);

    Move pv[MAX_PLY + 1];

    Depth lastBestMoveDepth = 0;
    Value lastBestScore     = -VALUE_INFINITE;
    auto  lastBestPV        = std::vector{Move::none()};

    Value  alpha, beta;
    Value  bestValue     = -VALUE_INFINITE;
    Color  us            = rootPos.side_to_move();
    double timeReduction = 1, totBestMoveChanges = 0;
    int    delta, iterIdx                        = 0;

    // Allocate stack with extra size to allow access from (ss - 7) to (ss + 2):
    // (ss - 7) is needed for update_continuation_histories(ss - 1) which accesses (ss - 6),
    // (ss + 2) is needed for initialization of cutOffCnt.
    Stack  stack[MAX_PLY + 10] = {};
    Stack* ss                  = stack + 7;

    for (int i = 7; i > 0; --i)
    {
        (ss - i)->continuationHistory =
          &this->continuationHistory[0][0][NO_PIECE][0];  // Use as a sentinel
        (ss - i)->continuationCorrectionHistory = &this->continuationCorrectionHistory[NO_PIECE][0];
        (ss - i)->staticEval                    = VALUE_NONE;
    }

    for (int i = 0; i <= MAX_PLY + 2; ++i)
        (ss + i)->ply = i;

    ss->pv = pv;

    if (mainThread)
    {
        if (mainThread->bestPreviousScore == VALUE_INFINITE)
            mainThread->iterValue.fill(VALUE_ZERO);
        else
            mainThread->iterValue.fill(mainThread->bestPreviousScore);
    }

    size_t multiPV = size_t(options["MultiPV"]);

    int rootContempt = UCIEngine::to_int(int(options["Contempt"]), rootPos);

    multiPV = std::min(multiPV, rootMoves.size());

<<<<<<< HEAD
    lowPlyHistory.fill(0);
=======
    int searchAgainCounter = 0;

    lowPlyHistory.fill(106);
>>>>>>> f656fdfa

    // Iterative deepening loop until requested to stop or the target depth is reached
    while (++rootDepth < MAX_PLY && !threads.stop
           && !(limits.depth && mainThread && rootDepth > limits.depth))
    {
        // Age out PV variability metric
        if (mainThread)
            totBestMoveChanges /= 2;

        // Save the last iteration's scores before the first PV line is searched and
        // all the move scores except the (new) PV are set to -VALUE_INFINITE.
        for (RootMove& rm : rootMoves)
            rm.previousScore = rm.score;

        size_t pvFirst = 0;
        pvLast         = 0;

        // MultiPV loop. We perform a full root search for each PV line
        for (pvIdx = 0; pvIdx < multiPV; ++pvIdx)
        {
            if (pvIdx == pvLast)
            {
                pvFirst = pvLast;
                for (pvLast++; pvLast < rootMoves.size(); pvLast++)
                    if (rootMoves[pvLast].tbRank != rootMoves[pvFirst].tbRank)
                        break;
            }

            // Reset UCI info selDepth for each depth and each PV line
            selDepth = 0;

            // Reset aspiration window starting size
            Value avg   = rootMoves[pvIdx].averageScore;
            int momentum = (int(avg) * avg) >> 14;
            delta        = 9;

            // Dynamic symmetric contempt. If we at least have a draw, we have contempt; otherwise assume opponent has it.
            if (rootMoves[0].averageScore >= VALUE_DRAW)
            {
                contempt[us] = rootContempt;
                contempt[~us] = 0;
            }
            else
            {
                contempt[us] = 0;
                contempt[~us] = rootContempt;
            }

            alpha = std::max(avg - (delta + (avg < 0 ? momentum : 0)),-VALUE_INFINITE);
            beta  = std::min(avg + (delta + (avg > 0 ? momentum : 0)), VALUE_INFINITE);

            // Start with a small aspiration window and, in the case of a fail
            // high/low, re-search with a bigger window until we don't fail
            // high/low anymore.
            while (true)
            {
                rootDelta = beta - alpha;
                bestValue = search<Root>(rootPos, ss, alpha, beta, rootDepth, false);

                // Bring the best move to the front. It is critical that sorting
                // is done with a stable algorithm because all the values but the
                // first and eventually the new best one is set to -VALUE_INFINITE
                // and we want to keep the same order for all the moves except the
                // new PV that goes to the front. Note that in the case of MultiPV
                // search the already searched PV lines are preserved.
                std::stable_sort(rootMoves.begin() + pvIdx, rootMoves.begin() + pvLast);

                // If search has been stopped, we break immediately. Sorting is
                // safe because RootMoves is still valid, although it refers to
                // the previous iteration.
                if (threads.stop)
                    break;

                // When failing high/low give some update before a re-search. To avoid
                // excessive output that could hang GUIs like Fritz 19, only start
                // at nodes > 10M (rather than depth N, which can be reached quickly)
                if (mainThread && multiPV == 1 && (bestValue <= alpha || bestValue >= beta)
                    && nodes > 10000000)
                    main_manager()->pv(*this, threads, tt, rootDepth);

                // In case of failing low/high increase aspiration window and re-search,
                // otherwise exit the loop.
                if (bestValue <= alpha)
                {
                    beta  = (alpha + beta) / 2;
                    alpha = std::max(bestValue - delta, -VALUE_INFINITE);

                  if (mainThread)
                      mainThread->stopOnPonderhit = false;
                }
                else if (bestValue >= beta)
                    beta = std::min(bestValue + delta, VALUE_INFINITE);

                else
                    break;

                delta += delta / 3;

                assert(alpha >= -VALUE_INFINITE && beta <= VALUE_INFINITE);
            }

            // Sort the PV lines searched so far and update the GUI
            std::stable_sort(rootMoves.begin() + pvFirst, rootMoves.begin() + pvIdx + 1);

            if (mainThread
                && (threads.stop || pvIdx + 1 == multiPV || nodes > 10000000)
                // A thread that aborted search can have mated-in/TB-loss PV and
                // score that cannot be trusted, i.e. it can be delayed or refuted
                // if we would have had time to fully search other root-moves. Thus
                // we suppress this output and below pick a proven score/PV for this
                // thread (from the previous iteration).
                && !(threads.abortedSearch && is_loss(rootMoves[0].uciScore)))
                main_manager()->pv(*this, threads, tt, rootDepth);

            if (threads.stop)
                break;
        }

        if (!threads.stop)
            completedDepth = rootDepth;

        // We make sure not to pick an unproven mated-in score,
        // in case this thread prematurely stopped search (aborted-search).
        if (threads.abortedSearch && rootMoves[0].score != -VALUE_INFINITE
            && is_loss(rootMoves[0].score))
        {
            // Bring the last best move to the front for best thread selection.
            Utility::move_to_front(rootMoves, [&lastBestPV = std::as_const(lastBestPV)](
                                                const auto& rm) { return rm == lastBestPV[0]; });
            rootMoves[0].pv    = lastBestPV;
            rootMoves[0].score = rootMoves[0].uciScore = lastBestScore;
        }
        else if (rootMoves[0].pv[0] != lastBestPV[0])
        {
            lastBestPV        = rootMoves[0].pv;
            lastBestScore     = rootMoves[0].score;
            lastBestMoveDepth = rootDepth;
        }

        if (!mainThread)
            continue;

        // Have we found a "mate in x"?
        if (limits.mate && rootMoves[0].score == rootMoves[0].uciScore
            && ((rootMoves[0].score > VALUE_MATE_IN_MAX_PLY
                 && VALUE_MATE - rootMoves[0].score <= 2 * limits.mate)
                || (rootMoves[0].score != -VALUE_INFINITE
                    && rootMoves[0].score < VALUE_MATED_IN_MAX_PLY
                    && VALUE_MATE + rootMoves[0].score <= 2 * limits.mate)))
            threads.stop = true;

        // Use part of the gained time from a previous stable move for the current move
        for (auto&& th : threads)
        {
            totBestMoveChanges += th->worker->bestMoveChanges;
            th->worker->bestMoveChanges = 0;
        }

        // Do we have time for the next iteration? Can we stop searching now?
        if (limits.use_time_management() && !threads.stop && !mainThread->stopOnPonderhit)
        {
            double fallingEval = (1067 + 223 * (mainThread->bestPreviousAverageScore - bestValue)
                                     +  97 * (mainThread->iterValue[iterIdx] - bestValue)) / 10000.0;

            fallingEval = std::clamp(fallingEval, 0.580, 1.667);

            // If the bestMove is stable over several iterations, reduce time accordingly
<<<<<<< HEAD
            timeReduction = lastBestMoveDepth + 6 < completedDepth ? 0.68
                                                                   : (mainThread->previousTimeReduction == 0.68 ? 2.20
                                                                                                                : 1.52);
=======
            timeReduction    = lastBestMoveDepth + 8 < completedDepth ? 1.495 : 0.687;
            double reduction = (1.48 + mainThread->previousTimeReduction) / (2.17 * timeReduction);
            double bestMoveInstability = 1 + 1.88 * totBestMoveChanges / threads.size();

            double totalTime =
              mainThread->tm.optimum() * fallingEval * reduction * bestMoveInstability;
>>>>>>> f656fdfa

            double bestMoveInstability = 1 + totBestMoveChanges / 8;

            TimePoint elapsedT = elapsed();
            TimePoint optimumT = mainThread->tm.optimum();

            // Stop the search if we have only one legal move, or if available time elapsed
            if (   (rootMoves.size() == 1 && (elapsedT > optimumT / 16))
                || elapsedT > 4.33 * optimumT
                || elapsedT > optimumT * fallingEval * timeReduction * bestMoveInstability)
            {
                // If we are allowed to ponder do not stop the search now but
                // keep pondering until the GUI sends "ponderhit" or "stop".
                if (mainThread->ponder)
                    mainThread->stopOnPonderhit = true;
                else
                    threads.stop = true;
            }
            else
                threads.increaseDepth = mainThread->ponder || elapsedT <= optimumT * 0.506;
        }

        mainThread->iterValue[iterIdx] = bestValue;
        iterIdx                        = (iterIdx + 1) & 3;
    }

    if (!mainThread)
        return;

    mainThread->previousTimeReduction = timeReduction;
}

// Reset histories, usually before a new game
void Search::Worker::clear() {
    mainHistory.fill(61);
    lowPlyHistory.fill(106);
    captureHistory.fill(-598);
    pawnHistory.fill(-1181);
    pawnCorrectionHistory.fill(0);
    majorPieceCorrectionHistory.fill(0);
    minorPieceCorrectionHistory.fill(0);
    nonPawnCorrectionHistory[WHITE].fill(0);
    nonPawnCorrectionHistory[BLACK].fill(0);

    for (auto& to : continuationCorrectionHistory)
        for (auto& h : to)
            h->fill(0);

    for (bool inCheck : {false, true})
        for (StatsType c : {NoCaptures, Captures})
            for (auto& to : continuationHistory[inCheck][c])
                for (auto& h : to)
                    h->fill(-427);

    for (size_t i = 1; i < reductions.size(); ++i)
        reductions[i] = int(19.43 * std::log(i));

    refreshTable.clear(networks[numaAccessToken]);
}


// Main search function for both PV and non-PV nodes
template<NodeType nodeType>
Value Search::Worker::search(
  Position& pos, Stack* ss, Value alpha, Value beta, Depth depth, bool cutNode) {

    constexpr bool PvNode   = nodeType != NonPV;
    constexpr bool rootNode = nodeType == Root;
    const bool     allNode  = !(PvNode || cutNode);

    // Dive into quiescence search when the depth reaches zero
    if (depth <= 0)
    {
        constexpr auto nt = PvNode ? PV : NonPV;
        return qsearch<nt>(pos, ss, alpha, beta);
    }

    // Limit the depth if extensions made it too large
    depth = std::min(depth, MAX_PLY - 1);

    assert(-VALUE_INFINITE <= alpha && alpha < beta && beta <= VALUE_INFINITE);
    assert(PvNode || (alpha == beta - 1));
    assert(0 < depth && depth < MAX_PLY);
    assert(!(PvNode && cutNode));

    Move      pv[MAX_PLY + 1];
    StateInfo st;
    ASSERT_ALIGNED(&st, Eval::NNUE::CacheLineSize);

    Key     posKey;
    Move    move, excludedMove, bestMove;
    Depth   extension, newDepth;
    Value   bestValue, value, eval, probCutBeta, drawValue;
    bool    givesCheck, improving, priorCapture, isMate, gameCycle;
    bool    capture, opponentWorsening,
            ttCapture, kingDanger, ourMove, nullParity;
    Piece   movedPiece;
    int     r50Count;

    ValueList<Move, 32> capturesSearched;
    ValueList<Move, 32> quietsSearched;

    // Step 1. Initialize node
    Worker* thisThread  = this;
    ss->inCheck         = pos.checkers();
    priorCapture        = pos.captured_piece();
    Color us            = pos.side_to_move();
    ss->moveCount       = 0;
    bestValue           = -VALUE_INFINITE;
    gameCycle           = kingDanger = false;
    rootDepth           = thisThread->rootDepth;
    ourMove             = !(ss->ply & 1);
    nullParity          = (ourMove == thisThread->nmpSide);
    ss->secondaryLine   = false;
    ss->mainLine        = false;
    r50Count            = pos.rule50_count();
    drawValue           = contempt[us];

    // Check for the available remaining time
    if (is_mainthread())
        main_manager()->check_time(*thisThread);

    thisThread->nodes++;

    // Used to send selDepth info to GUI (selDepth counts from 1, ply from 0)
    if (PvNode && thisThread->selDepth < ss->ply + 1)
        thisThread->selDepth = ss->ply + 1;

    excludedMove = ss->excludedMove;

    if (!rootNode)
    {
        // Check if we have an upcoming move which draws by repetition, or
        // if the opponent had an alternative move earlier to this position.
        if (pos.upcoming_repetition(ss->ply) && !excludedMove)
        {
            if (drawValue >= beta)
                return drawValue;

            gameCycle = true;
            alpha = std::max(alpha, drawValue);
        }

        // Step 2. Check for aborted search and immediate draw
<<<<<<< HEAD
        if (pos.is_draw(ss->ply))
            return drawValue;

        if (threads.stop.load(std::memory_order_relaxed) || ss->ply >= MAX_PLY)
            return ss->ply >= MAX_PLY && !ss->inCheck ? evaluate(networks[numaAccessToken], pos, refreshTable, contempt[us], r50Count)
                                                      : drawValue;
=======
        if (threads.stop.load(std::memory_order_relaxed) || pos.is_draw(ss->ply)
            || ss->ply >= MAX_PLY)
            return (ss->ply >= MAX_PLY && !ss->inCheck) ? evaluate(pos)
                                                        : value_draw(thisThread->nodes);
>>>>>>> f656fdfa

        // Step 3. Mate distance pruning. Even if we mate at the next move our score
        // would be at best mate_in(ss->ply + 1), but if alpha is already bigger because
        // a shorter mate was found upward in the tree then there is no need to search
        // because we will never beat the current alpha. Same logic but with reversed
        // signs applies also in the opposite condition of being mated instead of giving
        // mate. In this case return a fail-high score.
        if (alpha >= mate_in(ss->ply+1))
            return mate_in(ss->ply+1);
    }

    assert(0 <= ss->ply && ss->ply < MAX_PLY);

    bestMove            = Move::none();
    (ss + 2)->cutoffCnt = 0;
    Square prevSq = ((ss - 1)->currentMove).is_ok() ? ((ss - 1)->currentMove).to_sq() : SQ_NONE;
    ss->statScore = 0;

    // Step 4. Transposition table lookup
    excludedMove                   = ss->excludedMove;
    posKey                         = pos.key();
    auto [ttHit, ttData, ttWriter] = tt.probe(posKey);
    // Need further processing of the saved data
    ss->ttHit    = ttHit;
    ttData.move  = rootNode ? thisThread->rootMoves[thisThread->pvIdx].pv[0]
                 : ttHit    ? ttData.move
                            : Move::none();
    ttData.value = ttHit ? value_from_tt(ttData.value, ss->ply) : VALUE_NONE;
    ss->ttPv     = excludedMove ? ss->ttPv : PvNode || (ttHit && ttData.is_pv);
    ttCapture    = ttData.move && pos.capture_stage(ttData.move);

    // At this point, if excluded, skip straight to step 6, static eval. However,
    // to save indentation, we list the condition in all code between here and there.

    // At non-PV nodes we check for an early TT cutoff
    if (  !PvNode
        && !excludedMove
        && !gameCycle
        && !(ss-1)->mainLine
        && ttData.depth > depth - (ttData.value < beta)
        && is_valid(ttData.value)  // Can happen when !ttHit or when access race in probe()
        && (ttData.bound & (ttData.value >= beta ? BOUND_LOWER : BOUND_UPPER))
        && (cutNode == (ttData.value >= beta) || depth > 8))
    {
        // If ttMove is quiet, update move sorting heuristics on TT hit (~2 Elo)
        if (ttData.move && ttData.value >= beta)
        {
            // Bonus for a quiet ttMove that fails high (~2 Elo)
            if (!ttCapture)
                update_quiet_histories(pos, ss, *this, ttData.move, stat_bonus(depth) * 747 / 1024);

            // Extra penalty for early quiet moves of
            // the previous ply (~1 Elo on STC, ~2 Elo on LTC)
            if (prevSq != SQ_NONE && (ss - 1)->moveCount <= 2 && !priorCapture)
                update_continuation_histories(ss - 1, pos.piece_on(prevSq), prevSq,
                                              -stat_malus(depth + 1) * 1091 / 1024);
        }

        return ttData.value;
    }

    // Step 5. Tablebases probe
    if (!rootNode && !excludedMove && tbConfig.cardinality)
    {
        int piecesCount = popcount(pos.pieces());

        if (    piecesCount <= tbConfig.cardinality
            &&  r50Count == 0
            && !pos.can_castle(ANY_CASTLING))
        {
            TB::ProbeState err;
            TB::WDLScore v = Tablebases::probe_wdl(pos, &err);

            // Force check of time on the next occasion
            if (is_mainthread())
                main_manager()->callsCnt = 0;

            if (err != TB::ProbeState::FAIL)
            {
                thisThread->tbHits.fetch_add(1, std::memory_order_relaxed);

                int drawScore = tbConfig.useRule50 ? 1 : 0;

                int centiPly = tbConversionFactor * ss->ply / 100;

                Value tbValue =    v < -drawScore ? -VALUE_TB_WIN + (10 * tbConversionFactor * (v == -1)) + centiPly + tbConversionFactor * popcount(pos.pieces( pos.side_to_move()))
                                 : v >  drawScore ?  VALUE_TB_WIN - (10 * tbConversionFactor * (v ==  1)) - centiPly - tbConversionFactor * popcount(pos.pieces(~pos.side_to_move()))
                                 : v < 0 ? Value(-56) : drawValue;

                if (    abs(v) <= drawScore
                    || !ss->ttHit
                    || (v < -drawScore &&  beta > tbValue + 9)
                    || (v >  drawScore && alpha < tbValue - 9))
                {
                    ttWriter.write(posKey, tbValue, ss->ttPv, v > drawScore ? BOUND_LOWER : v < -drawScore ? BOUND_UPPER : BOUND_EXACT,
                              v == 0 ? MAX_PLY : depth, Move::none(), VALUE_NONE, tt.generation());

                    return tbValue;
                }
            }
        }
    }

    kingDanger = !ourMove && pos.king_danger(us);

    // Step 6. Static evaluation of the position
    Value      unadjustedStaticEval = VALUE_NONE;
    const auto correctionValue      = correction_value(*thisThread, pos, ss);
    if (ss->inCheck)
    {
        // Skip early pruning when in check
        ss->staticEval = eval = (ss - 2)->staticEval;
        improving             = false;
    }
    else
    {
    if (excludedMove)
    {
        // Providing the hint that this node's accumulator will be used often
        // brings significant Elo gain (~13 Elo).
        Eval::NNUE::hint_common_parent_position(pos, networks[numaAccessToken], refreshTable);
        unadjustedStaticEval = eval = ss->staticEval;
    }
    else if (ss->ttHit)
    {
        // Never assume anything about values stored in TT
        unadjustedStaticEval = ttData.eval;
        if (!is_valid(unadjustedStaticEval))
<<<<<<< HEAD
            unadjustedStaticEval =
              evaluate(networks[numaAccessToken], pos, refreshTable, contempt[us], r50Count);
=======
            unadjustedStaticEval = evaluate(pos);
>>>>>>> f656fdfa
        else if (PvNode)
            Eval::NNUE::hint_common_parent_position(pos, networks[numaAccessToken], refreshTable);

        ss->staticEval = eval = to_corrected_static_eval(unadjustedStaticEval, correctionValue);

        // ttValue can be used as a better position evaluation (~7 Elo)
        if (is_valid(ttData.value)
            && (ttData.move != Move::none() || ttData.value <= eval)
            && (ttData.bound & (ttData.value > eval ? BOUND_LOWER : BOUND_UPPER)))
            eval = ttData.value;
    }
    else
    {
<<<<<<< HEAD
        unadjustedStaticEval =
          evaluate(networks[numaAccessToken], pos, refreshTable, contempt[us], r50Count);
        ss->staticEval = eval =
          to_corrected_static_eval(unadjustedStaticEval, *thisThread, pos, ss);
=======
        unadjustedStaticEval = evaluate(pos);
        ss->staticEval = eval = to_corrected_static_eval(unadjustedStaticEval, correctionValue);
>>>>>>> f656fdfa

        // Static evaluation is saved as it was before adjustment by correction history
        ttWriter.write(posKey, VALUE_NONE, ss->ttPv, BOUND_NONE, DEPTH_UNSEARCHED, Move::none(),
                       unadjustedStaticEval, tt.generation());
    }

    // Use static evaluation difference to improve quiet move ordering (~9 Elo)
    if (((ss - 1)->currentMove).is_ok() && !(ss - 1)->inCheck && !priorCapture)
    {
        int bonus = std::clamp(-10 * int((ss - 1)->staticEval + ss->staticEval), -1831, 1428) + 623;
        thisThread->mainHistory[~us][((ss - 1)->currentMove).from_to()] << bonus * 1340 / 1024;
        if (type_of(pos.piece_on(prevSq)) != PAWN && ((ss - 1)->currentMove).type_of() != PROMOTION)
            thisThread->pawnHistory[pawn_structure_index(pos)][pos.piece_on(prevSq)][prevSq]
              << bonus * 1159 / 1024;
    }

    // Set up the improving flag, which is true if current static evaluation is
    // bigger than the previous static evaluation at our turn (if we were in
    // check at our previous move we go back until we weren't in check) and is
    // false otherwise. The improving flag is used in various pruning heuristics.
    improving = ss->staticEval > (ss - 2)->staticEval;

    opponentWorsening = ss->staticEval + (ss - 1)->staticEval > 2;

    // Begin early pruning.
    if (   !PvNode
        && !thisThread->nmpGuardV
        && !is_decisive(eval)
        && !is_decisive(beta)
        &&  eval >= beta)
    {
<<<<<<< HEAD
       // Step 8. Futility pruning: child node (~40 Elo)
       // The depth condition is important for mate finding.
       if (    depth < (9 - 2 * ((ss-1)->mainLine || (ss-1)->secondaryLine || (ttData.move && !ttCapture)))
           && !ss->ttPv
           && !kingDanger
           && !excludedMove
           && !gameCycle
           && !(thisThread->nmpGuard && nullParity)
           &&  eval - futility_margin(depth, cutNode && !ss->ttHit, improving, opponentWorsening) - (ss-1)->statScore / 290 >= beta)
           return beta + (eval - beta) / 3;

       // Step 9. Null move search with verification search (~35 Elo)
       if (   !thisThread->nmpGuard
           &&  cutNode
           && !gameCycle
           && !excludedMove
           &&  eval >= ss->staticEval
           &&  ss->staticEval >= beta - 21 * depth + 421
           &&  pos.non_pawn_material(us)
           && !kingDanger
           && (rootDepth < 11 || ourMove || MoveList<LEGAL>(pos).size() > 5))
       {
           assert(eval - beta >= 0);

           thisThread->nmpSide = ourMove;

           // Null move dynamic reduction based on depth and eval
           Depth R = std::min(int(eval - beta) / 235, 7) + depth / 3 + 5;

           if (!ourMove && (ss-1)->secondaryLine)
               R = std::min(R, 8);

           if (   depth < 11
               || ttData.value >= beta
               || ttData.depth < depth-R
               || !(ttData.bound & BOUND_UPPER))
           {
              ss->currentMove                   = Move::null();
              ss->continuationHistory           = &thisThread->continuationHistory[0][0][NO_PIECE][0];
              ss->continuationCorrectionHistory = &thisThread->continuationCorrectionHistory[NO_PIECE][0];

              pos.do_null_move(st, tt);
              thisThread->nmpGuard = true;
              Value nullValue = -search<NonPV>(pos, ss+1, -beta, -beta+1, depth-R, false);
              thisThread->nmpGuard = false;
              pos.undo_null_move();

              if (nullValue >= beta)
              {
                  // Verification search
                  thisThread->nmpGuardV = true;
                  Value v = search<NonPV>(pos, ss, beta-1, beta, depth-R, false);
                  thisThread->nmpGuardV = false;

                  // While it is unsafe to return mate scores from null search, mate scores
                  // from verification search are fine.
                  if (v >= beta)
                      return is_win(v) ? v : std::min(nullValue, VALUE_MATE_IN_MAX_PLY);
              }
           }
       }

       probCutBeta = beta + 187 - 56 * improving;

       // Step 10. ProbCut (~10 Elo)
       // If we have a good enough capture and a reduced search returns a value
       // much above beta, we can (almost) safely prune the previous move.
       if (    depth > 4
           && (ttCapture || !ttData.move)
           // If we don't have a ttHit or our ttDepth is not greater our
           // reduced depth search, continue with the probcut.
           && (!ss->ttHit || (ttData.depth < depth - 3 && ttData.value >= probCutBeta && ttData.value != VALUE_NONE)))
       {
           assert(probCutBeta < VALUE_INFINITE);
           MovePicker mp(pos, ttData.move, PieceValue[type_of(pos.captured_piece())] - PawnValue,
                         &captureHistory);
           Piece      captured;

           while ((move = mp.next_move()) != Move::none())
               if (move != excludedMove)
               {
                   assert(pos.capture_stage(move));

                   movedPiece = pos.moved_piece(move);
                   captured   = pos.piece_on(move.to_sq());

                   // Prefetch the TT entry for the resulting position
                   prefetch(tt.first_entry(pos.key_after(move)));

                   ss->currentMove = move;
                   ss->continuationHistory =
                     &thisThread->continuationHistory[ss->inCheck][true][movedPiece][move.to_sq()];
                   ss->continuationCorrectionHistory =
                     &thisThread->continuationCorrectionHistory[movedPiece][move.to_sq()];

                   pos.do_move(move, st);

                   value = -search<NonPV>(pos, ss+1, -probCutBeta, -probCutBeta+1, depth - 4, !cutNode);

                   pos.undo_move(move);

                   if (value >= probCutBeta)
                   {
                       thisThread->captureHistory[movedPiece][move.to_sq()][type_of(captured)] << 1300;

                       if (!excludedMove)
                           ttWriter.write(posKey, value_to_tt(value, ss->ply), ss->ttPv,
                                     BOUND_LOWER, depth - 3, move, ss->staticEval, tt.generation());

                       return value;
                   }
               }

           Eval::NNUE::hint_common_parent_position(pos, networks[numaAccessToken], refreshTable);
       }
    } // End early Pruning

    // Step 11. If the position is not in TT, decrease depth by 2 (~3 Elo)
    if (   PvNode
        && depth >= 3
        && !gameCycle
        && !ttData.move
        && (ss-1)->moveCount > 1)
        depth -= 2;

    // For cutNodes without a ttMove, we decrease depth by 2 if depth is high enough.
    else if (    cutNode
             && !(ss-1)->secondaryLine
             &&  depth >= 7
             && (!ttData.move || (ttData.bound == BOUND_UPPER)))
        depth -= 1 + !ttData.move;
=======
        assert(probCutBeta < VALUE_INFINITE && probCutBeta > beta);

        MovePicker mp(pos, ttData.move, probCutBeta - ss->staticEval, &thisThread->captureHistory);
        Piece      captured;

        while ((move = mp.next_move()) != Move::none())
        {
            assert(move.is_ok());

            if (move == excludedMove)
                continue;

            if (!pos.legal(move))
                continue;

            assert(pos.capture_stage(move));

            movedPiece = pos.moved_piece(move);
            captured   = pos.piece_on(move.to_sq());


            // Prefetch the TT entry for the resulting position
            prefetch(tt.first_entry(pos.key_after(move)));

            ss->currentMove = move;
            ss->continuationHistory =
              &this->continuationHistory[ss->inCheck][true][pos.moved_piece(move)][move.to_sq()];
            ss->continuationCorrectionHistory =
              &this->continuationCorrectionHistory[pos.moved_piece(move)][move.to_sq()];

            thisThread->nodes.fetch_add(1, std::memory_order_relaxed);
            pos.do_move(move, st);

            // Perform a preliminary qsearch to verify that the move holds
            value = -qsearch<NonPV>(pos, ss + 1, -probCutBeta, -probCutBeta + 1);

            // If the qsearch held, perform the regular search
            if (value >= probCutBeta)
                value =
                  -search<NonPV>(pos, ss + 1, -probCutBeta, -probCutBeta + 1, depth - 4, !cutNode);

            pos.undo_move(move);

            if (value >= probCutBeta)
            {
                thisThread->captureHistory[movedPiece][move.to_sq()][type_of(captured)] << 1226;

                // Save ProbCut data into transposition table
                ttWriter.write(posKey, value_to_tt(value, ss->ply), ss->ttPv, BOUND_LOWER,
                               depth - 3, move, unadjustedStaticEval, tt.generation());
                return is_decisive(value) ? value : value - (probCutBeta - beta);
            }
        }

        Eval::NNUE::hint_common_parent_position(pos, networks[numaAccessToken], refreshTable);
    }

moves_loop:  // When in check, search starts here
>>>>>>> f656fdfa

    } // In check search starts here

   // Step 12. A small Probcut idea, when we are in check (~4 Elo)
   probCutBeta = beta + 417;
   if (    ss->inCheck
        && !PvNode
        &&  ttCapture
        &&  ourMove
        && !gameCycle
        && !excludedMove
        && !kingDanger
        && !(ss-1)->secondaryLine
        && !(thisThread->nmpGuard && nullParity)
        && !(thisThread->nmpGuardV && nullParity)
        && (ttData.bound & BOUND_LOWER)
        && ttData.depth >= depth - 4
        && ttData.value >= probCutBeta
        && !is_decisive(ttData.value)
        && !is_decisive(beta))
        return probCutBeta;

    const PieceToHistory* contHist[] = {(ss - 1)->continuationHistory,
                                        (ss - 2)->continuationHistory,
                                        (ss - 3)->continuationHistory,
                                        (ss - 4)->continuationHistory,
                                        nullptr,
                                        (ss - 6)->continuationHistory};


    MovePicker mp(pos, ttData.move, depth, &thisThread->mainHistory, &thisThread->lowPlyHistory,
                  &thisThread->captureHistory, contHist, &thisThread->pawnHistory, ss->ply);

    value = bestValue;

    int moveCount = 0;

    bool allowExt = (depth + ss->ply + 2 < MAX_PLY) && (ss->ply < 2 * rootDepth);

    bool lmrCapture = cutNode && (ss-1)->moveCount > 1;

    bool gameCycleExtension =    gameCycle
                              && (   ( ourMove && PvNode)
                                  || (!ourMove && (ss-1)->secondaryLine && thisThread->pvValue < drawValue));

    bool kingDangerThem = ourMove && pos.king_danger(~us);

    bool doSingular =    !rootNode
                      && !excludedMove // Avoid recursive singular search
                      &&  is_valid(ttData.value)
                      && (ttData.bound & BOUND_LOWER)
                      && !is_loss(alpha)
                      && !is_decisive(ttData.value)
                      &&  ttData.depth >= depth - 3
                      &&  depth >= 4 - (thisThread->completedDepth > 32) + ss->ttPv
                      && !(ttData.value >= VALUE_DRAW && MoveList<LEGAL>(pos).size() == 1);

    int lmrAdjustment =   cutNode * 2
                        + ((ss+1)->cutoffCnt > 3)
                        - (!PvNode && doSingular)/*tune*/
                        - (ss->ttPv * (1 + (ttData.value > alpha) + (ttData.depth >= depth)))
                        - PvNode;

    bool allowLMR =     depth > 1
                    && !gameCycle
                    && (!kingDangerThem || ss->ply > 6)
                    && (!PvNode || ss->ply > 1);

    bool doLMP =     ss->ply > 2
                 && !PvNode
                 &&  pos.non_pawn_material(us);

    // Step 13. Loop through all pseudo-legal moves until no moves remain
    // or a beta cutoff occurs.
    while ((move = mp.next_move()) != Move::none())
    {
        assert(move.is_ok());

        if (move == excludedMove)
            continue;

        // At root obey the "searchmoves" option and skip moves not listed in Root
        // Move List. In MultiPV mode we also skip PV moves that have been already
        // searched and those of lower "TB rank" if we are in a TB root position.
        if (rootNode
            && !std::count(thisThread->rootMoves.begin() + thisThread->pvIdx,
                           thisThread->rootMoves.begin() + thisThread->pvLast, move))
            continue;

        ss->moveCount = ++moveCount;

        if (rootNode && is_mainthread() && nodes > 10000000)
        {
            main_manager()->updates.onIter(
              {depth, UCIEngine::move(move, pos.is_chess960()), moveCount + thisThread->pvIdx});
        }
        if (PvNode)
            (ss + 1)->pv = nullptr;

        extension  = 0;
        capture    = pos.capture_stage(move);
        movedPiece = pos.moved_piece(move);
        givesCheck = pos.gives_check(move);
        isMate     = false;


        // This tracks all of our possible responses to our opponent's best moves outside of the PV.
        // The reasoning here is that while we look for flaws in the PV, we must otherwise find an improvement
        // in a secondary root move in order to change the PV. Such an improvement must occur on the path of
        // our opponent's best moves or else it is meaningless.
        ss->secondaryLine = (   (rootNode && moveCount > 1)
                            || (!ourMove && (ss-1)->secondaryLine && !excludedMove && moveCount == 1)
                            || ( ourMove && (ss-1)->secondaryLine));

        ss->mainLine = (   (rootNode && moveCount == 1)
                        || (!ourMove && (ss-1)->mainLine)
                        || ( ourMove && (ss-1)->mainLine && moveCount == 1 && !excludedMove));

        if (givesCheck)
        {
            pos.do_move(move, st, givesCheck);
            isMate = MoveList<LEGAL>(pos).size() == 0;
            pos.undo_move(move);
        }

        if (isMate)
        {
            ss->currentMove = move;
            ss->continuationHistory =
              &thisThread->continuationHistory[ss->inCheck][capture][movedPiece][move.to_sq()];
            ss->continuationCorrectionHistory =
              &thisThread->continuationCorrectionHistory[movedPiece][move.to_sq()];

            value = mate_in(ss->ply+1);

            if (PvNode && (moveCount == 1 || value > alpha))
            {
                (ss+1)->pv = pv;
                (ss+1)->pv[0] = Move::none();
            }
        }
        else
        {
        // Calculate new depth for this move
        newDepth = depth - 1;

        int delta = beta - alpha;

        Depth r = reduction(improving, depth, moveCount, delta);

        // Step 14. Pruning at shallow depth (~120 Elo).
        // Depth conditions are important for mate finding.
        if (   doLMP
            && !is_loss(bestValue))
        {
            // Skip quiet moves if movecount exceeds our FutilityMoveCount threshold (~8 Elo)
            if (moveCount >= futility_move_count(improving, depth))
                mp.skip_quiet_moves();

            // Reduced depth of the next LMR search
            int lmrDepth = newDepth - r;

            if (   capture
                || givesCheck)
            {
                Piece capturedPiece = pos.piece_on(move.to_sq());
                int   captHist =
                  thisThread->captureHistory[movedPiece][move.to_sq()][type_of(capturedPiece)];

                // Futility pruning for captures (~2 Elo)
                if (!givesCheck && lmrDepth < 6 && !ss->inCheck)
                {
                    Value futilityValue = ss->staticEval + 287 + 253 * lmrDepth
                                        + PieceValue[capturedPiece] + captHist / 7;
                    if (futilityValue <= alpha)
                        continue;
                }

                // SEE based pruning for captures and checks (~11 Elo)
                if (depth < 7 && !pos.see_ge(move, -182 * depth))
                    continue;

                if (!pos.see_ge(move, -1195))
                    extension = -2;
            }
            else
            {
                int history =
                  (*contHist[0])[movedPiece][move.to_sq()]
                  + (*contHist[1])[movedPiece][move.to_sq()]
                  + thisThread->pawnHistory[pawn_structure_index(pos)][movedPiece][move.to_sq()];

                // Continuation history based pruning (~2 Elo)
                if (lmrDepth < 6 && history < -3884 * depth)
                    continue;

                history += 2 * thisThread->mainHistory[us][move.from_to()];

                lmrDepth += history / 3609;

                Value futilityValue =
                  ss->staticEval + (bestValue < ss->staticEval - 45 ? 140 : 43) + 141 * lmrDepth;

                // Futility pruning: parent node (~13 Elo)
<<<<<<< HEAD
                if (   !ss->inCheck
                    && lmrDepth < (5 * (2 - (ourMove && (ss-1)->secondaryLine)))
                    && history < 20500 - 3875 * (depth - 1)
                    && futilityValue <= alpha)
=======
                if (!ss->inCheck && lmrDepth < 12 && futilityValue <= alpha)
                {
                    if (bestValue <= futilityValue && !is_decisive(bestValue)
                        && !is_win(futilityValue))
                        bestValue = futilityValue;
>>>>>>> f656fdfa
                    continue;

                lmrDepth = std::max(lmrDepth, 0);

                // Prune moves with negative SEE (~4 Elo)
                if (depth < 7 && !pos.see_ge(move, -25 * lmrDepth * lmrDepth))
                    continue;

                if (!pos.see_ge(move, -1195))
                    extension = -2;
            }
        }

        // Step 15. Extensions (~100 Elo)
        if (gameCycleExtension && extension >= 0)
            extension = 2;

        // Singular extension search (~76 Elo, ~170 nElo). If all moves but one
        // fail low on a search of (alpha-s, beta-s), and just one fails high on
        // (alpha, beta), then that move is singular and should be extended. To
        // verify this we do a reduced search on the position excluding the ttMove
        // and if the result is lower than ttValue minus a margin, then we will
        //  extend the ttMove. Recursive singular search is avoided.

        // Note: the depth margin and singularBeta margin are known for having
        // non-linear scaling. Their values are optimized to time controls of
        // 180+1.8 and longer so changing them requires tests at these types of
        // time controls. Generally, higher singularBeta (i.e closer to ttValue)
        // and lower extension margins scale well.
        else if (    doSingular
                 &&  move == ttData.move)
        {
            Value singularBeta = std::max(ttData.value - 24 - (56 + 79 * (ss->ttPv && !PvNode)) * depth / 64, -VALUE_MAX_EVAL);
            Depth singularDepth = newDepth / 2;

            ss->excludedMove = move;
            // the search with excludedMove will update ss->staticEval
            value = search<NonPV>(pos, ss, singularBeta - 1, singularBeta, singularDepth, cutNode);
            ss->excludedMove = Move::none();

            if (allowExt && value < singularBeta && (ttData.value > beta - 128 || !ourMove))
                extension = 1 + (!PvNode || !ttCapture) * (1 + (value < singularBeta - 224));

            // Multi-cut pruning
            // Our ttMove is assumed to fail high based on the bound of the TT entry,
            // and if after excluding the ttMove with a reduced search we fail high over the original beta,
            // we assume this expected cut-node is not singular (multiple moves fail high),
            // and we can prune the whole subtree by returning a softbound.
            else if (!PvNode && value >= singularBeta && ttData.value >= beta && value >= beta)
                return ttData.value;
        }

        // Add extension to new depth
        newDepth += extension;

        // Speculative prefetch as early as possible
        prefetch(tt.first_entry(pos.key_after(move)));

        // Update the current move (this must be done after singular extension search)
        ss->currentMove = move;
        ss->continuationHistory =
          &thisThread->continuationHistory[ss->inCheck][capture][movedPiece][move.to_sq()];
        ss->continuationCorrectionHistory =
          &thisThread->continuationCorrectionHistory[movedPiece][move.to_sq()];

        // Step 16. Make the move
        thisThread->nodes.fetch_add(1, std::memory_order_relaxed);
        pos.do_move(move, st, givesCheck);

<<<<<<< HEAD
=======
        // These reduction adjustments have proven non-linear scaling.
        // They are optimized to time controls of 180 + 1.8 and longer,
        // so changing them or adding conditions that are similar requires
        // tests at these types of time controls.

        // Decrease reduction if position is or has been on the PV (~7 Elo)
        if (ss->ttPv)
            r -= 1024 + (ttData.value > alpha) * 1024 + (ttData.depth >= depth) * 1024;

        // Decrease reduction for PvNodes (~0 Elo on STC, ~2 Elo on LTC)
        if (PvNode)
            r -= 1024;

        // These reduction adjustments have no proven non-linear scaling

        r += 330;

        r -= std::min(std::abs(correctionValue) / 32768, 2048);

        // Increase reduction for cut nodes (~4 Elo)
        if (cutNode)
            r += 2518 - (ttData.depth >= depth && ss->ttPv) * 991;

        // Increase reduction if ttMove is a capture but the current move is not a capture (~3 Elo)
        if (ttCapture && !capture)
            r += 1043 + (depth < 8) * 999;

        // Increase reduction if next ply has a lot of fail high (~5 Elo)
        if ((ss + 1)->cutoffCnt > 3)
            r += 938 + allNode * 960;

        // For first picked move (ttMove) reduce reduction (~3 Elo)
        else if (move == ttData.move)
            r -= 1879;

>>>>>>> f656fdfa
        if (capture)
            ss->statScore =
              7 * int(PieceValue[pos.captured_piece()])
              + thisThread->captureHistory[movedPiece][move.to_sq()][type_of(pos.captured_piece())]
              - 5000;
        else
            ss->statScore =  2 * thisThread->mainHistory[us][move.from_to()]
                               + (*contHist[0])[movedPiece][move.to_sq()]
                               + (*contHist[1])[movedPiece][move.to_sq()]
                               - 3996;

        if (move == ttData.move)
            r =   -ss->statScore / 13030;

        else
            r =     r
                  + ((ttCapture && !capture) * (1 + depth < 8))
                  + lmrAdjustment
                  - ss->statScore / 13030;

        if (r < 0 && !allowExt)
            r = 0;

        // Step 17. Late moves reduction / extension (LMR, ~117 Elo)
        // We use various heuristics for the sons of a node after the first son has
        // been searched. In general, we would like to reduce them, but there are many
        // cases where we extend a son if it has good chances to be "interesting".
        if (    allowLMR
            &&  moveCount > 1
            && (!capture || lmrCapture))
        {
            // In general we want to cap the LMR depth search at newDepth, but when
            // reduction is negative, we allow this move a limited search extension
            // beyond the first move depth.
            // To prevent problems when the max value is less than the min value,
            // std::clamp has been replaced by a more robust implementation.
            Depth d = std::max(1, std::min(newDepth - r, newDepth + !allNode));

            value = -search<NonPV>(pos, ss + 1, -(alpha + 1), -alpha, d, true);

            // Do a full-depth search when reduced LMR search fails high
            if (value > alpha && d < newDepth)
            {
                // Adjust full-depth search based on LMR results - if the result was
                // good enough search deeper, if it was bad enough search shallower.
                const bool doDeeperSearch    = value > (bestValue + 42 + 2 * newDepth);  // (~1 Elo)
                const bool doShallowerSearch = value < bestValue + 10;                   // (~2 Elo)

                newDepth += doDeeperSearch - doShallowerSearch;

                if (newDepth > d)
                    value = -search<NonPV>(pos, ss + 1, -(alpha + 1), -alpha, newDepth, !cutNode);

                // Post LMR continuation history updates (~1 Elo)
                int bonus = (value >= beta) * stat_bonus(newDepth);
                update_continuation_histories(ss, movedPiece, move.to_sq(), bonus * 1427 / 1024);
            }
        }

        // Step 18. Full-depth search when LMR is skipped
        else if (!PvNode || moveCount > 1)
        {
            // Increase reduction if ttMove is not present (~6 Elo)
            if (!ttData.move && abs(beta) < VALUE_MAX_EVAL / 16)
                r += 2;

            // Note that if expected reduction is high, we reduce search depth by 1 here (~9 Elo)
            value =
              -search<NonPV>(pos, ss + 1, -(alpha + 1), -alpha, newDepth - (r > 3), !cutNode);
        }

        // For PV nodes only, do a full PV search on the first move or after a fail high,
        // otherwise let the parent node fail low with value <= alpha and try another move.
        if (PvNode && (moveCount == 1 || value > alpha))
        {
            (ss + 1)->pv    = pv;
            (ss + 1)->pv[0] = Move::none();

            // Extend move from transposition table if we are about to dive into qsearch.
            if (move == ttData.move && ss->ply <= thisThread->rootDepth * 2)
                newDepth = std::max(newDepth, 1);

            value = -search<PV>(pos, ss + 1, -beta, -alpha, newDepth, false);
        }

        // Step 19. Undo move
        pos.undo_move(move);
        }

        assert(value > -VALUE_INFINITE && value < VALUE_INFINITE);

        // Step 20. Check for a new best move
        // Finished searching the move. If a stop occurred, the return value of
        // the search cannot be trusted, and we return immediately without updating
        // best move, principal variation nor transposition table.
        if (threads.stop.load(std::memory_order_relaxed))
            return VALUE_ZERO;

        if (rootNode)
        {
            RootMove& rm =
              *std::find(thisThread->rootMoves.begin(), thisThread->rootMoves.end(), move);

            // PV move or new best move?
            if (moveCount == 1 || value > alpha)
            {
                if (!is_decisive(value))
                    rm.averageScore = rm.averageScore != -VALUE_INFINITE ? (value + rm.averageScore) / 2 : value;
                else
                    rm.averageScore = value;

                rm.score = rm.uciScore = value;
                rm.selDepth            = thisThread->selDepth;
                rm.scoreLowerbound = rm.scoreUpperbound = false;

                thisThread->pvValue = value;

                if (value >= beta)
                {
                    rm.scoreLowerbound = true;
                    rm.uciScore        = beta;
                }
                else if (value <= alpha)
                {
                    rm.scoreUpperbound = true;
                    rm.uciScore        = alpha;
                }

                rm.pv.resize(1);

                assert((ss + 1)->pv);

                for (Move* m = (ss + 1)->pv; *m != Move::none(); ++m)
                    rm.pv.push_back(*m);

                // We record how often the best move has been changed in each iteration.
                // This information is used for time management. In MultiPV mode,
                // we must take care to only do this for the first PV line.
                if (moveCount > 1 && !thisThread->pvIdx)
                    ++thisThread->bestMoveChanges;
            }
            else
                // All other moves but the PV, are set to the lowest value: this
                // is not a problem when sorting because the sort is stable and the
                // move position in the list is preserved - just the PV is pushed up.
                rm.score = -VALUE_INFINITE;
        }

        // In case we have an alternative move equal in eval to the current bestmove,
        // promote it to bestmove by pretending it just exceeds alpha (but not beta).
        int inc =
          (value == bestValue && (int(nodes) & 15) == 0 && ss->ply + 2 >= thisThread->rootDepth
           && !is_decisive(value));

        if (value + inc > bestValue)
        {
            bestValue = value;

            if (value + inc > alpha)
            {
                bestMove = move;

                if (PvNode && !rootNode)  // Update pv even in fail-high case
                    update_pv(ss->pv, move, (ss + 1)->pv);

                if (value >= beta)
                {
                    ss->cutoffCnt += !ttData.move + (extension < 2);
                    assert(value >= beta);  // Fail high
                    break;
                }
                else
                {
                    // Reduce other moves if we have found at least one score improvement (~2 Elo)
                    if (   depth > 2
                        && depth < 14
                        && !gameCycle
                        && !is_decisive(value)
                        && beta  <  VALUE_MAX_EVAL / 16
                        && alpha > -VALUE_MAX_EVAL / 16)
                        depth -= 1; // try 2

                    assert(depth > 0);
                    alpha = value;  // Update alpha! Always alpha < beta
                }
            }
        }

        // If the move is worse than some previously searched move,
        // remember it, to update its stats later.
        if (move != bestMove && moveCount <= 32)
        {
            if (capture)
                capturesSearched.push_back(move);
            else
                quietsSearched.push_back(move);
        }
    }

    // Step 21. Check for mate and stalemate
    // All legal moves have been searched and if there are no legal moves, it
    // must be a mate or a stalemate. If we are in a singular extension search then
    // return a fail low score.

    assert(moveCount || !ss->inCheck || excludedMove || !MoveList<LEGAL>(pos).size());

    // Adjust best value for fail high cases at non-pv nodes
    if (!PvNode && bestValue >= beta && !is_decisive(bestValue) && !is_decisive(beta)
        && !is_decisive(alpha))
        bestValue = (bestValue * depth + beta) / (depth + 1);

    if (!moveCount)
        bestValue = excludedMove ? alpha : ss->inCheck ? mated_in(ss->ply) : contempt[~us];

    // If there is a move that produces search value greater than alpha,
    // we update the stats of searched moves.
    else if (bestMove)
        update_all_stats(pos, ss, *this, bestMove, prevSq, quietsSearched, capturesSearched, depth);

    // Bonus for prior countermove that caused the fail low
    else if (!priorCapture && prevSq != SQ_NONE)
    {
        int bonusScale = (117 * (depth > 5) + 39 * !allNode + 168 * ((ss - 1)->moveCount > 8)
                          + 115 * (!ss->inCheck && bestValue <= ss->staticEval - 108)
                          + 119 * (!(ss - 1)->inCheck && bestValue <= -(ss - 1)->staticEval - 83));

        // Proportional to "how much damage we have to undo"
        bonusScale += std::min(-(ss - 1)->statScore / 113, 300);

        bonusScale = std::max(bonusScale, 0);

        const int scaledBonus = stat_bonus(depth) * bonusScale / 32;

        update_continuation_histories(ss - 1, pos.piece_on(prevSq), prevSq,
                                      scaledBonus * 416 / 1024);

        thisThread->mainHistory[~us][((ss - 1)->currentMove).from_to()] << scaledBonus * 212 / 1024;

        if (type_of(pos.piece_on(prevSq)) != PAWN && ((ss - 1)->currentMove).type_of() != PROMOTION)
            thisThread->pawnHistory[pawn_structure_index(pos)][pos.piece_on(prevSq)][prevSq]
              << scaledBonus * 1073 / 1024;
    }

    else if (priorCapture && prevSq != SQ_NONE)
    {
        // bonus for prior countermoves that caused the fail low
        Piece capturedPiece = pos.captured_piece();
        assert(capturedPiece != NO_PIECE);
        thisThread->captureHistory[pos.piece_on(prevSq)][prevSq][type_of(capturedPiece)]
          << stat_bonus(depth) * 2;
    }

    // Bonus when search fails low and there is a TT move
    else if (ttData.move && !allNode)
        thisThread->mainHistory[us][ttData.move.from_to()] << stat_bonus(depth) * 287 / 1024;

    // If no good move is found and the previous position was ttPv, then the previous
    // opponent move is probably good and the new position is added to the search tree. (~7 Elo)
    if (bestValue <= alpha)
        ss->ttPv = ss->ttPv || ((ss - 1)->ttPv && depth > 3);

    // Write gathered information in transposition table. Note that the
    // static evaluation is saved as it was before correction history.
    if (!excludedMove && !(rootNode && thisThread->pvIdx))
        ttWriter.write(posKey, value_to_tt(bestValue, ss->ply), ss->ttPv,
                       bestValue >= beta    ? BOUND_LOWER
                       : PvNode && bestMove ? BOUND_EXACT
                                            : BOUND_UPPER,
                       depth, bestMove, unadjustedStaticEval, tt.generation());

    // Adjust correction history
    if (!ss->inCheck && !(bestMove && pos.capture(bestMove))
        && ((bestValue < ss->staticEval && bestValue < beta)  // negative correction & no fail high
            || (bestValue > ss->staticEval && bestMove)))     // positive correction & no fail low
    {
        const auto       m             = (ss - 1)->currentMove;
        static const int nonPawnWeight = 154;

        auto bonus = std::clamp(int(bestValue - ss->staticEval) * depth / 8,
                                -CORRECTION_HISTORY_LIMIT / 4, CORRECTION_HISTORY_LIMIT / 4);
        thisThread->pawnCorrectionHistory[us][pawn_structure_index<Correction>(pos)]
          << bonus * 107 / 128;
        thisThread->majorPieceCorrectionHistory[us][major_piece_index(pos)] << bonus * 162 / 128;
        thisThread->minorPieceCorrectionHistory[us][minor_piece_index(pos)] << bonus * 148 / 128;
        thisThread->nonPawnCorrectionHistory[WHITE][us][non_pawn_index<WHITE>(pos)]
          << bonus * nonPawnWeight / 128;
        thisThread->nonPawnCorrectionHistory[BLACK][us][non_pawn_index<BLACK>(pos)]
          << bonus * nonPawnWeight / 128;

        if (m.is_ok())
            (*(ss - 2)->continuationCorrectionHistory)[pos.piece_on(m.to_sq())][m.to_sq()] << bonus;
    }

    assert(bestValue > -VALUE_INFINITE && bestValue < VALUE_INFINITE);

    return bestValue;
}


// Quiescence search function, which is called by the main search function with
// depth zero, or recursively with further decreasing depth. With depth <= 0, we
// "should" be using static eval only, but tactical moves may confuse the static eval.
// To fight this horizon effect, we implement this qsearch of tactical moves (~155 Elo).
// See https://www.chessprogramming.org/Horizon_Effect
// and https://www.chessprogramming.org/Quiescence_Search
template<NodeType nodeType>
Value Search::Worker::qsearch(Position& pos, Stack* ss, Value alpha, Value beta) {

    static_assert(nodeType != Root);
    constexpr bool PvNode = nodeType == PV;

    assert(alpha >= -VALUE_INFINITE && alpha < beta && beta <= VALUE_INFINITE);
    assert(PvNode || (alpha == beta - 1));

    Move      pv[MAX_PLY+1];
    StateInfo st;
    ASSERT_ALIGNED(&st, Eval::NNUE::CacheLineSize);

    Key   posKey;
    Move  move, bestMove;
    Value bestValue, value, futilityBase, drawValue;
    bool  pvHit, givesCheck, capture, gameCycle;
    int   moveCount, r50Count;
    Color us = pos.side_to_move();

    // Step 1. Initialize node
    if (PvNode)
    {
        (ss + 1)->pv = pv;
        ss->pv[0]    = Move::none();
    }

    Worker* thisThread = this;
    bestMove           = Move::none();
    ss->inCheck        = pos.checkers();
    moveCount          = 0;
    gameCycle          = false;
    r50Count           = pos.rule50_count();
    drawValue          = contempt[us];

    thisThread->nodes++;

    if (pos.upcoming_repetition(ss->ply))
    {
       if (drawValue >= beta)
           return drawValue;

       alpha = std::max(alpha, drawValue);
       gameCycle = true;
    }

    if (pos.is_draw(ss->ply))
        return drawValue;

    // Used to send selDepth info to GUI (selDepth counts from 1, ply from 0)
    if (PvNode && thisThread->selDepth < ss->ply + 1)
        thisThread->selDepth = ss->ply + 1;

    // Step 2. Check for an immediate draw or maximum ply reached
<<<<<<< HEAD
    if (ss->ply >= MAX_PLY)
        return !ss->inCheck ? evaluate(networks[numaAccessToken], pos, refreshTable, contempt[us], r50Count) : drawValue;
=======
    if (pos.is_draw(ss->ply) || ss->ply >= MAX_PLY)
        return (ss->ply >= MAX_PLY && !ss->inCheck) ? evaluate(pos) : VALUE_DRAW;
>>>>>>> f656fdfa

    if (alpha >= mate_in(ss->ply+1))
        return mate_in(ss->ply+1);
    assert(0 <= ss->ply && ss->ply < MAX_PLY);

    // Step 3. Transposition table lookup
    posKey                         = pos.key();
    auto [ttHit, ttData, ttWriter] = tt.probe(posKey);
    // Need further processing of the saved data
    ss->ttHit    = ttHit;
    ttData.move  = ttHit ? ttData.move : Move::none();
    ttData.value = ttHit ? value_from_tt(ttData.value, ss->ply) : VALUE_NONE;
    pvHit        = ttHit && ttData.is_pv;

    // At non-PV nodes we check for an early TT cutoff
    if (!PvNode && ttData.depth >= DEPTH_QS
        && !gameCycle
        && is_valid(ttData.value)  // Can happen when !ttHit or when access race in probe()
        && (ttData.bound & (ttData.value >= beta ? BOUND_LOWER : BOUND_UPPER)))
        return ttData.value;

    // Step 4. Static evaluation of the position
    Value      unadjustedStaticEval = VALUE_NONE;
    const auto correctionValue      = correction_value(*thisThread, pos, ss);
    if (ss->inCheck)
        bestValue = futilityBase = -VALUE_INFINITE;
    else
    {
        if (ss->ttHit)
        {
            // Never assume anything about values stored in TT
            unadjustedStaticEval = ttData.eval;
            if (!is_valid(unadjustedStaticEval))
<<<<<<< HEAD
                unadjustedStaticEval = evaluate(networks[numaAccessToken], pos, refreshTable, contempt[us], r50Count);
=======
                unadjustedStaticEval = evaluate(pos);
>>>>>>> f656fdfa
            ss->staticEval = bestValue =
              to_corrected_static_eval(unadjustedStaticEval, correctionValue);

            // ttValue can be used as a better position evaluation (~13 Elo)
            if (    !is_decisive(ttData.value)
                && (ttData.move != Move::none() || ttData.value <= bestValue)
                && (ttData.bound & (ttData.value > bestValue ? BOUND_LOWER : BOUND_UPPER)))
                bestValue = ttData.value;
        }
        else
        {
            // In case of null move search, use previous static eval with a different sign
            unadjustedStaticEval =
<<<<<<< HEAD
              (ss - 1)->currentMove != Move::null()
                ? evaluate(networks[numaAccessToken], pos, refreshTable, contempt[us], r50Count)
                : -(ss - 1)->staticEval;
=======
              (ss - 1)->currentMove != Move::null() ? evaluate(pos) : -(ss - 1)->staticEval;
>>>>>>> f656fdfa
            ss->staticEval = bestValue =
              to_corrected_static_eval(unadjustedStaticEval, correctionValue);
        }

        // Stand pat. Return immediately if static value is at least beta
        if (bestValue >= beta)
        {
            if (!is_decisive(bestValue))
                bestValue = (bestValue + beta) / 2;

            if (!ss->ttHit)
                ttWriter.write(posKey, value_to_tt(bestValue, ss->ply), false, BOUND_LOWER,
                               DEPTH_UNSEARCHED, Move::none(), unadjustedStaticEval,
                               tt.generation());
            return bestValue;
        }

        if (bestValue > alpha)
            alpha = bestValue;

        futilityBase = ss->staticEval + 306;
    }

    const PieceToHistory* contHist[] = {(ss - 1)->continuationHistory,
                                        (ss - 2)->continuationHistory};

    Square prevSq = ((ss - 1)->currentMove).is_ok() ? ((ss - 1)->currentMove).to_sq() : SQ_NONE;

    // Initialize a MovePicker object for the current position, and prepare to search
    // the moves. We presently use two stages of move generator in quiescence search:
    // captures, or evasions only when in check.
    MovePicker mp(pos, ttData.move, DEPTH_QS, &thisThread->mainHistory, &thisThread->lowPlyHistory,
                  &thisThread->captureHistory, contHist, &thisThread->pawnHistory, ss->ply);

    // Step 5. Loop through all pseudo-legal moves until no moves remain or a beta
    // cutoff occurs.
    while ((move = mp.next_move()) != Move::none())
    {
        assert(move.is_ok());

        givesCheck = pos.gives_check(move);
        capture    = pos.capture_stage(move);

        moveCount++;

        // Step 6. Pruning.
        if (!is_loss(bestValue) && pos.non_pawn_material(us))
        {
            // Futility pruning and moveCount pruning (~10 Elo)
            if (   !givesCheck
                &&  move.to_sq() != prevSq
                && !is_loss(futilityBase)
                &&  move.type_of() != PROMOTION)
            {
                if (moveCount > 2)
                    continue;

                Value futilityValue = futilityBase + PieceValue[pos.piece_on(move.to_sq())];

                // If static eval + value of piece we are going to capture is
                // much lower than alpha, we can prune this move. (~2 Elo)
                if (futilityValue <= alpha)
                {
                    bestValue = std::max(bestValue, futilityValue);
                    continue;
                }

                // If static exchange evaluation is low enough
                // we can prune this move. (~2 Elo)
                if (!pos.see_ge(move, alpha - futilityBase))
                {
                    bestValue = std::min(alpha, futilityBase);
                    continue;
                }
            }

            // Continuation history based pruning (~3 Elo)
            if (   !capture
                && !PvNode
                &&    (*contHist[0])[pos.moved_piece(move)][move.to_sq()]
                    + (*contHist[1])[pos.moved_piece(move)][move.to_sq()]
                    + thisThread->pawnHistory[pawn_structure_index(pos)][pos.moved_piece(move)][move.to_sq()] <= 5095)
                continue;

            // Do not search moves with bad enough SEE values (~5 Elo)
            if (!pos.see_ge(move, -83))
                continue;
        }

        // Speculative prefetch as early as possible
        prefetch(tt.first_entry(pos.key_after(move)));

        // Update the current move
        ss->currentMove = move;
        ss->continuationHistory =
          &thisThread
             ->continuationHistory[ss->inCheck][capture][pos.moved_piece(move)][move.to_sq()];
        ss->continuationCorrectionHistory =
          &thisThread->continuationCorrectionHistory[pos.moved_piece(move)][move.to_sq()];

        // Step 7. Make and search the move
        thisThread->nodes.fetch_add(1, std::memory_order_relaxed);
        pos.do_move(move, st, givesCheck);
        value = -qsearch<nodeType>(pos, ss + 1, -beta, -alpha);
        pos.undo_move(move);

        assert(value > -VALUE_INFINITE && value < VALUE_INFINITE);

        // Step 8. Check for a new best move
        if (value > bestValue)
        {
            bestValue = value;

            if (value > alpha)
            {
                bestMove = move;

                if (PvNode) // Update pv even in fail-high case
                    update_pv(ss->pv, move, (ss+1)->pv);

                if (value < beta) // Update alpha here!
                    alpha = value;
                else
                    break; // Fail high
            }
        }
    }

    // Step 9. Check for mate
    // All legal moves have been searched. A special case: if we are
    // in check and no legal moves were found, it is checkmate.
    if (ss->inCheck && bestValue == -VALUE_INFINITE)
    {
        assert(!MoveList<LEGAL>(pos).size());
        return mated_in(ss->ply);  // Plies to mate from the root
    }

    if (!is_decisive(bestValue) && bestValue >= beta)
        bestValue = (3 * bestValue + beta) / 4;

    // Save gathered info in transposition table. The static evaluation
    // is saved as it was before adjustment by correction history.
    ttWriter.write(posKey, value_to_tt(bestValue, ss->ply), pvHit,
                   bestValue >= beta ? BOUND_LOWER : BOUND_UPPER, DEPTH_QS, bestMove,
                   unadjustedStaticEval, tt.generation());

    assert(bestValue > -VALUE_INFINITE && bestValue < VALUE_INFINITE);

    return bestValue;
}

Depth Search::Worker::reduction(bool i, Depth d, int mn, int delta) const {
    int reductionScale = reductions[d] * reductions[mn];
<<<<<<< HEAD
    return ((reductionScale + 1304 - delta * 814 / rootDelta) >> 10) + (!i && reductionScale > 1423);
=======
    return reductionScale - delta * 814 / rootDelta + !i * reductionScale / 3 + 1304;
>>>>>>> f656fdfa
}

// elapsed() returns the time elapsed since the search started. If the
// 'nodestime' option is enabled, it will return the count of nodes searched
// instead. This function is called to check whether the search should be
// stopped based on predefined thresholds like time limits or nodes searched.
//
// elapsed_time() returns the actual time elapsed since the start of the search.
// This function is intended for use only when printing PV outputs, and not used
// for making decisions within the search algorithm itself.
TimePoint Search::Worker::elapsed() const {
    return main_manager()->tm.elapsed([this]() { return threads.nodes_searched(); });
}

TimePoint Search::Worker::elapsed_time() const { return main_manager()->tm.elapsed_time(); }

Value Search::Worker::evaluate(const Position& pos) {
    return Eval::evaluate(networks[numaAccessToken], pos, refreshTable,
                          optimism[pos.side_to_move()]);
}

namespace {
// Adjusts a mate or TB score from "plies to mate from the root" to
// "plies to mate from the current position". Standard scores are unchanged.
// The function is called before storing a value in the transposition table.
Value value_to_tt(Value v, int ply) {

    assert(v != VALUE_NONE);

    return  v > VALUE_MATE_IN_MAX_PLY   ? v + ply
          : v < VALUE_MATED_IN_MAX_PLY  ? v - ply : v;
  }


  // value_from_tt() is the inverse of value_to_tt(): it adjusts a mate or TB score
  // from the transposition table (which refers to the plies to mate/be mated from
  // current position) to "plies to mate/be mated (TB win/loss) from the root".
  // However, to avoid potentially false mate scores related to the 50 moves rule
  // and the graph history interaction problem, we return an optimal TB score instead.
  Value value_from_tt(Value v, int ply) {

    return !is_valid(v)                ? VALUE_NONE
          : v > VALUE_MATE_IN_MAX_PLY  ? v - ply
          : v < VALUE_MATED_IN_MAX_PLY ? v + ply : v;
  }

// Adds current move and appends child pv[]
void update_pv(Move* pv, Move move, const Move* childPv) {

    for (*pv++ = move; childPv && *childPv != Move::none();)
        *pv++ = *childPv++;
    *pv = Move::none();
}


// Updates stats at the end of search() when a bestMove is found
void update_all_stats(const Position&      pos,
                      Stack*               ss,
                      Search::Worker&      workerThread,
                      Move                 bestMove,
                      Square               prevSq,
                      ValueList<Move, 32>& quietsSearched,
                      ValueList<Move, 32>& capturesSearched,
                      Depth                depth) {

    CapturePieceToHistory& captureHistory = workerThread.captureHistory;
    Piece                  moved_piece    = pos.moved_piece(bestMove);
    PieceType              captured;

    int bonus = stat_bonus(depth);
    int malus = stat_malus(depth);

    if (!pos.capture_stage(bestMove))
    {
        update_quiet_histories(pos, ss, workerThread, bestMove, bonus * 1131 / 1024);

        // Decrease stats for all non-best quiet moves
        for (Move move : quietsSearched)
            update_quiet_histories(pos, ss, workerThread, move, -malus * 1028 / 1024);
    }
    else
    {
        // Increase stats for the best move in case it was a capture move
        captured = type_of(pos.piece_on(bestMove.to_sq()));
        captureHistory[moved_piece][bestMove.to_sq()][captured] << bonus * 1291 / 1024;
    }

    // Extra penalty for a quiet early move that was not a TT move in
    // previous ply when it gets refuted.
    if (prevSq != SQ_NONE && ((ss - 1)->moveCount == 1 + (ss - 1)->ttHit) && !pos.captured_piece())
        update_continuation_histories(ss - 1, pos.piece_on(prevSq), prevSq, -malus * 919 / 1024);

    // Decrease stats for all non-best capture moves
    for (Move move : capturesSearched)
    {
        moved_piece = pos.moved_piece(move);
        captured    = type_of(pos.piece_on(move.to_sq()));
        captureHistory[moved_piece][move.to_sq()][captured] << -malus * 1090 / 1024;
    }
}


// Updates histories of the move pairs formed by moves
// at ply -1, -2, -3, -4, and -6 with current move.
void update_continuation_histories(Stack* ss, Piece pc, Square to, int bonus) {
    static constexpr std::array<ConthistBonus, 5> conthist_bonuses = {
      {{1, 1024}, {2, 571}, {3, 339}, {4, 500}, {6, 592}}};

    for (const auto [i, weight] : conthist_bonuses)
    {
        // Only update the first 2 continuation histories if we are in check
        if (ss->inCheck && i > 2)
            break;
        if (((ss - i)->currentMove).is_ok())
            (*(ss - i)->continuationHistory)[pc][to] << bonus * weight / 1024;
    }
}

// Updates move sorting heuristics

void update_quiet_histories(
  const Position& pos, Stack* ss, Search::Worker& workerThread, Move move, int bonus) {

    Color us = pos.side_to_move();
    workerThread.mainHistory[us][move.from_to()] << bonus;  // Untuned to prevent duplicate effort

    if (ss->ply < LOW_PLY_HISTORY_SIZE)
        workerThread.lowPlyHistory[ss->ply][move.from_to()] << bonus * 874 / 1024;

    update_continuation_histories(ss, pos.moved_piece(move), move.to_sq(), bonus * 853 / 1024);

    int pIndex = pawn_structure_index(pos);
    workerThread.pawnHistory[pIndex][pos.moved_piece(move)][move.to_sq()] << bonus * 628 / 1024;
}

}


// Used to print debug info and, more importantly, to detect
// when we are out of available time and thus stop the search.
void SearchManager::check_time(Search::Worker& worker) {
    if (--callsCnt > 0)
        return;

    // When using nodes, ensure checking rate is not lower than 0.1% of nodes
    callsCnt = worker.limits.nodes ? std::min(512, int(worker.limits.nodes / 1024)) : 512;

    static TimePoint lastInfoTime = now();

    TimePoint elapsed = tm.elapsed([&worker]() { return worker.threads.nodes_searched(); });
    TimePoint tick    = worker.limits.startTime + elapsed;

    if (tick - lastInfoTime >= 1000)
    {
        lastInfoTime = tick;
        dbg_print();
    }

    // We should not stop pondering until told so by the GUI
    if (ponder)
        return;

    if (
      // Later we rely on the fact that we can at least use the mainthread previous
      // root-search score and PV in a multithreaded environment to prove mated-in scores.
      worker.completedDepth >= 1
      && ((worker.limits.use_time_management() && (elapsed > tm.maximum() || stopOnPonderhit))
          || (worker.limits.movetime && elapsed >= worker.limits.movetime)
          || (worker.limits.nodes && worker.threads.nodes_searched() >= worker.limits.nodes)))
        worker.threads.stop = worker.threads.abortedSearch = true;
}


void SearchManager::pv(Search::Worker&           worker,
                       const ThreadPool&         threads,
                       const TranspositionTable& tt,
                       Depth                     depth) {

    const auto nodes     = threads.nodes_searched();
    const auto contempt  = UCIEngine::to_int(int(worker.options["Contempt"]), worker.rootPos);
    auto&      rootMoves = worker.rootMoves;
    auto&      pos       = worker.rootPos;
    size_t     pvIdx     = worker.pvIdx;
    size_t     multiPV   = std::min(size_t(worker.options["MultiPV"]), rootMoves.size());
    uint64_t   tbHits    = threads.tb_hits() + (worker.tbConfig.rootInTB ? rootMoves.size() : 0);

    for (size_t i = 0; i < multiPV; ++i)
    {
        bool updated = rootMoves[i].score != -VALUE_INFINITE;

        if (depth == 1 && !updated && i > 0)
            continue;

        Depth d = updated ? depth : std::max(1, depth - 1);
        Value v = updated ? rootMoves[i].uciScore : rootMoves[i].previousScore;

        if (v == -VALUE_INFINITE)
            v = VALUE_ZERO;

        bool tb = worker.tbConfig.rootInTB && !is_decisive(v);

        v       = tb ? rootMoves[i].tbScore : v;

        if (contempt > 0 && !is_decisive(v))
        {
            if (v >= contempt)
                v -= contempt;

            else if (v <= -contempt)
                v += contempt;
        }

        bool isExact = i != pvIdx || tb || !updated;  // tablebase- and previous-scores are exact

        std::string pv;
        for (Move m : rootMoves[i].pv)
            pv += UCIEngine::move(m, pos.is_chess960()) + " ";

        // Remove last whitespace
        if (!pv.empty())
            pv.pop_back();

        auto wdl   = worker.options["UCI_ShowWDL"] ? UCIEngine::wdl(v, pos) : "";
        auto bound = rootMoves[i].scoreLowerbound
                     ? "lowerbound"
                     : (rootMoves[i].scoreUpperbound ? "upperbound" : "");

        InfoFull info;

        info.depth    = d;
        info.selDepth = rootMoves[i].selDepth;
        info.multiPV  = i + 1;
        info.score    = {v, pos};
        info.wdl      = wdl;

        if (!isExact)
            info.bound = bound;

        TimePoint time = tm.elapsed_time() + 1;
        info.timeMs    = time;
        info.nodes     = nodes;
        info.nps       = nodes * 1000 / time;
        info.tbHits    = tbHits;
        info.pv        = pv;
        info.hashfull  = tt.hashfull();

        updates.onUpdateFull(info);
    }
}

// Called in case we have no ponder move before exiting the search,
// for instance, in case we stop the search during a fail high at root.
// We try hard to have a ponder move to return to the GUI,
// otherwise in case of 'ponder on' we have nothing to think about.
bool RootMove::extract_ponder_from_tt(const TranspositionTable& tt, Position& pos) {

    StateInfo st;
    ASSERT_ALIGNED(&st, Eval::NNUE::CacheLineSize);

    assert(pv.size() == 1);
    if (pv[0] == Move::none())
        return false;

    pos.do_move(pv[0], st);

    auto [ttHit, ttData, ttWriter] = tt.probe(pos.key());
    if (ttHit)
    {
        if (MoveList<LEGAL>(pos).contains(ttData.move))
            pv.push_back(ttData.move);
    }

    pos.undo_move(pv[0]);
    return pv.size() > 1;
}


}  // namespace Stockfish<|MERGE_RESOLUTION|>--- conflicted
+++ resolved
@@ -50,16 +50,8 @@
 
 namespace TB = Tablebases;
 
-<<<<<<< HEAD
 using Eval::evaluate;
-=======
-void syzygy_extend_pv(const OptionsMap&            options,
-                      const Search::LimitsType&    limits,
-                      Stockfish::Position&         pos,
-                      Stockfish::Search::RootMove& rootMove,
-                      Value&                       v);
-
->>>>>>> f656fdfa
+
 using namespace Search;
 
 namespace {
@@ -92,17 +84,10 @@
     return (6384 * pcv + 3583 * macv + 6492 * micv + 6725 * (wnpcv + bnpcv) + 5880 * cntcv);
 }
 
-<<<<<<< HEAD
-    const auto cv =
-      (6384 * pcv + 3583 * macv + 6492 * micv + 6725 * (wnpcv + bnpcv) + cntcv * 5880) / 131072;
-    v += cv;
-    return std::clamp(v, -VALUE_MAX_EVAL + 1, VALUE_MAX_EVAL - 1);
-=======
 // Add correctionHistory value to raw staticEval and guarantee evaluation
 // does not hit the tablebase range.
 Value to_corrected_static_eval(Value v, const int cv) {
-    return std::clamp(v + cv / 131072, VALUE_TB_LOSS_IN_MAX_PLY + 1, VALUE_TB_WIN_IN_MAX_PLY - 1);
->>>>>>> f656fdfa
+    return std::clamp(v + cv / 131072, -VALUE_MAX_EVAL + 1, VALUE_MAX_EVAL - 1);
 }
 
 // History and stats update bonus, based on depth
@@ -271,13 +256,7 @@
 
     multiPV = std::min(multiPV, rootMoves.size());
 
-<<<<<<< HEAD
-    lowPlyHistory.fill(0);
-=======
-    int searchAgainCounter = 0;
-
     lowPlyHistory.fill(106);
->>>>>>> f656fdfa
 
     // Iterative deepening loop until requested to stop or the target depth is reached
     while (++rootDepth < MAX_PLY && !threads.stop
@@ -445,18 +424,9 @@
             fallingEval = std::clamp(fallingEval, 0.580, 1.667);
 
             // If the bestMove is stable over several iterations, reduce time accordingly
-<<<<<<< HEAD
             timeReduction = lastBestMoveDepth + 6 < completedDepth ? 0.68
                                                                    : (mainThread->previousTimeReduction == 0.68 ? 2.20
                                                                                                                 : 1.52);
-=======
-            timeReduction    = lastBestMoveDepth + 8 < completedDepth ? 1.495 : 0.687;
-            double reduction = (1.48 + mainThread->previousTimeReduction) / (2.17 * timeReduction);
-            double bestMoveInstability = 1 + 1.88 * totBestMoveChanges / threads.size();
-
-            double totalTime =
-              mainThread->tm.optimum() * fallingEval * reduction * bestMoveInstability;
->>>>>>> f656fdfa
 
             double bestMoveInstability = 1 + totBestMoveChanges / 8;
 
@@ -554,7 +524,6 @@
     bool    capture, opponentWorsening,
             ttCapture, kingDanger, ourMove, nullParity;
     Piece   movedPiece;
-    int     r50Count;
 
     ValueList<Move, 32> capturesSearched;
     ValueList<Move, 32> quietsSearched;
@@ -572,7 +541,6 @@
     nullParity          = (ourMove == thisThread->nmpSide);
     ss->secondaryLine   = false;
     ss->mainLine        = false;
-    r50Count            = pos.rule50_count();
     drawValue           = contempt[us];
 
     // Check for the available remaining time
@@ -601,19 +569,12 @@
         }
 
         // Step 2. Check for aborted search and immediate draw
-<<<<<<< HEAD
         if (pos.is_draw(ss->ply))
             return drawValue;
 
         if (threads.stop.load(std::memory_order_relaxed) || ss->ply >= MAX_PLY)
-            return ss->ply >= MAX_PLY && !ss->inCheck ? evaluate(networks[numaAccessToken], pos, refreshTable, contempt[us], r50Count)
+            return ss->ply >= MAX_PLY && !ss->inCheck ? evaluate(pos)
                                                       : drawValue;
-=======
-        if (threads.stop.load(std::memory_order_relaxed) || pos.is_draw(ss->ply)
-            || ss->ply >= MAX_PLY)
-            return (ss->ply >= MAX_PLY && !ss->inCheck) ? evaluate(pos)
-                                                        : value_draw(thisThread->nodes);
->>>>>>> f656fdfa
 
         // Step 3. Mate distance pruning. Even if we mate at the next move our score
         // would be at best mate_in(ss->ply + 1), but if alpha is already bigger because
@@ -681,7 +642,7 @@
         int piecesCount = popcount(pos.pieces());
 
         if (    piecesCount <= tbConfig.cardinality
-            &&  r50Count == 0
+            &&  pos.rule50_count() == 0
             && !pos.can_castle(ANY_CASTLING))
         {
             TB::ProbeState err;
@@ -742,12 +703,7 @@
         // Never assume anything about values stored in TT
         unadjustedStaticEval = ttData.eval;
         if (!is_valid(unadjustedStaticEval))
-<<<<<<< HEAD
-            unadjustedStaticEval =
-              evaluate(networks[numaAccessToken], pos, refreshTable, contempt[us], r50Count);
-=======
             unadjustedStaticEval = evaluate(pos);
->>>>>>> f656fdfa
         else if (PvNode)
             Eval::NNUE::hint_common_parent_position(pos, networks[numaAccessToken], refreshTable);
 
@@ -761,15 +717,8 @@
     }
     else
     {
-<<<<<<< HEAD
-        unadjustedStaticEval =
-          evaluate(networks[numaAccessToken], pos, refreshTable, contempt[us], r50Count);
-        ss->staticEval = eval =
-          to_corrected_static_eval(unadjustedStaticEval, *thisThread, pos, ss);
-=======
         unadjustedStaticEval = evaluate(pos);
         ss->staticEval = eval = to_corrected_static_eval(unadjustedStaticEval, correctionValue);
->>>>>>> f656fdfa
 
         // Static evaluation is saved as it was before adjustment by correction history
         ttWriter.write(posKey, VALUE_NONE, ss->ttPv, BOUND_NONE, DEPTH_UNSEARCHED, Move::none(),
@@ -801,7 +750,6 @@
         && !is_decisive(beta)
         &&  eval >= beta)
     {
-<<<<<<< HEAD
        // Step 8. Futility pruning: child node (~40 Elo)
        // The depth condition is important for mate finding.
        if (    depth < (9 - 2 * ((ss-1)->mainLine || (ss-1)->secondaryLine || (ttData.move && !ttCapture)))
@@ -905,7 +853,7 @@
 
                    if (value >= probCutBeta)
                    {
-                       thisThread->captureHistory[movedPiece][move.to_sq()][type_of(captured)] << 1300;
+                       thisThread->captureHistory[movedPiece][move.to_sq()][type_of(captured)] << 1226;
 
                        if (!excludedMove)
                            ttWriter.write(posKey, value_to_tt(value, ss->ply), ss->ttPv,
@@ -933,66 +881,6 @@
              &&  depth >= 7
              && (!ttData.move || (ttData.bound == BOUND_UPPER)))
         depth -= 1 + !ttData.move;
-=======
-        assert(probCutBeta < VALUE_INFINITE && probCutBeta > beta);
-
-        MovePicker mp(pos, ttData.move, probCutBeta - ss->staticEval, &thisThread->captureHistory);
-        Piece      captured;
-
-        while ((move = mp.next_move()) != Move::none())
-        {
-            assert(move.is_ok());
-
-            if (move == excludedMove)
-                continue;
-
-            if (!pos.legal(move))
-                continue;
-
-            assert(pos.capture_stage(move));
-
-            movedPiece = pos.moved_piece(move);
-            captured   = pos.piece_on(move.to_sq());
-
-
-            // Prefetch the TT entry for the resulting position
-            prefetch(tt.first_entry(pos.key_after(move)));
-
-            ss->currentMove = move;
-            ss->continuationHistory =
-              &this->continuationHistory[ss->inCheck][true][pos.moved_piece(move)][move.to_sq()];
-            ss->continuationCorrectionHistory =
-              &this->continuationCorrectionHistory[pos.moved_piece(move)][move.to_sq()];
-
-            thisThread->nodes.fetch_add(1, std::memory_order_relaxed);
-            pos.do_move(move, st);
-
-            // Perform a preliminary qsearch to verify that the move holds
-            value = -qsearch<NonPV>(pos, ss + 1, -probCutBeta, -probCutBeta + 1);
-
-            // If the qsearch held, perform the regular search
-            if (value >= probCutBeta)
-                value =
-                  -search<NonPV>(pos, ss + 1, -probCutBeta, -probCutBeta + 1, depth - 4, !cutNode);
-
-            pos.undo_move(move);
-
-            if (value >= probCutBeta)
-            {
-                thisThread->captureHistory[movedPiece][move.to_sq()][type_of(captured)] << 1226;
-
-                // Save ProbCut data into transposition table
-                ttWriter.write(posKey, value_to_tt(value, ss->ply), ss->ttPv, BOUND_LOWER,
-                               depth - 3, move, unadjustedStaticEval, tt.generation());
-                return is_decisive(value) ? value : value - (probCutBeta - beta);
-            }
-        }
-
-        Eval::NNUE::hint_common_parent_position(pos, networks[numaAccessToken], refreshTable);
-    }
-
-moves_loop:  // When in check, search starts here
->>>>>>> f656fdfa
 
     } // In check search starts here
 
@@ -1197,18 +1085,10 @@
                   ss->staticEval + (bestValue < ss->staticEval - 45 ? 140 : 43) + 141 * lmrDepth;
 
                 // Futility pruning: parent node (~13 Elo)
-<<<<<<< HEAD
                 if (   !ss->inCheck
                     && lmrDepth < (5 * (2 - (ourMove && (ss-1)->secondaryLine)))
                     && history < 20500 - 3875 * (depth - 1)
                     && futilityValue <= alpha)
-=======
-                if (!ss->inCheck && lmrDepth < 12 && futilityValue <= alpha)
-                {
-                    if (bestValue <= futilityValue && !is_decisive(bestValue)
-                        && !is_win(futilityValue))
-                        bestValue = futilityValue;
->>>>>>> f656fdfa
                     continue;
 
                 lmrDepth = std::max(lmrDepth, 0);
@@ -1278,44 +1158,6 @@
         thisThread->nodes.fetch_add(1, std::memory_order_relaxed);
         pos.do_move(move, st, givesCheck);
 
-<<<<<<< HEAD
-=======
-        // These reduction adjustments have proven non-linear scaling.
-        // They are optimized to time controls of 180 + 1.8 and longer,
-        // so changing them or adding conditions that are similar requires
-        // tests at these types of time controls.
-
-        // Decrease reduction if position is or has been on the PV (~7 Elo)
-        if (ss->ttPv)
-            r -= 1024 + (ttData.value > alpha) * 1024 + (ttData.depth >= depth) * 1024;
-
-        // Decrease reduction for PvNodes (~0 Elo on STC, ~2 Elo on LTC)
-        if (PvNode)
-            r -= 1024;
-
-        // These reduction adjustments have no proven non-linear scaling
-
-        r += 330;
-
-        r -= std::min(std::abs(correctionValue) / 32768, 2048);
-
-        // Increase reduction for cut nodes (~4 Elo)
-        if (cutNode)
-            r += 2518 - (ttData.depth >= depth && ss->ttPv) * 991;
-
-        // Increase reduction if ttMove is a capture but the current move is not a capture (~3 Elo)
-        if (ttCapture && !capture)
-            r += 1043 + (depth < 8) * 999;
-
-        // Increase reduction if next ply has a lot of fail high (~5 Elo)
-        if ((ss + 1)->cutoffCnt > 3)
-            r += 938 + allNode * 960;
-
-        // For first picked move (ttMove) reduce reduction (~3 Elo)
-        else if (move == ttData.move)
-            r -= 1879;
-
->>>>>>> f656fdfa
         if (capture)
             ss->statScore =
               7 * int(PieceValue[pos.captured_piece()])
@@ -1336,7 +1178,9 @@
                   + lmrAdjustment
                   - ss->statScore / 13030;
 
-        if (r < 0 && !allowExt)
+        r -= std::min(std::abs(correctionValue) / 33554432, 2);
+
+        if (!allowExt && r < 0)
             r = 0;
 
         // Step 17. Late moves reduction / extension (LMR, ~117 Elo)
@@ -1361,7 +1205,7 @@
             {
                 // Adjust full-depth search based on LMR results - if the result was
                 // good enough search deeper, if it was bad enough search shallower.
-                const bool doDeeperSearch    = value > (bestValue + 42 + 2 * newDepth);  // (~1 Elo)
+                const bool doDeeperSearch    = allowExt && value > (bestValue + 42 + 2 * newDepth);  // (~1 Elo)
                 const bool doShallowerSearch = value < bestValue + 10;                   // (~2 Elo)
 
                 newDepth += doDeeperSearch - doShallowerSearch;
@@ -1395,7 +1239,7 @@
             (ss + 1)->pv[0] = Move::none();
 
             // Extend move from transposition table if we are about to dive into qsearch.
-            if (move == ttData.move && ss->ply <= thisThread->rootDepth * 2)
+            if (allowExt && move == ttData.move)
                 newDepth = std::max(newDepth, 1);
 
             value = -search<PV>(pos, ss + 1, -beta, -alpha, newDepth, false);
@@ -1638,7 +1482,7 @@
     Move  move, bestMove;
     Value bestValue, value, futilityBase, drawValue;
     bool  pvHit, givesCheck, capture, gameCycle;
-    int   moveCount, r50Count;
+    int   moveCount;
     Color us = pos.side_to_move();
 
     // Step 1. Initialize node
@@ -1653,7 +1497,6 @@
     ss->inCheck        = pos.checkers();
     moveCount          = 0;
     gameCycle          = false;
-    r50Count           = pos.rule50_count();
     drawValue          = contempt[us];
 
     thisThread->nodes++;
@@ -1675,13 +1518,8 @@
         thisThread->selDepth = ss->ply + 1;
 
     // Step 2. Check for an immediate draw or maximum ply reached
-<<<<<<< HEAD
     if (ss->ply >= MAX_PLY)
-        return !ss->inCheck ? evaluate(networks[numaAccessToken], pos, refreshTable, contempt[us], r50Count) : drawValue;
-=======
-    if (pos.is_draw(ss->ply) || ss->ply >= MAX_PLY)
-        return (ss->ply >= MAX_PLY && !ss->inCheck) ? evaluate(pos) : VALUE_DRAW;
->>>>>>> f656fdfa
+        return !ss->inCheck ? evaluate(pos) : drawValue;
 
     if (alpha >= mate_in(ss->ply+1))
         return mate_in(ss->ply+1);
@@ -1715,11 +1553,7 @@
             // Never assume anything about values stored in TT
             unadjustedStaticEval = ttData.eval;
             if (!is_valid(unadjustedStaticEval))
-<<<<<<< HEAD
-                unadjustedStaticEval = evaluate(networks[numaAccessToken], pos, refreshTable, contempt[us], r50Count);
-=======
                 unadjustedStaticEval = evaluate(pos);
->>>>>>> f656fdfa
             ss->staticEval = bestValue =
               to_corrected_static_eval(unadjustedStaticEval, correctionValue);
 
@@ -1733,13 +1567,7 @@
         {
             // In case of null move search, use previous static eval with a different sign
             unadjustedStaticEval =
-<<<<<<< HEAD
-              (ss - 1)->currentMove != Move::null()
-                ? evaluate(networks[numaAccessToken], pos, refreshTable, contempt[us], r50Count)
-                : -(ss - 1)->staticEval;
-=======
               (ss - 1)->currentMove != Move::null() ? evaluate(pos) : -(ss - 1)->staticEval;
->>>>>>> f656fdfa
             ss->staticEval = bestValue =
               to_corrected_static_eval(unadjustedStaticEval, correctionValue);
         }
@@ -1893,11 +1721,7 @@
 
 Depth Search::Worker::reduction(bool i, Depth d, int mn, int delta) const {
     int reductionScale = reductions[d] * reductions[mn];
-<<<<<<< HEAD
-    return ((reductionScale + 1304 - delta * 814 / rootDelta) >> 10) + (!i && reductionScale > 1423);
-=======
-    return reductionScale - delta * 814 / rootDelta + !i * reductionScale / 3 + 1304;
->>>>>>> f656fdfa
+    return ((reductionScale + 1304 - delta * 814 / rootDelta) >> 10) + !i * reductionScale / 3405;
 }
 
 // elapsed() returns the time elapsed since the search started. If the
@@ -1916,7 +1740,7 @@
 
 Value Search::Worker::evaluate(const Position& pos) {
     return Eval::evaluate(networks[numaAccessToken], pos, refreshTable,
-                          optimism[pos.side_to_move()]);
+                          contempt[pos.side_to_move()], pos.rule50_count());
 }
 
 namespace {
