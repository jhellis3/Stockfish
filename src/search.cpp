--- conflicted
+++ resolved
@@ -275,15 +275,6 @@
 
   complexityAverage.set(155, 1);
 
-<<<<<<< HEAD
-=======
-  trend         = SCORE_ZERO;
-  optimism[ us] = Value(37);
-  optimism[~us] = -optimism[us];
-
-  int searchAgainCounter = 0;
-
->>>>>>> 82bb21dc
   // Iterative deepening loop until requested to stop or the target depth is reached
   while (   ++rootDepth < MAX_PLY
          && !Threads.stop
@@ -319,9 +310,8 @@
           if (rootDepth >= 4)
           {
               Value prev = rootMoves[pvIdx].averageScore;
-<<<<<<< HEAD
-              int momentum = int(prev) * prev / 19178;
-              delta = Value(16);
+              int momentum = int(prev) * prev / 15620;
+              delta = Value(10);
 
               if (prev > VALUE_MATE_IN_MAX_PLY)
                   alpha = VALUE_MATE_IN_MAX_PLY - MAX_PLY;
@@ -329,20 +319,6 @@
                   alpha = std::max(prev - (delta + (prev < 0 ? momentum : 0)),-VALUE_INFINITE);
 
               beta  = std::min(prev + (delta + (prev > 0 ? momentum : 0)), VALUE_INFINITE);
-=======
-              delta = Value(10) + int(prev) * prev / 15620;
-              alpha = std::max(prev - delta,-VALUE_INFINITE);
-              beta  = std::min(prev + delta, VALUE_INFINITE);
-
-              // Adjust trend and optimism based on root move's previousScore
-              int tr = sigmoid(prev, 3, 10, 89, 116, 1);
-              trend = (us == WHITE ?  make_score(tr, tr / 2)
-                                   : -make_score(tr, tr / 2));
-
-              int opt = sigmoid(prev, 7, 20, 169, 19350, 164);
-              optimism[ us] = Value(opt);
-              optimism[~us] = -optimism[us];
->>>>>>> 82bb21dc
           }
 
           // Start with a small aspiration window and, in the case of a fail
@@ -457,15 +433,6 @@
               else
                   Threads.stop = true;
           }
-<<<<<<< HEAD
-=======
-          else if (   Threads.increaseDepth
-                   && !mainThread->ponder
-                   && Time.elapsed() > totalTime * 0.53)
-                   Threads.increaseDepth = false;
-          else
-                   Threads.increaseDepth = true;
->>>>>>> 82bb21dc
       }
 
       mainThread->iterValue[iterIdx] = bestValue;
@@ -738,152 +705,23 @@
                   :                                    168;
     improving = improvement > 0;
 
-<<<<<<< HEAD
     // Begin early pruning.
     if (   !PvNode
         && (ourMove || !excludedMove)
         && !thisThread->nmpGuardV
         &&  abs(eval) < 2 * VALUE_KNOWN_WIN)
-=======
-    // Step 7. Razoring.
-    // If eval is really low check with qsearch if it can exceed alpha, if it can't,
-    // return a fail low.
-    if (   depth <= 7
-        && eval < alpha - 369 - 254 * depth * depth)
->>>>>>> 82bb21dc
     {
        // Step 7. Razoring.
        // If eval is really low check with qsearch if it can exceed alpha, if it can't,
        // return a fail low.
        if (   depth <= 7
            && !ourMove
-           && eval < alpha - 341 - 257 * depth * depth)
+           && eval < alpha - 369 - 254 * depth * depth)
        {
         value = qsearch<NonPV>(pos, ss, alpha - 1, alpha);
         if (value < alpha)
             return value;
-<<<<<<< HEAD
        }
-=======
-    }
-
-    // Step 8. Futility pruning: child node (~25 Elo).
-    // The depth condition is important for mate finding.
-    if (   !ss->ttPv
-        &&  depth < 8
-        &&  eval - futility_margin(depth, improving) - (ss-1)->statScore / 303 >= beta
-        &&  eval >= beta
-        &&  eval < 28031) // larger than VALUE_KNOWN_WIN, but smaller than TB wins.
-        return eval;
-
-    // Step 9. Null move search with verification search (~22 Elo)
-    if (   !PvNode
-        && (ss-1)->currentMove != MOVE_NULL
-        && (ss-1)->statScore < 17139
-        &&  eval >= beta
-        &&  eval >= ss->staticEval
-        &&  ss->staticEval >= beta - 20 * depth - improvement / 13 + 233 + complexity / 25
-        && !excludedMove
-        &&  pos.non_pawn_material(us)
-        && (ss->ply >= thisThread->nmpMinPly || us != thisThread->nmpColor))
-    {
-        assert(eval - beta >= 0);
-
-        // Null move dynamic reduction based on depth, eval and complexity of position
-        Depth R = std::min(int(eval - beta) / 168, 7) + depth / 3 + 4 - (complexity > 861);
-
-        ss->currentMove = MOVE_NULL;
-        ss->continuationHistory = &thisThread->continuationHistory[0][0][NO_PIECE][0];
-
-        pos.do_null_move(st);
-
-        Value nullValue = -search<NonPV>(pos, ss+1, -beta, -beta+1, depth-R, !cutNode);
-
-        pos.undo_null_move();
-
-        if (nullValue >= beta)
-        {
-            // Do not return unproven mate or TB scores
-            if (nullValue >= VALUE_TB_WIN_IN_MAX_PLY)
-                nullValue = beta;
-
-            if (thisThread->nmpMinPly || (abs(beta) < VALUE_KNOWN_WIN && depth < 14))
-                return nullValue;
-
-            assert(!thisThread->nmpMinPly); // Recursive verification is not allowed
-
-            // Do verification search at high depths, with null move pruning disabled
-            // for us, until ply exceeds nmpMinPly.
-            thisThread->nmpMinPly = ss->ply + 3 * (depth-R) / 4;
-            thisThread->nmpColor = us;
-
-            Value v = search<NonPV>(pos, ss, beta-1, beta, depth-R, false);
-
-            thisThread->nmpMinPly = 0;
-
-            if (v >= beta)
-                return nullValue;
-        }
-    }
-
-    probCutBeta = beta + 191 - 54 * improving;
-
-    // Step 10. ProbCut (~4 Elo)
-    // If we have a good enough capture and a reduced search returns a value
-    // much above beta, we can (almost) safely prune the previous move.
-    if (   !PvNode
-        &&  depth > 4
-        &&  abs(beta) < VALUE_TB_WIN_IN_MAX_PLY
-        // if value from transposition table is lower than probCutBeta, don't attempt probCut
-        // there and in further interactions with transposition table cutoff depth is set to depth - 3
-        // because probCut search has depth set to depth - 4 but we also do a move before it
-        // so effective depth is equal to depth - 3
-        && !(   ss->ttHit
-             && tte->depth() >= depth - 3
-             && ttValue != VALUE_NONE
-             && ttValue < probCutBeta))
-    {
-        assert(probCutBeta < VALUE_INFINITE);
-
-        MovePicker mp(pos, ttMove, probCutBeta - ss->staticEval, depth - 3, &captureHistory);
-
-        while ((move = mp.next_move()) != MOVE_NONE)
-            if (move != excludedMove && pos.legal(move))
-            {
-                assert(pos.capture(move) || promotion_type(move) == QUEEN);
-
-                ss->currentMove = move;
-                ss->continuationHistory = &thisThread->continuationHistory[ss->inCheck]
-                                                                          [true]
-                                                                          [pos.moved_piece(move)]
-                                                                          [to_sq(move)];
-
-                pos.do_move(move, st);
-
-                // Perform a preliminary qsearch to verify that the move holds
-                value = -qsearch<NonPV>(pos, ss+1, -probCutBeta, -probCutBeta+1);
-
-                // If the qsearch held, perform the regular search
-                if (value >= probCutBeta)
-                    value = -search<NonPV>(pos, ss+1, -probCutBeta, -probCutBeta+1, depth - 4, !cutNode);
-
-                pos.undo_move(move);
-
-                if (value >= probCutBeta)
-                {
-                    // Save ProbCut data into transposition table
-                    tte->save(posKey, value_to_tt(value, ss->ply), ss->ttPv, BOUND_LOWER, depth - 3, move, ss->staticEval);
-                    return value;
-                }
-            }
-    }
-
-    // Step 11. If the position is not in TT, decrease depth by 3.
-    // Use qsearch if depth is equal or below zero (~4 Elo)
-    if (    PvNode
-        && !ttMove)
-        depth -= 3;
->>>>>>> 82bb21dc
 
        // Step 8. Futility pruning: child node (~25 Elo)
        if (    depth < 8
@@ -893,17 +731,17 @@
            && !(thisThread->nmpGuard && nullParity)
            &&  abs(alpha) < VALUE_KNOWN_WIN
            &&  eval >= beta
-           &&  eval - futility_margin(depth, improving) - (ss-1)->statScore / 256 >= beta)
+           &&  eval - futility_margin(depth, improving) - (ss-1)->statScore / 303 >= beta)
            return eval;
 
        // Step 9. Null move search with verification search (~22 Elo)
        if (   !thisThread->nmpGuard
-           &&  (ss-1)->statScore < 15344
+           &&  (ss-1)->statScore < 17139
            && !gameCycle
            &&  beta < VALUE_MATE_IN_MAX_PLY
            &&  eval >= beta
            &&  eval >= ss->staticEval
-           &&  ss->staticEval >= beta - 15 * depth - improvement / 15 + 201 + complexity / 24
+           &&  ss->staticEval >= beta - 20 * depth - improvement / 13 + 233 + complexity / 25
            &&  pos.non_pawn_material(us)
            && !kingDanger
            && (rootDepth < 11 || ourMove || MoveList<LEGAL>(pos).size() > 5))
@@ -913,7 +751,7 @@
            thisThread->nmpSide = ourMove;
 
            // Null move dynamic reduction based on depth and value
-           Depth R = std::min(int(eval - beta) / 152, 5) + depth / 3 + 4 - (complexity > 650);
+           Depth R = std::min(int(eval - beta) / 168, 7) + depth / 3 + 4 - (complexity > 861);
 
            if (   depth < 11
                || ttValue >= beta
@@ -950,7 +788,7 @@
            }
        }
 
-       probCutBeta = beta + 173 - 46 * improving;
+       probCutBeta = beta + 191 - 54 * improving;
 
        // Step 10. ProbCut (~10 Elo)
        // If we have a good enough capture and a reduced search returns a value
@@ -1008,15 +846,9 @@
 
     } // In check search starts here
 
-<<<<<<< HEAD
    // Step 12. A small Probcut idea, when we are in check (~0 Elo)
-   probCutBeta = beta + 481;
+   probCutBeta = beta + 417;
    if (    ss->inCheck
-=======
-    // Step 12. A small Probcut idea, when we are in check (~0 Elo)
-    probCutBeta = beta + 417;
-    if (   ss->inCheck
->>>>>>> 82bb21dc
         && !PvNode
         && depth >= 2
         && ttCapture
@@ -1146,12 +978,7 @@
               // Futility pruning for captures (~0 Elo)
               if (   !pos.empty(to_sq(move))
                   && !givesCheck
-<<<<<<< HEAD
-                  && lmrDepth < 3
-=======
-                  && !PvNode
-                  && lmrDepth < 7
->>>>>>> 82bb21dc
+                  && lmrDepth < 7 // was 3
                   && !ss->inCheck
                   && ss->staticEval + 180 + 201 * lmrDepth + PieceValue[EG][pos.piece_on(to_sq(move))]
                    + captureHistory[movedPiece][to_sq(move)][type_of(pos.piece_on(to_sq(move)))] / 6 < alpha)
@@ -1176,22 +1003,13 @@
 
               // Futility pruning: parent node (~9 Elo)
               if (   !ss->inCheck
-<<<<<<< HEAD
-                  && lmrDepth < 8
+                  && lmrDepth < 13 // was 8
                   && history < 20500 - 3875 * (depth - 1)
-                  && ss->staticEval + 122 + 138 * lmrDepth + history / 60 <= alpha)
+                  && ss->staticEval + 106 + 145 * lmrDepth + history / 52 <= alpha)
                   continue;
 
               // Prune moves with negative SEE (~3 Elo)
               if (!pos.see_ge(move, Value(-24 * lmrDepth * (lmrDepth + 1))))
-=======
-                  && lmrDepth < 13
-                  && ss->staticEval + 106 + 145 * lmrDepth + history / 52 <= alpha)
-                  continue;
-
-              // Prune moves with negative SEE (~3 Elo)
-              if (!pos.see_ge(move, Value(-24 * lmrDepth * lmrDepth - 15 * lmrDepth)))
->>>>>>> 82bb21dc
                   continue;
           }
           }
@@ -1203,7 +1021,7 @@
       // a reduced search on all the other moves but the ttMove and if the
       // result is lower than ttValue minus a margin, then we will extend the ttMove.
       if (  !rootNode
-          &&  depth >= 4 - (thisThread->previousDepth > 27) + 2 * (PvNode && tte->is_pv())
+          &&  depth >= 4 - (thisThread->previousDepth > 24) + 2 * (PvNode && tte->is_pv())
           &&  move == ttMove
           &&  alpha > VALUE_MATED_IN_MAX_PLY + MAX_PLY
           &&  ttValue > -VALUE_KNOWN_WIN / 2
@@ -1212,59 +1030,25 @@
           && (ttBound & BOUND_LOWER)
           &&  ttDepth >= depth - 3)
       {
-<<<<<<< HEAD
-          Value singularBeta = std::max(ttValue - 3 * depth, VALUE_MATED_IN_MAX_PLY);
+          Value singularBeta = std::max(ttValue - (3 + (ss->ttPv && !PvNode)) * depth, VALUE_MATED_IN_MAX_PLY);
           Depth singularDepth = (depth - 1) / 2;
-=======
-          // Singular extension search (~58 Elo). If all moves but one fail low on a
-          // search of (alpha-s, beta-s), and just one fails high on (alpha, beta),
-          // then that move is singular and should be extended. To verify this we do
-          // a reduced search on all the other moves but the ttMove and if the
-          // result is lower than ttValue minus a margin, then we will extend the ttMove.
-          if (   !rootNode
-              &&  depth >= 4 - (thisThread->previousDepth > 24) + 2 * (PvNode && tte->is_pv())
-              &&  move == ttMove
-              && !excludedMove // Avoid recursive singular search
-           /* &&  ttValue != VALUE_NONE Already implicit in the next condition */
-              &&  abs(ttValue) < VALUE_KNOWN_WIN
-              && (tte->bound() & BOUND_LOWER)
-              &&  tte->depth() >= depth - 3)
-          {
-              Value singularBeta = ttValue - (3 + (ss->ttPv && !PvNode)) * depth;
-              Depth singularDepth = (depth - 1) / 2;
->>>>>>> 82bb21dc
 
           ss->excludedMove = move;
           value = search<NonPV>(pos, ss, singularBeta - 1, singularBeta, singularDepth, cutNode);
           ss->excludedMove = MOVE_NONE;
 
-<<<<<<< HEAD
           if (value < singularBeta)
           {
               extension = 1;
               singularQuietLMR = !ttCapture;
-=======
-              if (value < singularBeta)
-              {
-                  extension = 1;
-                  singularQuietLMR = !ttCapture;
-
-                  // Avoid search explosion by limiting the number of double extensions
-                  if (  !PvNode
-                      && value < singularBeta - 25
-                      && ss->doubleExtensions <= 9)
-                      extension = 2;
-              }
->>>>>>> 82bb21dc
 
               // Avoid search explosion by limiting the number of double extensions
               if (  !PvNode
-                  && value < singularBeta - 26
+                  && value < singularBeta - 25
                   && ss->doubleExtensions < 4)
                   extension = 2;
           }
 
-<<<<<<< HEAD
           // Multi-cut pruning
           // Our ttMove is assumed to fail high, and now we failed high also on a reduced
           // search without the ttMove. So we assume this expected Cut-node is not singular,
@@ -1283,27 +1067,13 @@
             else if (!gameCycle && ttValue <= alpha && ttValue <= value && alpha < VALUE_MATE_IN_MAX_PLY - MAX_PLY)
                      extension = -1;
           }
-=======
-          // Check extensions (~1 Elo)
-          else if (   givesCheck
-                   && depth > 9
-                   && abs(ss->staticEval) > 82)
-              extension = 1;
-
-          // Quiet ttMove extensions (~0 Elo)
-          else if (   PvNode
-                   && move == ttMove
-                   && move == ss->killers[0]
-                   && (*contHist[0])[movedPiece][to_sq(move)] >= 5177)
-              extension = 1;
->>>>>>> 82bb21dc
       }
 
       // Check extensions (~1 Elo)
       if (   extension < 1
           && givesCheck
           && depth > 9
-          && abs(ss->staticEval) > 71)
+          && abs(ss->staticEval) > 82)
           extension = 1;
 
       // Add extension to new depth
@@ -1487,14 +1257,9 @@
                   alpha = value;
 
                   // Reduce other moves if we have found at least one score improvement
-<<<<<<< HEAD
-                  if (   depth > 2
-                      && depth < 7
-                      && !gameCycle
-=======
                   if (   depth > 1
                       && depth < 6
->>>>>>> 82bb21dc
+                      && !gameCycle
                       && beta  <  VALUE_KNOWN_WIN
                       && alpha > -VALUE_KNOWN_WIN)
                      depth -= 1;
