--- conflicted
+++ resolved
@@ -83,36 +83,6 @@
     return std::min(350 * d - 400, 1650);
   }
 
-<<<<<<< HEAD
-=======
-  // Add a small random component to draw evaluations to avoid 3-fold blindness
-  Value value_draw(const Thread* thisThread) {
-    return VALUE_DRAW - 1 + Value(thisThread->nodes & 0x2);
-  }
-
-  // Skill structure is used to implement strength limit. If we have an uci_elo then
-  // we convert it to a suitable fractional skill level using anchoring to CCRL Elo
-  // (goldfish 1.13 = 2000) and a fit through Ordo derived Elo for match (TC 60+0.6)
-  // results spanning a wide range of k values.
-  struct Skill {
-    Skill(int skill_level, int uci_elo) {
-        if (uci_elo)
-        {
-            double e = double(uci_elo - 1320) / (3190 - 1320);
-            level = std::clamp((((37.2473 * e - 40.8525) * e + 22.2943) * e - 0.311438), 0.0, 19.0);
-        }
-        else
-            level = double(skill_level);
-    }
-    bool enabled() const { return level < 20.0; }
-    bool time_to_pick(Depth depth) const { return depth == 1 + int(level); }
-    Move pick_best(size_t multiPV);
-
-    double level;
-    Move best = MOVE_NONE;
-  };
-
->>>>>>> d3860f8d
   template <NodeType nodeType>
   Value search(Position& pos, Stack* ss, Value alpha, Value beta, Depth depth, bool cutNode);
 
@@ -343,8 +313,7 @@
           if (rootDepth >= 4)
           {
               Value prev = rootMoves[pvIdx].averageScore;
-<<<<<<< HEAD
-              int momentum = int(prev) * prev / 15620;
+              int momentum = int(prev) * prev / 15400;
               delta = Value(10);
 
               if (prev > VALUE_MATE_IN_MAX_PLY)
@@ -353,16 +322,6 @@
                   alpha = std::max(prev - (delta + (prev < 0 ? momentum : 0)),-VALUE_INFINITE);
 
               beta  = std::min(prev + (delta + (prev > 0 ? momentum : 0)), VALUE_INFINITE);
-=======
-              delta = Value(10) + int(prev) * prev / 15400;
-              alpha = std::max(prev - delta,-VALUE_INFINITE);
-              beta  = std::min(prev + delta, VALUE_INFINITE);
-
-              // Adjust optimism based on root move's previousScore
-              int opt = 116 * prev / (std::abs(prev) + 170);
-              optimism[ us] = Value(opt);
-              optimism[~us] = -optimism[us];
->>>>>>> d3860f8d
           }
 
           // Start with a small aspiration window and, in the case of a fail
@@ -477,14 +436,6 @@
               else
                   Threads.stop = true;
           }
-<<<<<<< HEAD
-=======
-          else if (   !mainThread->ponder
-                   && Time.elapsed() > totalTime * 0.53)
-              Threads.increaseDepth = false;
-          else
-              Threads.increaseDepth = true;
->>>>>>> d3860f8d
       }
 
       mainThread->iterValue[iterIdx] = bestValue;
@@ -757,150 +708,22 @@
                   :                                    172;
     improving = improvement > 0;
 
-<<<<<<< HEAD
     // Begin early pruning.
     if (   !PvNode
         && (ourMove || !excludedMove)
         && !thisThread->nmpGuardV
         &&  abs(eval) < 2 * VALUE_KNOWN_WIN)
-=======
-    // Step 7. Razoring (~1 Elo).
-    // If eval is really low check with qsearch if it can exceed alpha, if it can't,
-    // return a fail low.
-    if (eval < alpha - 394 - 255 * depth * depth)
->>>>>>> d3860f8d
     {
        // Step 7. Razoring.
        // If eval is really low check with qsearch if it can exceed alpha, if it can't,
        // return a fail low.
        if (  !ourMove
-           && eval < alpha - 369 - 254 * depth * depth)
+           && eval < alpha - 394 - 255 * depth * depth)
        {
         value = qsearch<NonPV>(pos, ss, alpha - 1, alpha);
         if (value < alpha)
             return value;
-<<<<<<< HEAD
        }
-=======
-    }
-
-    // Step 8. Futility pruning: child node (~40 Elo).
-    // The depth condition is important for mate finding.
-    if (   !ss->ttPv
-        &&  depth < 8
-        &&  eval - futility_margin(depth, improving) - (ss-1)->statScore / 304 >= beta
-        &&  eval >= beta
-        &&  eval < 28580) // larger than VALUE_KNOWN_WIN, but smaller than TB wins
-        return eval;
-
-    // Step 9. Null move search with verification search (~35 Elo)
-    if (   !PvNode
-        && (ss-1)->currentMove != MOVE_NULL
-        && (ss-1)->statScore < 18200
-        &&  eval >= beta
-        &&  eval >= ss->staticEval
-        &&  ss->staticEval >= beta - 20 * depth - improvement / 14 + 235 + complexity / 24
-        && !excludedMove
-        &&  pos.non_pawn_material(us)
-        && (ss->ply >= thisThread->nmpMinPly || us != thisThread->nmpColor))
-    {
-        assert(eval - beta >= 0);
-
-        // Null move dynamic reduction based on depth, eval and complexity of position
-        Depth R = std::min(int(eval - beta) / 165, 6) + depth / 3 + 4 - (complexity > 800);
-
-        ss->currentMove = MOVE_NULL;
-        ss->continuationHistory = &thisThread->continuationHistory[0][0][NO_PIECE][0];
-
-        pos.do_null_move(st);
-
-        Value nullValue = -search<NonPV>(pos, ss+1, -beta, -beta+1, depth-R, !cutNode);
-
-        pos.undo_null_move();
-
-        if (nullValue >= beta)
-        {
-            // Do not return unproven mate or TB scores
-            if (nullValue >= VALUE_TB_WIN_IN_MAX_PLY)
-                nullValue = beta;
-
-            if (thisThread->nmpMinPly || (abs(beta) < VALUE_KNOWN_WIN && depth < 14))
-                return nullValue;
-
-            assert(!thisThread->nmpMinPly); // Recursive verification is not allowed
-
-            // Do verification search at high depths, with null move pruning disabled
-            // for us, until ply exceeds nmpMinPly.
-            thisThread->nmpMinPly = ss->ply + 3 * (depth-R) / 4;
-            thisThread->nmpColor = us;
-
-            Value v = search<NonPV>(pos, ss, beta-1, beta, depth-R, false);
-
-            thisThread->nmpMinPly = 0;
-
-            if (v >= beta)
-                return nullValue;
-        }
-    }
-
-    probCutBeta = beta + 180 - 54 * improving;
-
-    // Step 10. ProbCut (~10 Elo)
-    // If we have a good enough capture and a reduced search returns a value
-    // much above beta, we can (almost) safely prune the previous move.
-    if (   !PvNode
-        &&  depth > 4
-        &&  abs(beta) < VALUE_TB_WIN_IN_MAX_PLY
-        // if value from transposition table is lower than probCutBeta, don't attempt probCut
-        // there and in further interactions with transposition table cutoff depth is set to depth - 3
-        // because probCut search has depth set to depth - 4 but we also do a move before it
-        // so effective depth is equal to depth - 3
-        && !(   ss->ttHit
-             && tte->depth() >= depth - 3
-             && ttValue != VALUE_NONE
-             && ttValue < probCutBeta))
-    {
-        assert(probCutBeta < VALUE_INFINITE);
-
-        MovePicker mp(pos, ttMove, probCutBeta - ss->staticEval, &captureHistory);
-
-        while ((move = mp.next_move()) != MOVE_NONE)
-            if (move != excludedMove && pos.legal(move))
-            {
-                assert(pos.capture(move) || promotion_type(move) == QUEEN);
-
-                ss->currentMove = move;
-                ss->continuationHistory = &thisThread->continuationHistory[ss->inCheck]
-                                                                          [true]
-                                                                          [pos.moved_piece(move)]
-                                                                          [to_sq(move)];
-
-                pos.do_move(move, st);
-
-                // Perform a preliminary qsearch to verify that the move holds
-                value = -qsearch<NonPV>(pos, ss+1, -probCutBeta, -probCutBeta+1);
-
-                // If the qsearch held, perform the regular search
-                if (value >= probCutBeta)
-                    value = -search<NonPV>(pos, ss+1, -probCutBeta, -probCutBeta+1, depth - 4, !cutNode);
-
-                pos.undo_move(move);
-
-                if (value >= probCutBeta)
-                {
-                    // Save ProbCut data into transposition table
-                    tte->save(posKey, value_to_tt(value, ss->ply), ss->ttPv, BOUND_LOWER, depth - 3, move, ss->staticEval);
-                    return value;
-                }
-            }
-    }
-
-    // Step 11. If the position is not in TT, decrease depth by 3.
-    // Use qsearch if depth is equal or below zero (~9 Elo)
-    if (    PvNode
-        && !ttMove)
-        depth -= 3;
->>>>>>> d3860f8d
 
        // Step 8. Futility pruning: child node (~25 Elo)
        if (    depth < 8
@@ -910,17 +733,17 @@
            && !(thisThread->nmpGuard && nullParity)
            &&  abs(alpha) < VALUE_KNOWN_WIN
            &&  eval >= beta
-           &&  eval - futility_margin(depth, improving) - (ss-1)->statScore / 303 >= beta)
+           &&  eval - futility_margin(depth, improving) - (ss-1)->statScore / 304 >= beta)
            return eval;
 
        // Step 9. Null move search with verification search (~22 Elo)
        if (   !thisThread->nmpGuard
-           &&  (ss-1)->statScore < 17139
+           &&  (ss-1)->statScore < 18200
            && !gameCycle
            &&  beta < VALUE_MATE_IN_MAX_PLY
            &&  eval >= beta
            &&  eval >= ss->staticEval
-           &&  ss->staticEval >= beta - 20 * depth - improvement / 13 + 233 + complexity / 25
+           &&  ss->staticEval >= beta - 20 * depth - improvement / 14 + 235 + complexity / 24
            &&  pos.non_pawn_material(us)
            && !kingDanger
            && (rootDepth < 11 || ourMove || MoveList<LEGAL>(pos).size() > 5))
@@ -930,7 +753,7 @@
            thisThread->nmpSide = ourMove;
 
            // Null move dynamic reduction based on depth and value
-           Depth R = std::min(int(eval - beta) / 168, 7) + depth / 3 + 4 - (complexity > 861);
+           Depth R = std::min(int(eval - beta) / 165, 6) + depth / 3 + 4 - (complexity > 800);
 
            if (   depth < 11
                || ttValue >= beta
@@ -967,7 +790,7 @@
            }
        }
 
-       probCutBeta = beta + 191 - 54 * improving;
+       probCutBeta = beta + 180 - 54 * improving;
 
        // Step 10. ProbCut (~10 Elo)
        // If we have a good enough capture and a reduced search returns a value
@@ -1025,15 +848,9 @@
 
     } // In check search starts here
 
-<<<<<<< HEAD
-   // Step 12. A small Probcut idea, when we are in check (~0 Elo)
-   probCutBeta = beta + 417;
+   // Step 12. A small Probcut idea, when we are in check (~4 Elo)
+   probCutBeta = beta + 402;
    if (    ss->inCheck
-=======
-    // Step 12. A small Probcut idea, when we are in check (~4 Elo)
-    probCutBeta = beta + 402;
-    if (   ss->inCheck
->>>>>>> d3860f8d
         && !PvNode
         && depth >= 2
         && ttCapture
@@ -1165,17 +982,10 @@
       newDepth = depth - 1;
       Value delta = beta - alpha;
 
-<<<<<<< HEAD
-      // Step 13. Pruning at shallow depth (~98 Elo). Depth conditions are important for mate finding.
+      // Step 13. Pruning at shallow depth (~120 Elo). Depth conditions are important for mate finding.
       if (   doLMP
           && (bestValue < VALUE_MATE_IN_MAX_PLY || !ourMove)
           && bestValue > VALUE_MATED_IN_MAX_PLY)
-=======
-      // Step 14. Pruning at shallow depth (~120 Elo). Depth conditions are important for mate finding.
-      if (  !rootNode
-          && pos.non_pawn_material(us)
-          && bestValue > VALUE_TB_LOSS_IN_MAX_PLY)
->>>>>>> d3860f8d
       {
           // Skip quiet moves if movecount exceeds our FutilityMoveCount threshold (~8 Elo)
           moveCountPruning = moveCount >= futility_move_count(improving, depth);
@@ -1219,31 +1029,22 @@
 
               // Futility pruning: parent node (~13 Elo)
               if (   !ss->inCheck
-<<<<<<< HEAD
                   && lmrDepth < 13 // was 8
                   && history < 20500 - 3875 * (depth - 1)
-                  && ss->staticEval + 106 + 145 * lmrDepth + history / 52 <= alpha)
+                  && ss->staticEval + 103 + 136 * lmrDepth <= alpha)
                   continue;
+
+              lmrDepth = std::max(lmrDepth, 0);
 
               // Prune moves with negative SEE (~3 Elo)
               if (!pos.see_ge(move, Value(-24 * lmrDepth * (lmrDepth + 1))))
-=======
-                  && lmrDepth < 13
-                  && ss->staticEval + 103 + 136 * lmrDepth <= alpha)
-                  continue;
-
-              lmrDepth = std::max(lmrDepth, 0);
-
-              // Prune moves with negative SEE (~4 Elo)
-              if (!pos.see_ge(move, Value(-25 * lmrDepth * lmrDepth - 16 * lmrDepth)))
->>>>>>> d3860f8d
                   continue;
           }
           }
       }
 
-<<<<<<< HEAD
-      // Singular extension search (~58 Elo). If all moves but one fail low on a
+      // Step 15. Extensions (~100 Elo)
+      // Singular extension search (~94 Elo). If all moves but one fail low on a
       // search of (alpha-s, beta-s), and just one fails high on (alpha, beta),
       // then that move is singular and should be extended. To verify this we do
       // a reduced search on all the other moves but the ttMove and if the
@@ -1257,28 +1058,6 @@
           ss->excludedMove = move;
           value = search<NonPV>(pos, ss, singularBeta - 1, singularBeta, singularDepth, cutNode);
           ss->excludedMove = MOVE_NONE;
-=======
-      // Step 15. Extensions (~100 Elo)
-      // We take care to not overdo to avoid search getting stuck.
-      if (ss->ply < thisThread->rootDepth * 2)
-      {
-          // Singular extension search (~94 Elo). If all moves but one fail low on a
-          // search of (alpha-s, beta-s), and just one fails high on (alpha, beta),
-          // then that move is singular and should be extended. To verify this we do
-          // a reduced search on all the other moves but the ttMove and if the
-          // result is lower than ttValue minus a margin, then we will extend the ttMove.
-          if (   !rootNode
-              &&  depth >= 4 - (thisThread->previousDepth > 24) + 2 * (PvNode && tte->is_pv())
-              &&  move == ttMove
-              && !excludedMove // Avoid recursive singular search
-           /* &&  ttValue != VALUE_NONE Already implicit in the next condition */
-              &&  abs(ttValue) < VALUE_KNOWN_WIN
-              && (tte->bound() & BOUND_LOWER)
-              &&  tte->depth() >= depth - 3)
-          {
-              Value singularBeta = ttValue - (3 + (ss->ttPv && !PvNode)) * depth;
-              Depth singularDepth = (depth - 1) / 2;
->>>>>>> d3860f8d
 
           if (value < singularBeta)
           {
@@ -1289,28 +1068,13 @@
                   && value < singularBeta - 25
                   && ss->doubleExtensions < 4)
               {
-<<<<<<< HEAD
                   extension = 2;
                   depth += depth < 12;
-=======
-                  extension = 1;
-                  singularQuietLMR = !ttCapture;
-
-                  // Avoid search explosion by limiting the number of double extensions
-                  if (  !PvNode
-                      && value < singularBeta - 25
-                      && ss->doubleExtensions <= 10)
-                  {
-                      extension = 2;
-                      depth += depth < 12;
-                  }
->>>>>>> d3860f8d
               }
               else
                   extension = 1;
           }
 
-<<<<<<< HEAD
           // Multi-cut pruning
           // Our ttMove is assumed to fail high, and now we failed high also on a reduced
           // search without the ttMove. So we assume this expected Cut-node is not singular,
@@ -1325,27 +1089,13 @@
             else if (!gameCycle && alpha < VALUE_MATE_IN_MAX_PLY - MAX_PLY)
                      extension = -1;
           }
-=======
-          // Check extensions (~1 Elo)
-          else if (   givesCheck
-                   && depth > 9
-                   && abs(ss->staticEval) > 78)
-              extension = 1;
-
-          // Quiet ttMove extensions (~1 Elo)
-          else if (   PvNode
-                   && move == ttMove
-                   && move == ss->killers[0]
-                   && (*contHist[0])[movedPiece][to_sq(move)] >= 5600)
-              extension = 1;
->>>>>>> d3860f8d
       }
 
       // Check extensions (~1 Elo)
       if (   extension < 1
           && givesCheck
           && depth > 9
-          && abs(ss->staticEval) > 82)
+          && abs(ss->staticEval) > 78)
           extension = 1;
 
       // Add extension to new depth
@@ -1365,10 +1115,21 @@
       // Step 16. Make the move
       pos.do_move(move, st, givesCheck);
 
-<<<<<<< HEAD
       bool lateKingDanger = (rootDepth > 10 && ourMove && ss->ply < 7 && pos.king_danger());
 
-      // Step 17. Late moves reduction / extension (LMR, ~98 Elo)
+      ss->statScore =  2 * thisThread->mainHistory[us][from_to(move)]
+                         + (*contHist[0])[movedPiece][to_sq(move)]
+                         + (*contHist[1])[movedPiece][to_sq(move)]
+                         + (*contHist[3])[movedPiece][to_sq(move)]
+                         - 4467;
+
+      Depth r =   reduction(improving, depth, moveCount, delta, thisThread->rootDelta)
+                + lmrAdjustment
+                - singularQuietLMR
+                - (depth > 9 && (mp.threatenedPieces & from_sq(move)))
+                - ss->statScore / (12800 + 4410 * (depth > 7 && depth < 19));
+
+      // Step 17. Late moves reduction / extension (LMR, ~117 Elo)
       // We use various heuristics for the sons of a node after the first son has
       // been searched. In general we would like to reduce them, but there are many
       // cases where we extend a son if it has good chances to be "interesting".
@@ -1376,75 +1137,6 @@
           && !lateKingDanger
           &&  moveCount > 1
           && (!capture || (cutNode && (ss-1)->moveCount > 1)))
-      {
-         ss->statScore =  2 * thisThread->mainHistory[us][from_to(move)]
-                         + (*contHist[0])[movedPiece][to_sq(move)]
-                         + (*contHist[1])[movedPiece][to_sq(move)]
-                         + (*contHist[3])[movedPiece][to_sq(move)]
-                         - 4433;
-
-          Depth r =   reduction(improving, depth, moveCount, delta, thisThread->rootDelta)
-                    + lmrAdjustment
-                    - singularQuietLMR
-                    - (depth > 9 && (mp.threatenedPieces & from_sq(move)))
-                    - ss->statScore / (13628 + 4000 * (depth > 7 && depth < 19));
-=======
-      Depth r = reduction(improving, depth, moveCount, delta, thisThread->rootDelta);
-
-      // Decrease reduction if position is or has been on the PV
-      // and node is not likely to fail low. (~3 Elo)
-      if (   ss->ttPv
-          && !likelyFailLow)
-          r -= 2;
-
-      // Decrease reduction if opponent's move count is high (~1 Elo)
-      if ((ss-1)->moveCount > 7)
-          r--;
-
-      // Increase reduction for cut nodes (~3 Elo)
-      if (cutNode)
-          r += 2;
-
-      // Increase reduction if ttMove is a capture (~3 Elo)
-      if (ttCapture)
-          r++;
-
-      // Decrease reduction for PvNodes based on depth
-      if (PvNode)
-          r -= 1 + 11 / (3 + depth);
-
-      // Decrease reduction if ttMove has been singularly extended (~1 Elo)
-      if (singularQuietLMR)
-          r--;
-
-      // Decrease reduction if we move a threatened piece (~1 Elo)
-      if (   depth > 9
-          && (mp.threatenedPieces & from_sq(move)))
-          r--;
-
-      // Increase reduction if next ply has a lot of fail high
-      if ((ss+1)->cutoffCnt > 3)
-          r++;
-
-      ss->statScore =  2 * thisThread->mainHistory[us][from_to(move)]
-                     + (*contHist[0])[movedPiece][to_sq(move)]
-                     + (*contHist[1])[movedPiece][to_sq(move)]
-                     + (*contHist[3])[movedPiece][to_sq(move)]
-                     - 4467;
-
-      // Decrease/increase reduction for moves with a good/bad history (~30 Elo)
-      r -= ss->statScore / (12800 + 4410 * (depth > 7 && depth < 19));
->>>>>>> d3860f8d
-
-      // Step 17. Late moves reduction / extension (LMR, ~117 Elo)
-      // We use various heuristics for the sons of a node after the first son has
-      // been searched. In general we would like to reduce them, but there are many
-      // cases where we extend a son if it has good chances to be "interesting".
-      if (    depth >= 2
-          &&  moveCount > 1 + (PvNode && ss->ply <= 1)
-          && (   !ss->ttPv
-              || !capture
-              || (cutNode && (ss-1)->moveCount > 1)))
       {
           // In general we want to cap the LMR depth search at newDepth, but when
           // reduction is negative, we allow this move a limited search extension
@@ -1814,18 +1506,9 @@
 
       moveCount++;
 
-<<<<<<< HEAD
       if (bestValue > VALUE_MATED_IN_MAX_PLY)
-=======
-      // Futility pruning and moveCount pruning (~10 Elo)
-      if (    bestValue > VALUE_TB_LOSS_IN_MAX_PLY
-          && !givesCheck
-          &&  to_sq(move) != prevSq
-          &&  futilityBase > -VALUE_KNOWN_WIN
-          &&  type_of(move) != PROMOTION)
->>>>>>> d3860f8d
       {
-         // Futility pruning and moveCount pruning (~5 Elo)
+         // Futility pruning and moveCount pruning (~10 Elo)
          if (   !givesCheck
              &&  to_sq(move) != prevSq
              &&  futilityBase > -VALUE_KNOWN_WIN
