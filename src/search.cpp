/*
  Stockfish, a UCI chess playing engine derived from Glaurung 2.1
  Copyright (C) 2004-2024 The Stockfish developers (see AUTHORS file)

  Stockfish is free software: you can redistribute it and/or modify
  it under the terms of the GNU General Public License as published by
  the Free Software Foundation, either version 3 of the License, or
  (at your option) any later version.

  Stockfish is distributed in the hope that it will be useful,
  but WITHOUT ANY WARRANTY; without even the implied warranty of
  MERCHANTABILITY or FITNESS FOR A PARTICULAR PURPOSE.  See the
  GNU General Public License for more details.

  You should have received a copy of the GNU General Public License
  along with this program.  If not, see <http://www.gnu.org/licenses/>.
*/

#include "search.h"

#include <algorithm>
#include <array>
#include <atomic>
#include <cassert>
#include <cmath>
#include <cstdint>
#include <cstdlib>
#include <initializer_list>
#include <iostream>
#include <string>
#include <sstream>
#include <utility>
#include "bitboard.h"
#include "evaluate.h"
#include "misc.h"
#include "movegen.h"
#include "movepick.h"
#include "nnue/nnue_common.h"
#include "nnue/nnue_misc.h"
#include "position.h"
#include "syzygy/tbprobe.h"
#include "thread.h"
#include "timeman.h"
#include "tt.h"
#include "uci.h"
#include "ucioption.h"

namespace Stockfish {

namespace TB = Tablebases;

using Eval::evaluate;
using namespace Search;

namespace {

// Futility margin
Value futility_margin(Depth d, bool noTtCutNode, bool improving, bool oppWorsening) {
    Value futilityMult       = 118 - 44 * noTtCutNode;
    Value improvingDeduction = 53 * improving * futilityMult / 32;
    Value worseningDeduction = (309 + 47 * improving) * oppWorsening * futilityMult / 1024;

    return futilityMult * d - improvingDeduction - worseningDeduction;
}

constexpr int futility_move_count(bool improving, Depth depth) {
    return improving ? (3 + depth * depth) : (3 + depth * depth) / 2;
}

// Add correctionHistory value to raw staticEval and guarantee evaluation does not hit the tablebase range
Value to_corrected_static_eval(Value v, const Worker& w, const Position& pos) {
    auto cv = w.correctionHistory[pos.side_to_move()][pawn_structure_index<Correction>(pos)];
<<<<<<< HEAD
    v += cv * std::abs(cv) / 11450;
    return std::clamp(v, -VALUE_MAX_EVAL, VALUE_MAX_EVAL);
=======
    v += cv * std::abs(cv) / 11175;
    return std::clamp(v, VALUE_TB_LOSS_IN_MAX_PLY + 1, VALUE_TB_WIN_IN_MAX_PLY - 1);
>>>>>>> d99f8950
}

// History and stats update bonus, based on depth
int stat_bonus(Depth d) { return std::min(223 * d - 332, 1258); }

// History and stats update malus, based on depth
int stat_malus(Depth d) { return std::min(536 * d - 299, 1353); }

Value value_to_tt(Value v, int ply);
Value value_from_tt(Value v, int ply);
void  update_pv(Move* pv, Move move, const Move* childPv);
void  update_continuation_histories(Stack* ss, Piece pc, Square to, int bonus);
void  update_quiet_stats(
   const Position& pos, Stack* ss, Search::Worker& workerThread, Move move, int bonus);
void update_all_stats(const Position& pos,
                      Stack*          ss,
                      Search::Worker& workerThread,
                      Move            bestMove,
                      Value           bestValue,
                      Value           beta,
                      Square          prevSq,
                      Move*           quietsSearched,
                      int             quietCount,
                      Move*           capturesSearched,
                      int             captureCount,
                      Depth           depth);

}  // namespace

Search::Worker::Worker(SharedState&                    sharedState,
                       std::unique_ptr<ISearchManager> sm,
                       size_t                          thread_id) :
    // Unpack the SharedState struct into member variables
    thread_idx(thread_id),
    manager(std::move(sm)),
    options(sharedState.options),
    threads(sharedState.threads),
    tt(sharedState.tt),
    networks(sharedState.networks) {
    clear();
}

void Search::Worker::start_searching() {
    // Non-main threads go directly to iterative_deepening()
    if (!is_mainthread())
    {
        iterative_deepening();
        return;
    }

    main_manager()->tm.init(limits, rootPos.side_to_move(), rootPos.game_ply(), options);
    tt.new_search();

    if (rootMoves.empty())
    {
        rootMoves.emplace_back(Move::none());
        sync_cout << "info depth 0 score "
                  << UCI::to_score(rootPos.checkers() ? -VALUE_MATE : VALUE_DRAW, rootPos)
                  << sync_endl;
    }
    else
    {
        threads.start_searching();  // start non-main threads
        iterative_deepening();      // main thread start searching
    }

    // When we reach the maximum depth, we can arrive here without a raise of
    // threads.stop. However, if we are pondering or in an infinite search,
    // the UCI protocol states that we shouldn't print the best move before the
    // GUI sends a "stop" or "ponderhit" command. We therefore simply wait here
    // until the GUI sends one of those commands.
    while (!threads.stop && (main_manager()->ponder || limits.infinite))
    {}  // Busy wait for a stop or a ponder reset

    // Stop the threads if not already stopped (also raise the stop if
    // "ponderhit" just reset threads.ponder).
    threads.stop = true;

    // Wait until all threads have finished
    threads.wait_for_search_finished();

    // When playing in 'nodes as time' mode, subtract the searched nodes from
    // the available ones before exiting.
    if (limits.npmsec)
        main_manager()->tm.advance_nodes_time(limits.inc[rootPos.side_to_move()]
                                              - threads.nodes_searched());

    Worker* bestThread = this;

    if (int(options["MultiPV"]) == 1 && !limits.depth && !limits.mate
        && rootMoves[0].pv[0] != Move::none())
        bestThread = threads.get_best_thread()->worker.get();

    main_manager()->bestPreviousScore        = bestThread->rootMoves[0].score;
    main_manager()->bestPreviousAverageScore = bestThread->rootMoves[0].averageScore;

    // Send again PV info if we have a new best thread
    if (bestThread != this)
        sync_cout << main_manager()->pv(*bestThread, threads, tt, bestThread->completedDepth)
                  << sync_endl;

    sync_cout << "bestmove " << UCI::move(bestThread->rootMoves[0].pv[0], rootPos.is_chess960());

    if (bestThread->rootMoves[0].pv.size() > 1
        || bestThread->rootMoves[0].extract_ponder_from_tt(tt, rootPos))
        std::cout << " ponder " << UCI::move(bestThread->rootMoves[0].pv[1], rootPos.is_chess960());

    std::cout << sync_endl;
}

// Main iterative deepening loop. It calls search()
// repeatedly with increasing depth until the allocated thinking time has been
// consumed, the user stops the search, or the maximum search depth is reached.
void Search::Worker::iterative_deepening() {

    SearchManager* mainThread = (is_mainthread() ? main_manager() : nullptr);

    Move pv[MAX_PLY + 1];

    Depth lastBestMoveDepth = 0;
    Value lastBestScore     = -VALUE_INFINITE;
    auto  lastBestPV        = std::vector{Move::none()};

    Value  alpha, beta;
    Value  bestValue     = -VALUE_INFINITE;
    double timeReduction = 1, totBestMoveChanges = 0;
    int    delta, iterIdx                        = 0;

    // Allocate stack with extra size to allow access from (ss - 7) to (ss + 2):
    // (ss - 7) is needed for update_continuation_histories(ss - 1) which accesses (ss - 6),
    // (ss + 2) is needed for initialization of cutOffCnt and killers.
    Stack  stack[MAX_PLY + 10] = {};
    Stack* ss                  = stack + 7;

    for (int i = 7; i > 0; --i)
    {
        (ss - i)->continuationHistory =
          &this->continuationHistory[0][0][NO_PIECE][0];  // Use as a sentinel
        (ss - i)->staticEval = VALUE_NONE;
    }

    for (int i = 0; i <= MAX_PLY + 2; ++i)
        (ss + i)->ply = i;

    ss->pv = pv;

    if (mainThread)
    {
        if (mainThread->bestPreviousScore == VALUE_INFINITE)
            mainThread->iterValue.fill(VALUE_ZERO);
        else
            mainThread->iterValue.fill(mainThread->bestPreviousScore);
    }

    size_t multiPV = size_t(options["MultiPV"]);

    multiPV = std::min(multiPV, rootMoves.size());

    // Iterative deepening loop until requested to stop or the target depth is reached
    while (++rootDepth < MAX_PLY && !threads.stop
           && !(limits.depth && mainThread && rootDepth > limits.depth))
    {
        // Age out PV variability metric
        if (mainThread)
            totBestMoveChanges /= 2;

        // Save the last iteration's scores before the first PV line is searched and
        // all the move scores except the (new) PV are set to -VALUE_INFINITE.
        for (RootMove& rm : rootMoves)
            rm.previousScore = rm.score;

        size_t pvFirst = 0;
        pvLast         = 0;

        // MultiPV loop. We perform a full root search for each PV line
        for (pvIdx = 0; pvIdx < multiPV && !threads.stop; ++pvIdx)
        {
            if (pvIdx == pvLast)
            {
                pvFirst = pvLast;
                for (pvLast++; pvLast < rootMoves.size(); pvLast++)
                    if (rootMoves[pvLast].tbRank != rootMoves[pvFirst].tbRank)
                        break;
            }

            // Reset UCI info selDepth for each depth and each PV line
            selDepth = 0;

            // Reset aspiration window starting size
<<<<<<< HEAD
            Value avg   = rootMoves[pvIdx].averageScore;
            int momentum = int(avg) * avg / 12800;
            delta        = 9;

            if (avg > VALUE_MATE_IN_MAX_PLY)
                alpha = VALUE_MATE_IN_MAX_PLY - MAX_PLY;
            else
                alpha = std::max(avg - (delta + (avg < 0 ? momentum : 0)),-VALUE_INFINITE);

            beta  = std::min(avg + (delta + (avg > 0 ? momentum : 0)), VALUE_INFINITE);
=======
            Value avg = rootMoves[pvIdx].averageScore;
            delta     = 10 + avg * avg / 12493;
            alpha     = std::max(avg - delta, -VALUE_INFINITE);
            beta      = std::min(avg + delta, VALUE_INFINITE);

            // Adjust optimism based on root move's averageScore (~4 Elo)
            optimism[us]  = 132 * avg / (std::abs(avg) + 89);
            optimism[~us] = -optimism[us];
>>>>>>> d99f8950

            // Start with a small aspiration window and, in the case of a fail
            // high/low, re-search with a bigger window until we don't fail
            // high/low anymore.
            while (true)
            {
                bestValue = search<Root>(rootPos, ss, alpha, beta, rootDepth, false);

                // Bring the best move to the front. It is critical that sorting
                // is done with a stable algorithm because all the values but the
                // first and eventually the new best one is set to -VALUE_INFINITE
                // and we want to keep the same order for all the moves except the
                // new PV that goes to the front. Note that in the case of MultiPV
                // search the already searched PV lines are preserved.
                std::stable_sort(rootMoves.begin() + pvIdx, rootMoves.begin() + pvLast);

                // If search has been stopped, we break immediately. Sorting is
                // safe because RootMoves is still valid, although it refers to
                // the previous iteration.
                if (threads.stop)
                    break;

                // When failing high/low give some update (without cluttering
                // the UI) before a re-search.
                if (mainThread && multiPV == 1 && (bestValue <= alpha || bestValue >= beta)
                    && mainThread->tm.elapsed(threads.nodes_searched()) > 3000)
                    sync_cout << main_manager()->pv(*this, threads, tt, rootDepth) << sync_endl;

                // In case of failing low/high increase aspiration window and
                // re-search, otherwise exit the loop.
                if (bestValue <= alpha)
                {
                    beta  = (alpha + beta) / 2;
                    alpha = std::max(bestValue - delta, -VALUE_INFINITE);

                  if (mainThread)
                      mainThread->stopOnPonderhit = false;
                }
                else if (bestValue >= beta)
                    beta = std::min(bestValue + delta, VALUE_INFINITE);

                else
                    break;

                delta += delta / 3;

                assert(alpha >= -VALUE_INFINITE && beta <= VALUE_INFINITE);
            }

            // Sort the PV lines searched so far and update the GUI
            std::stable_sort(rootMoves.begin() + pvFirst, rootMoves.begin() + pvIdx + 1);

            if (mainThread
                && (threads.stop || pvIdx + 1 == multiPV
                    || mainThread->tm.elapsed(threads.nodes_searched()) > 3000)
                // A thread that aborted search can have mated-in/TB-loss PV and score
                // that cannot be trusted, i.e. it can be delayed or refuted if we would have
                // had time to fully search other root-moves. Thus we suppress this output and
                // below pick a proven score/PV for this thread (from the previous iteration).
                && !(threads.abortedSearch && rootMoves[0].uciScore <= -VALUE_MAX_EVAL))
                sync_cout << main_manager()->pv(*this, threads, tt, rootDepth) << sync_endl;
        }

        if (!threads.stop)
            completedDepth = rootDepth;

        // We make sure not to pick an unproven mated-in score,
        // in case this thread prematurely stopped search (aborted-search).
        if (threads.abortedSearch && rootMoves[0].score != -VALUE_INFINITE
            && rootMoves[0].score <= -VALUE_MAX_EVAL)
        {
            // Bring the last best move to the front for best thread selection.
            Utility::move_to_front(rootMoves, [&lastBestPV = std::as_const(lastBestPV)](
                                                const auto& rm) { return rm == lastBestPV[0]; });
            rootMoves[0].pv    = lastBestPV;
            rootMoves[0].score = rootMoves[0].uciScore = lastBestScore;
        }
        else if (rootMoves[0].pv[0] != lastBestPV[0])
        {
            lastBestPV        = rootMoves[0].pv;
            lastBestScore     = rootMoves[0].score;
            lastBestMoveDepth = rootDepth;
        }

        if (!mainThread)
            continue;

        // Have we found a "mate in x"?
        if (limits.mate && rootMoves[0].score == rootMoves[0].uciScore
            && ((rootMoves[0].score >= VALUE_MATE_IN_MAX_PLY
                 && VALUE_MATE - rootMoves[0].score <= 2 * limits.mate)
                || (rootMoves[0].score != -VALUE_INFINITE
                    && rootMoves[0].score <= VALUE_MATED_IN_MAX_PLY
                    && VALUE_MATE + rootMoves[0].score <= 2 * limits.mate)))
            threads.stop = true;

        // Use part of the gained time from a previous stable move for the current move
        for (Thread* th : threads)
        {
            totBestMoveChanges += th->worker->bestMoveChanges;
            th->worker->bestMoveChanges = 0;
        }

        // Do we have time for the next iteration? Can we stop searching now?
        if (limits.use_time_management() && !threads.stop && !mainThread->stopOnPonderhit)
        {
            double fallingEval = (1067 + 223 * (mainThread->bestPreviousAverageScore - bestValue)
                                     +  97 * (mainThread->iterValue[iterIdx] - bestValue)) / 10000.0;

            fallingEval = std::clamp(fallingEval, 0.580, 1.667);

            // If the bestMove is stable over several iterations, reduce time accordingly
            timeReduction = lastBestMoveDepth + 6 < completedDepth ? 0.68
                                                                   : (mainThread->previousTimeReduction == 0.68 ? 2.20
                                                                                                                : 1.52);

            double bestMoveInstability = 1 + totBestMoveChanges / 8;

            TimePoint elapsedT = mainThread->tm.elapsed(threads.nodes_searched());
            TimePoint optimumT = mainThread->tm.optimum();

            // Stop the search if we have only one legal move, or if available time elapsed
            if (   (rootMoves.size() == 1 && (elapsedT > optimumT / 16))
                || elapsedT > 4.33 * optimumT
                || elapsedT > optimumT * fallingEval * timeReduction * bestMoveInstability)
            {
                // If we are allowed to ponder do not stop the search now but
                // keep pondering until the GUI sends "ponderhit" or "stop".
                if (mainThread->ponder)
                    mainThread->stopOnPonderhit = true;
                else
                    threads.stop = true;
            }
        }

        mainThread->iterValue[iterIdx] = bestValue;
        iterIdx                        = (iterIdx + 1) & 3;
    }

    if (!mainThread)
        return;

    mainThread->previousTimeReduction = timeReduction;
}

void Search::Worker::clear() {
    counterMoves.fill(Move::none());
    mainHistory.fill(0);
    captureHistory.fill(0);
    pawnHistory.fill(0);
    correctionHistory.fill(0);

    for (bool inCheck : {false, true})
        for (StatsType c : {NoCaptures, Captures})
            for (auto& to : continuationHistory[inCheck][c])
                for (auto& h : to)
                    h->fill(-67);

    for (size_t i = 1; i < reductions.size(); ++i)
        reductions[i] = int((19.80 + std::log(size_t(options["Threads"])) / 2) * std::log(i));
}


// Main search function for both PV and non-PV nodes.
template<NodeType nodeType>
Value Search::Worker::search(
  Position& pos, Stack* ss, Value alpha, Value beta, Depth depth, bool cutNode) {

    constexpr bool PvNode   = nodeType != NonPV;
    constexpr bool rootNode = nodeType == Root;

    // Dive into quiescence search when the depth reaches zero
    if (depth <= 0)
        return qsearch < PvNode ? PV : NonPV > (pos, ss, alpha, beta);

    assert(-VALUE_INFINITE <= alpha && alpha < beta && beta <= VALUE_INFINITE);
    assert(PvNode || (alpha == beta - 1));
    assert(0 < depth && depth < MAX_PLY);
    assert(!(PvNode && cutNode));

    Move      pv[MAX_PLY + 1], capturesSearched[32], quietsSearched[32];
    StateInfo st;
    ASSERT_ALIGNED(&st, Eval::NNUE::CacheLineSize);

    TTEntry* tte;
    Key     posKey;
    Move    ttMove, move, excludedMove, bestMove;
    Depth   extension, newDepth, ttDepth;
    Bound   ttBound;
    Value   bestValue, value, ttValue, eval, probCutBeta;
    bool    givesCheck, improving, priorCapture, isMate, gameCycle;
    bool    capture, moveCountPruning, opponentWorsening,
            ttCapture, kingDanger, ourMove, nullParity;
    Piece   movedPiece;
    int     moveCount, captureCount, quietCount, r50Count;

    // Step 1. Initialize node
    Worker* thisThread  = this;
    ss->inCheck         = pos.checkers();
    priorCapture        = pos.captured_piece();
    Color us            = pos.side_to_move();
    moveCount           = captureCount = quietCount = ss->moveCount = 0;
    bestValue           = -VALUE_INFINITE;
    gameCycle           = kingDanger = false;
    rootDepth           = thisThread->rootDepth;
    ourMove             = !(ss->ply & 1);
    nullParity          = (ourMove == thisThread->nmpSide);
    ss->secondaryLine   = false;
    ss->mainLine        = false;
    r50Count            = pos.rule50_count();

    // Check for the available remaining time
    if (is_mainthread())
        main_manager()->check_time(*thisThread);

    thisThread->nodes++;

    // Used to send selDepth info to GUI (selDepth counts from 1, ply from 0)
    if (PvNode && thisThread->selDepth < ss->ply + 1)
        thisThread->selDepth = ss->ply + 1;

    // Transposition table lookup. We don't want the score of a partial
    // search to overwrite a previous full search TT value, so we use a different
    // position key in case of an excluded move.
    excludedMove = ss->excludedMove;
    posKey = pos.key();
    tte = tt.probe(posKey, ss->ttHit);
    ttValue = ss->ttHit ? value_from_tt(tte->value(), ss->ply) : VALUE_NONE;
    ttValue = (abs(ttValue) > VALUE_MAX_EVAL || r50Count < 14) ? ttValue : ((113 - r50Count) * ttValue / 100);
    ttDepth = tte->depth();
    ttBound = tte->bound();
    ttMove =  rootNode ? thisThread->rootMoves[thisThread->pvIdx].pv[0]
            : ss->ttHit    ? tte->move() : Move::none();
    ttCapture = ttMove && pos.capture(ttMove);

    // At this point, if excluded, skip straight to step 6, static eval. However,
    // to save indentation, we list the condition in all code between here and there.
    if (!excludedMove)
        ss->ttPv = PvNode || (ss->ttHit && tte->is_pv());

    if (!rootNode)
    {
        // Check if we have an upcoming move which draws by repetition, or
        // if the opponent had an alternative move earlier to this position.
        if (pos.has_game_cycle(ss->ply))
        {
            if (VALUE_DRAW >= beta)
                return VALUE_DRAW;

            gameCycle = true;
            alpha = std::max(alpha, VALUE_DRAW);
        }

        // Step 2. Check for aborted search and immediate draw
        if (pos.is_draw(ss->ply))
            return VALUE_DRAW;

        if (threads.stop.load(std::memory_order_relaxed) || ss->ply >= MAX_PLY)
            return ss->ply >= MAX_PLY && !ss->inCheck ? evaluate(networks, pos)
                                                      : VALUE_DRAW;

        // Step 3. Mate distance pruning. Even if we mate at the next move our score
        // would be at best mate_in(ss->ply + 1), but if alpha is already bigger because
        // a shorter mate was found upward in the tree then there is no need to search
        // because we will never beat the current alpha. Same logic but with reversed
        // signs applies also in the opposite condition of being mated instead of giving
        // mate. In this case return a fail-high score.
        if (alpha >= mate_in(ss->ply+1))
            return mate_in(ss->ply+1);
    }
    else
        thisThread->rootDelta = beta - alpha;

    assert(0 <= ss->ply && ss->ply < MAX_PLY);

    (ss + 1)->excludedMove = bestMove = Move::none();
    (ss + 2)->killers[0] = (ss + 2)->killers[1] = Move::none();
    (ss + 2)->cutoffCnt                         = 0;
    ss->multipleExtensions                      = (ss - 1)->multipleExtensions;
    Square prevSq = ((ss - 1)->currentMove).is_ok() ? ((ss - 1)->currentMove).to_sq() : SQ_NONE;
    ss->statScore = 0;

    // At non-PV nodes we check for an early TT cutoff
    if (  !PvNode
        && !excludedMove
        && !gameCycle
        && !(ss-1)->mainLine
        && (ourMove || !(ss-1)->secondaryLine)
        && ttDepth > depth
        && ttValue != VALUE_NONE // Possible in case of TT access race or if !ttHit
        && (ttBound & (ttValue >= beta ? BOUND_LOWER : BOUND_UPPER)))
    {
        // If ttMove is quiet, update move sorting heuristics on TT hit (~2 Elo)
        if (ttMove && ttValue >= beta)
        {
            // Bonus for a quiet ttMove that fails high (~2 Elo)
            if (!ttCapture)
                update_quiet_stats(pos, ss, *this, ttMove, stat_bonus(depth));

            // Extra penalty for early quiet moves of
            // the previous ply (~1 Elo on STC, ~2 Elo on LTC)
            if (prevSq != SQ_NONE && (ss - 1)->moveCount <= 2 && !priorCapture)
                update_continuation_histories(ss - 1, pos.piece_on(prevSq), prevSq,
                                              -stat_malus(depth + 1));
        }

        return ttValue;
    }

    // Step 5. Tablebases probe
    if (!rootNode && !excludedMove && tbConfig.cardinality)
    {
        int piecesCount = popcount(pos.pieces());

        if (    piecesCount <= tbConfig.cardinality
            &&  r50Count == 0
            && !pos.can_castle(ANY_CASTLING))
        {
            TB::ProbeState err;
            TB::WDLScore v = Tablebases::probe_wdl(pos, &err);

            // Force check of time on the next occasion
            if (is_mainthread())
                main_manager()->callsCnt = 0;

            if (err != TB::ProbeState::FAIL)
            {
                thisThread->tbHits.fetch_add(1, std::memory_order_relaxed);

                int drawScore = tbConfig.useRule50 ? 1 : 0;

                int centiPly = tbConversionFactor * ss->ply / 100;

                Value tbValue =    v < -drawScore ? -VALUE_TB_WIN + (10 * tbConversionFactor * (v == -1)) + centiPly + tbConversionFactor * popcount(pos.pieces( pos.side_to_move()))
                                 : v >  drawScore ?  VALUE_TB_WIN - (10 * tbConversionFactor * (v ==  1)) - centiPly - tbConversionFactor * popcount(pos.pieces(~pos.side_to_move()))
                                 : v < 0 ? Value(-56) : VALUE_DRAW;

                if (    abs(v) <= drawScore
                    || !ss->ttHit
                    || (v < -drawScore && alpha > tbValue)
                    || (v >  drawScore && alpha < VALUE_MAX_EVAL))
                {
                    tte->save(posKey, tbValue, ss->ttPv, v > drawScore ? BOUND_LOWER : v < -drawScore ? BOUND_UPPER : BOUND_EXACT,
                              v == 0 ? MAX_PLY : depth, Move::none(), VALUE_NONE, tt.generation());

                    return tbValue;
                }
            }
        }
    }

    kingDanger = !ourMove && pos.king_danger(us);

    // Step 6. Static evaluation of the position
    Value unadjustedStaticEval = VALUE_NONE;
    if (ss->inCheck)
    {
        // Skip early pruning when in check
        ss->staticEval = eval = VALUE_NONE;
        improving             = false;
    }
    else
    {
    if (excludedMove)
    {
        // Providing the hint that this node's accumulator will be used often
        // brings significant Elo gain (~13 Elo).
        Eval::NNUE::hint_common_parent_position(pos, networks);
        unadjustedStaticEval = eval = ss->staticEval;
    }
    else if (ss->ttHit)
    {
        // Never assume anything about values stored in TT
        unadjustedStaticEval = tte->eval();
        if (unadjustedStaticEval == VALUE_NONE)
            unadjustedStaticEval = evaluate(networks, pos);
        else if (PvNode)
            Eval::NNUE::hint_common_parent_position(pos, networks);

        ss->staticEval = eval = to_corrected_static_eval(unadjustedStaticEval, *thisThread, pos);

        // ttValue can be used as a better position evaluation (~7 Elo)
        if (    ttValue != VALUE_NONE
            && (ttMove != Move::none() || ttValue <= eval)
            && (ttBound & (ttValue > eval ? BOUND_LOWER : BOUND_UPPER)))
            eval = ttValue;
    }
    else
    {
        unadjustedStaticEval = evaluate(networks, pos);
        ss->staticEval = eval = to_corrected_static_eval(unadjustedStaticEval, *thisThread, pos);

        // Static evaluation is saved as it was before adjustment by correction history
        tte->save(posKey, VALUE_NONE, ss->ttPv, BOUND_NONE, DEPTH_NONE, Move::none(),
                  unadjustedStaticEval, tt.generation());
    }

    // Use static evaluation difference to improve quiet move ordering (~9 Elo)
    if (((ss - 1)->currentMove).is_ok() && !(ss - 1)->inCheck && !priorCapture)
    {
        int bonus = std::clamp(-13 * int((ss - 1)->staticEval + ss->staticEval), -1578, 1291);
        bonus     = bonus > 0 ? 2 * bonus : bonus / 2;
        thisThread->mainHistory[~us][((ss - 1)->currentMove).from_to()] << bonus;
        if (type_of(pos.piece_on(prevSq)) != PAWN && ((ss - 1)->currentMove).type_of() != PROMOTION)
            thisThread->pawnHistory[pawn_structure_index(pos)][pos.piece_on(prevSq)][prevSq]
              << bonus / 2;
    }

    // Set up the improving flag, which is true if current static evaluation is
    // bigger than the previous static evaluation at our turn (if we were in
    // check at our previous move we look at static evaluation at move prior to it
    // and if we were in check at move prior to it flag is set to true) and is
    // false otherwise. The improving flag is used in various pruning heuristics.
    improving = (ss - 2)->staticEval != VALUE_NONE
                ? ss->staticEval > (ss - 2)->staticEval
                : (ss - 4)->staticEval != VALUE_NONE && ss->staticEval > (ss - 4)->staticEval;

    opponentWorsening = ss->staticEval + (ss - 1)->staticEval > 2;

<<<<<<< HEAD
    // Begin early pruning.
    if (   !PvNode
        && (ourMove || !excludedMove)
        && !thisThread->nmpGuardV
        &&  abs(eval) < VALUE_MAX_EVAL
        &&  abs(beta) < VALUE_MAX_EVAL
        &&  eval >= beta)
    {
       // Step 8. Futility pruning: child node (~40 Elo)
       // The depth condition is important for mate finding.
       if (    depth < (9 - 2 * ((ss-1)->mainLine || (ss-1)->secondaryLine || (ttMove && !ttCapture)))
           && !ss->ttPv
           && !kingDanger
           && !gameCycle
           && !(thisThread->nmpGuard && nullParity)
           &&  eval - futility_margin(depth, cutNode && !ss->ttHit, improving, opponentWorsening) - (ss-1)->statScore / 287 >= beta)
           return eval;

       // Step 9. Null move search with verification search (~35 Elo)
       if (   !thisThread->nmpGuard
           &&  (ss-1)->statScore < 16211
           && !gameCycle
           &&  eval >= ss->staticEval
           &&  ss->staticEval >= beta - 20 * depth + 314
           &&  pos.non_pawn_material(us)
           && !kingDanger
           && (rootDepth < 11 || ourMove || MoveList<LEGAL>(pos).size() > 5))
       {
           assert(eval - beta >= 0);

           thisThread->nmpSide = ourMove;

           // Null move dynamic reduction based on depth and eval
           Depth R = std::min(int(eval - beta) / 151, 6) + depth / 3 + 4;

           if (!ourMove && (ss-1)->secondaryLine)
               R = std::min(R, 8);

           if (   depth < 11
               || ttValue >= beta
               || ttDepth < depth-R
               || !(ttBound & BOUND_UPPER))
           {
           ss->currentMove = Move::null();
           ss->continuationHistory = &thisThread->continuationHistory[0][0][NO_PIECE][0];

           pos.do_null_move(st, tt);
           thisThread->nmpGuard = true;
           Value nullValue = -search<NonPV>(pos, ss+1, -beta, -beta+1, depth-R, !cutNode);
           thisThread->nmpGuard = false;
           pos.undo_null_move();

           if (nullValue >= beta)
           {
               // Verification search
               thisThread->nmpGuardV = true;
               Value v = search<NonPV>(pos, ss, beta-1, beta, depth-R, false);
               thisThread->nmpGuardV = false;

               // While it is unsafe to return mate scores from null search, mate scores
               // from verification search are fine.
               if (v >= beta)
                   return v > VALUE_MATE_IN_MAX_PLY ? v : std::min(nullValue, VALUE_MATE_IN_MAX_PLY);
           }
           }
       }

       probCutBeta = beta + 168 - 64 * improving;

       // Step 10. ProbCut (~10 Elo)
       // If we have a good enough capture and a reduced search returns a value
       // much above beta, we can (almost) safely prune the previous move.
       if (    depth > 4
           && (ttCapture || !ttMove)
           // If we don't have a ttHit or our ttDepth is not greater our
           // reduced depth search, continue with the probcut.
           && (!ss->ttHit || ttDepth < depth - 3))
       {
           assert(probCutBeta < VALUE_INFINITE);
           MovePicker mp(pos, ttMove, KnightValue - BishopValue + PieceValue[type_of(pos.captured_piece())],
                         &captureHistory);

           while ((move = mp.next_move()) != Move::none())
               if (move != excludedMove)
               {
                   assert(pos.capture_stage(move));

                   // Prefetch the TT entry for the resulting position
                   prefetch(tt.first_entry(pos.key_after(move)));

                   ss->currentMove = move;
                   ss->continuationHistory = &thisThread->continuationHistory[ss->inCheck]
                                                                             [true]
                                                                             [pos.moved_piece(move)]
                                                                             [move.to_sq()];

                   pos.do_move(move, st);

                   // Perform a preliminary qsearch to verify that the move holds
                   value = -qsearch<NonPV>(pos, ss+1, -probCutBeta, -probCutBeta+1);

                   // If the qsearch held perform the regular search
                   if (value >= probCutBeta)
                       value = -search<NonPV>(pos, ss+1, -probCutBeta, -probCutBeta+1, depth - 4, !cutNode);

                   pos.undo_move(move);

                   if (value >= probCutBeta)
                   {
                       //value -= (probCutBeta - beta); // review this later

                       if (!excludedMove)
                           tte->save(posKey, value_to_tt(value, ss->ply), ss->ttPv,
                                     BOUND_LOWER, depth - 3, move, ss->staticEval, tt.generation());

                       return value;
                   }
               }

           Eval::NNUE::hint_common_parent_position(pos, networks);
       }
    } // End early Pruning

    // Step 11. If the position is not in TT, decrease depth by 2 (~3 Elo)
    if (   PvNode
        && depth >= 3
        && !gameCycle
        && !ttMove
        && (ss-1)->moveCount > 1)
        depth -= 2;

    else if (    cutNode
             && !(ss-1)->secondaryLine
             &&  depth >= 8
             && !ttMove)
        depth -= 2;

    } // In check search starts here

   // Step 12. A small Probcut idea, when we are in check (~4 Elo)
   probCutBeta = beta + 410;
   if (    ss->inCheck
        && !PvNode
        &&  ttCapture
        &&  ourMove
        && !gameCycle
        && !kingDanger
        && !(ss-1)->secondaryLine
        && !(thisThread->nmpGuard && nullParity)
        && !(thisThread->nmpGuardV && nullParity)
        && (ttBound & BOUND_LOWER)
        && ttDepth >= depth - 4
        && ttValue >= probCutBeta
        && abs(ttValue) < VALUE_MAX_EVAL
        && abs(beta) < VALUE_MAX_EVAL)
=======
    // Step 7. Razoring (~1 Elo)
    // If eval is really low check with qsearch if it can exceed alpha, if it can't,
    // return a fail low.
    // Adjust razor margin according to cutoffCnt. (~1 Elo)
    if (eval < alpha - 488 - (289 - 142 * ((ss + 1)->cutoffCnt > 3)) * depth * depth)
    {
        value = qsearch<NonPV>(pos, ss, alpha - 1, alpha);
        if (value < alpha)
            return value;
    }

    // Step 8. Futility pruning: child node (~40 Elo)
    // The depth condition is important for mate finding.
    if (!ss->ttPv && depth < 12
        && eval - futility_margin(depth, cutNode && !ss->ttHit, improving, opponentWorsening)
               - (ss - 1)->statScore / 267
             >= beta
        && eval >= beta && eval < VALUE_TB_WIN_IN_MAX_PLY && (!ttMove || ttCapture))
        return beta > VALUE_TB_LOSS_IN_MAX_PLY ? (eval + beta) / 2 : eval;

    // Step 9. Null move search with verification search (~35 Elo)
    if (!PvNode && (ss - 1)->currentMove != Move::null() && (ss - 1)->statScore < 16878
        && eval >= beta && eval >= ss->staticEval && ss->staticEval >= beta - 20 * depth + 314
        && !excludedMove && pos.non_pawn_material(us) && ss->ply >= thisThread->nmpMinPly
        && beta > VALUE_TB_LOSS_IN_MAX_PLY)
    {
        assert(eval - beta >= 0);

        // Null move dynamic reduction based on depth and eval
        Depth R = std::min(int(eval - beta) / 144, 6) + depth / 3 + 4;

        ss->currentMove         = Move::null();
        ss->continuationHistory = &thisThread->continuationHistory[0][0][NO_PIECE][0];

        pos.do_null_move(st, tt);

        Value nullValue = -search<NonPV>(pos, ss + 1, -beta, -beta + 1, depth - R, !cutNode);

        pos.undo_null_move();

        // Do not return unproven mate or TB scores
        if (nullValue >= beta && nullValue < VALUE_TB_WIN_IN_MAX_PLY)
        {
            if (thisThread->nmpMinPly || depth < 16)
                return nullValue;

            assert(!thisThread->nmpMinPly);  // Recursive verification is not allowed

            // Do verification search at high depths, with null move pruning disabled
            // until ply exceeds nmpMinPly.
            thisThread->nmpMinPly = ss->ply + 3 * (depth - R) / 4;

            Value v = search<NonPV>(pos, ss, beta - 1, beta, depth - R, false);

            thisThread->nmpMinPly = 0;

            if (v >= beta)
                return nullValue;
        }
    }

    // Step 10. Internal iterative reductions (~9 Elo)
    // For PV nodes without a ttMove, we decrease depth by 3.
    if (PvNode && !ttMove)
        depth -= 3;

    // Use qsearch if depth <= 0.
    if (depth <= 0)
        return qsearch<PV>(pos, ss, alpha, beta);

    // For cutNodes without a ttMove, we decrease depth by 2 if depth is high enough.
    if (cutNode && depth >= 8 && !ttMove)
        depth -= 2;

    // Step 11. ProbCut (~10 Elo)
    // If we have a good enough capture (or queen promotion) and a reduced search returns a value
    // much above beta, we can (almost) safely prune the previous move.
    probCutBeta = beta + 170 - 64 * improving;
    if (
      !PvNode && depth > 3
      && std::abs(beta) < VALUE_TB_WIN_IN_MAX_PLY
      // If value from transposition table is lower than probCutBeta, don't attempt probCut
      // there and in further interactions with transposition table cutoff depth is set to depth - 3
      // because probCut search has depth set to depth - 4 but we also do a move before it
      // So effective depth is equal to depth - 3
      && !(tte->depth() >= depth - 3 && ttValue != VALUE_NONE && ttValue < probCutBeta))
    {
        assert(probCutBeta < VALUE_INFINITE && probCutBeta > beta);

        MovePicker mp(pos, ttMove, probCutBeta - ss->staticEval, &thisThread->captureHistory);

        while ((move = mp.next_move()) != Move::none())
            if (move != excludedMove && pos.legal(move))
            {
                assert(pos.capture_stage(move));

                // Prefetch the TT entry for the resulting position
                prefetch(tt.first_entry(pos.key_after(move)));

                ss->currentMove = move;
                ss->continuationHistory =
                  &this
                     ->continuationHistory[ss->inCheck][true][pos.moved_piece(move)][move.to_sq()];

                thisThread->nodes.fetch_add(1, std::memory_order_relaxed);
                pos.do_move(move, st);

                // Perform a preliminary qsearch to verify that the move holds
                value = -qsearch<NonPV>(pos, ss + 1, -probCutBeta, -probCutBeta + 1);

                // If the qsearch held, perform the regular search
                if (value >= probCutBeta)
                    value = -search<NonPV>(pos, ss + 1, -probCutBeta, -probCutBeta + 1, depth - 4,
                                           !cutNode);

                pos.undo_move(move);

                if (value >= probCutBeta)
                {
                    // Save ProbCut data into transposition table
                    tte->save(posKey, value_to_tt(value, ss->ply), ss->ttPv, BOUND_LOWER, depth - 3,
                              move, unadjustedStaticEval, tt.generation());
                    return std::abs(value) < VALUE_TB_WIN_IN_MAX_PLY ? value - (probCutBeta - beta)
                                                                     : value;
                }
            }

        Eval::NNUE::hint_common_parent_position(pos, networks);
    }

moves_loop:  // When in check, search starts here

    // Step 12. A small Probcut idea, when we are in check (~4 Elo)
    probCutBeta = beta + 409;
    if (ss->inCheck && !PvNode && ttCapture && (tte->bound() & BOUND_LOWER)
        && tte->depth() >= depth - 4 && ttValue >= probCutBeta
        && std::abs(ttValue) < VALUE_TB_WIN_IN_MAX_PLY && std::abs(beta) < VALUE_TB_WIN_IN_MAX_PLY)
>>>>>>> d99f8950
        return probCutBeta;

    const PieceToHistory* contHist[] = {(ss - 1)->continuationHistory,
                                        (ss - 2)->continuationHistory,
                                        (ss - 3)->continuationHistory,
                                        (ss - 4)->continuationHistory,
                                        nullptr,
                                        (ss - 6)->continuationHistory};

    Move countermove =
      prevSq != SQ_NONE ? thisThread->counterMoves[pos.piece_on(prevSq)][prevSq] : Move::none();

    MovePicker mp(pos, ttMove, depth, &thisThread->mainHistory, &thisThread->captureHistory,
                  contHist, &thisThread->pawnHistory, countermove, ss->killers);

    value            = bestValue;
    moveCountPruning = false;

    // Indicate PvNodes that will probably fail low if the node was searched
    // at a depth equal to or greater than the current depth, and the result
    // of this search was a fail low.
    bool likelyFailLow =    PvNode
                         && ttMove
                         && (ttBound & BOUND_UPPER)
                         && ttDepth >= depth;

    bool lmrCapture = cutNode && (ss-1)->moveCount > 1;

    bool gameCycleExtension =    gameCycle
                              && (   PvNode
                                  || (ss-1)->mainLine
                                  || ((ss-1)->secondaryLine && thisThread->pvValue < VALUE_DRAW));

    bool kingDangerThem = ourMove && pos.king_danger(~us);

    bool lmPrunable = (  !ourMove
                       || ss->ply > 6
                       || (ss-1)->moveCount > 1
                       || (ss-3)->moveCount > 1
                       || (ss-5)->moveCount > 1);

    int lmrAdjustment =   ttCapture
                        + 2 * cutNode
                        + ((ss+1)->cutoffCnt > 3)
                        - (2 + (cutNode && ttDepth >= depth + 3)) * (ss->ttPv && !likelyFailLow)
                        - ((ss-1)->moveCount > 7)
                        - 2 * PvNode;

    bool allowLMR =     depth > 1
                    && !gameCycle
                    && (!kingDangerThem || ss->ply > 6)
                    && (!PvNode || ss->ply > 1);

    bool doSingular =    !rootNode
                      && !excludedMove // Avoid recursive singular search
                      &&  ttValue != VALUE_NONE
                      && (ttBound & BOUND_LOWER)
                      &&  alpha > -VALUE_MAX_EVAL
                      &&  ttValue > -VALUE_MAX_EVAL / 2
                      &&  ttDepth >= depth - 3
                      &&  depth >= 4 - (thisThread->completedDepth > 24) + 2 * (PvNode && tte->is_pv());

    bool doLMP =    !PvNode
                 && (lmPrunable || ss->ply > 2)
                 &&  pos.non_pawn_material(us);

    // Step 13. Loop through all pseudo-legal moves until no moves remain
    // or a beta cutoff occurs.
    while ((move = mp.next_move(moveCountPruning)) != Move::none())
    {
        assert(move.is_ok());

        if (move == excludedMove)
            continue;

        // At root obey the "searchmoves" option and skip moves not listed in Root
        // Move List. In MultiPV mode we also skip PV moves that have been already
        // searched and those of lower "TB rank" if we are in a TB root position.
        if (rootNode && !std::count(thisThread->rootMoves.begin() + thisThread->pvIdx,
                                    thisThread->rootMoves.begin() + thisThread->pvLast, move))
            continue;

        ss->moveCount = ++moveCount;

        if (rootNode && is_mainthread()
            && main_manager()->tm.elapsed(threads.nodes_searched()) > 3000)
            sync_cout << "info depth " << depth << " currmove "
                      << UCI::move(move, pos.is_chess960()) << " currmovenumber "
                      << moveCount + thisThread->pvIdx << sync_endl;
        if (PvNode)
            (ss + 1)->pv = nullptr;

        extension = 0;
        capture = pos.capture_stage(move);
        movedPiece = pos.moved_piece(move);
        givesCheck = pos.gives_check(move);
        isMate = false;


        // This tracks all of our possible responses to our opponent's best moves outside of the PV.
        // The reasoning here is that while we look for flaws in the PV, we must otherwise find an improvement
        // in a secondary root move in order to change the PV. Such an improvement must occur on the path of
        // our opponent's best moves or else it is meaningless.
        ss->secondaryLine = (   (rootNode && moveCount > 1)
                            || (!ourMove && (ss-1)->secondaryLine && !excludedMove && moveCount == 1)
                            || ( ourMove && (ss-1)->secondaryLine));

        ss->mainLine = (   (rootNode && moveCount == 1)
                        || (!ourMove && (ss-1)->mainLine)
                        || ( ourMove && (ss-1)->mainLine && moveCount == 1 && !excludedMove));

        if (givesCheck)
        {
            pos.do_move(move, st, givesCheck);
            isMate = MoveList<LEGAL>(pos).size() == 0;
            pos.undo_move(move);
        }

        if (isMate)
        {
            ss->currentMove = move;
            ss->continuationHistory = &thisThread->continuationHistory[ss->inCheck]
                                                                      [capture]
                                                                      [movedPiece]
                                                                      [move.to_sq()];
            value = mate_in(ss->ply+1);

            if (PvNode && (moveCount == 1 || value > alpha))
            {
                (ss+1)->pv = pv;
                (ss+1)->pv[0] = Move::none();
            }
        }
        else
        {
        // Calculate new depth for this move
        newDepth = depth - 1;

        int delta = beta - alpha;

        Depth r = reduction(improving, depth, moveCount, delta);

        // Step 14. Pruning at shallow depth (~120 Elo).
        // Depth conditions are important for mate finding.
        if (   doLMP
            && bestValue > VALUE_MATED_IN_MAX_PLY)
        {
            // Skip quiet moves if movecount exceeds our FutilityMoveCount threshold (~8 Elo)
            if (!moveCountPruning)
                moveCountPruning = moveCount >= futility_move_count(improving, depth);

            if (lmPrunable)
            {
            // Reduced depth of the next LMR search
            int lmrDepth = newDepth - r;

            if (   capture
                || givesCheck)
            {
                // Futility pruning for captures (~2 Elo)
                if (!givesCheck && lmrDepth < 6 && !ss->inCheck)
                {
                    Piece capturedPiece = pos.piece_on(move.to_sq());
                    int   futilityEval =
                      ss->staticEval + 297 + 284 * lmrDepth + PieceValue[capturedPiece]
                      + thisThread->captureHistory[movedPiece][move.to_sq()][type_of(capturedPiece)]
                          / 7;
                    if (futilityEval < alpha)
                        continue;
                }

                // SEE based pruning for captures and checks (~11 Elo)
                if (!pos.see_ge(move, -203 * depth))
                    continue;
            }
            else
            {
                int history =
                  (*contHist[0])[movedPiece][move.to_sq()]
                  + (*contHist[1])[movedPiece][move.to_sq()]
                  + (*contHist[3])[movedPiece][move.to_sq()]
                  + thisThread->pawnHistory[pawn_structure_index(pos)][movedPiece][move.to_sq()];

                // Continuation history based pruning (~2 Elo)
                if (lmrDepth < 6 && history < -4040 * depth)
                    continue;

                history += 2 * thisThread->mainHistory[us][move.from_to()];

                lmrDepth += history / 5637;

                // Futility pruning: parent node (~13 Elo)
<<<<<<< HEAD
                if (   !ss->inCheck
                    && lmrDepth < (7 * (1 + !ourMove))
                    && history < 20500 - 3875 * (depth - 1)
                    && ss->staticEval + (bestValue < ss->staticEval - 55 ? 153 : 58)
                       + 118 * lmrDepth <= alpha)
=======
                if (!ss->inCheck && lmrDepth < 15
                    && ss->staticEval + (bestValue < ss->staticEval - 59 ? 141 : 58)
                           + 125 * lmrDepth
                         <= alpha)
>>>>>>> d99f8950
                    continue;

                lmrDepth = std::max(lmrDepth, 0);

                // Prune moves with negative SEE (~4 Elo)
                if (!pos.see_ge(move, -27 * lmrDepth * lmrDepth))
                    continue;
            }
            }
        }

        // Step 15. Extensions (~100 Elo)
        if (gameCycleExtension)
            extension = 2;

        // Singular extension search (~94 Elo). If all moves but one fail low on a
        // search of (alpha-s, beta-s), and just one fails high on (alpha, beta),
        // then that move is singular and should be extended. To verify this we do
        // a reduced search on the position excluding the ttMove and if the result
        // is lower than ttValue minus a margin, then we will extend the ttMove.

        // Note: the depth margin and singularBeta margin are known for having non-linear
        // scaling. Their values are optimized to time controls of 180+1.8 and longer
        // so changing them requires tests at this type of time controls.
        // Recursive singular search is avoided.
        else if (    doSingular
                 &&  move == ttMove)
        {
<<<<<<< HEAD
            Value singularBeta = std::max(ttValue - (58 + 55 * (ss->ttPv && !PvNode)) * depth / 64, -VALUE_MAX_EVAL);
            Depth singularDepth = (depth - 1) / 2;
=======
            // Singular extension search (~94 Elo). If all moves but one fail low on a
            // search of (alpha-s, beta-s), and just one fails high on (alpha, beta),
            // then that move is singular and should be extended. To verify this we do
            // a reduced search on the position excluding the ttMove and if the result
            // is lower than ttValue minus a margin, then we will extend the ttMove.

            // Note: the depth margin and singularBeta margin are known for having non-linear
            // scaling. Their values are optimized to time controls of 180+1.8 and longer
            // so changing them requires tests at these types of time controls.
            // Recursive singular search is avoided.
            if (!rootNode && move == ttMove && !excludedMove
                && depth >= 4 - (thisThread->completedDepth > 30) + ss->ttPv
                && std::abs(ttValue) < VALUE_TB_WIN_IN_MAX_PLY && (tte->bound() & BOUND_LOWER)
                && tte->depth() >= depth - 3)
            {
                Value singularBeta  = ttValue - (58 + 58 * (ss->ttPv && !PvNode)) * depth / 64;
                Depth singularDepth = newDepth / 2;
>>>>>>> d99f8950

            ss->excludedMove = move;
            // the search with excludedMove will update ss->staticEval
            value = search<NonPV>(pos, ss, singularBeta - 1, singularBeta, singularDepth, cutNode);
            ss->excludedMove = Move::none();

            if (value < singularBeta)
            {
                // Avoid search explosion by limiting the number of double extensions
                if (  !PvNode
                    && value < singularBeta - 18
                    && ss->multipleExtensions <= 16) // watch for search explosion
                {
                    extension = 2;
                    depth += depth < 14;
                }
                else if (   PvNode && !ttCapture && ss->multipleExtensions <= 5
                         && value < singularBeta - 50)
                    extension = 2;
                else
                    extension = 1;
            }

<<<<<<< HEAD
            // Multi-cut pruning
            // Our ttMove is assumed to fail high based on the bound of the TT entry,
            // and if after excluding the ttMove with a reduced search we fail high over the original beta,
            // we assume this expected cut-node is not singular (multiple moves fail high),
            // and we can prune the whole subtree by returning a softbound.
            else if (!PvNode)
            {
                if (ttValue >= beta)
                    return ttValue;
=======
                    // We make sure to limit the extensions in some way to avoid a search explosion
                    if (!PvNode && ss->multipleExtensions <= 16)
                    {
                        extension = 2 + (value < singularBeta - 22 && !ttCapture);
                        depth += depth < 14;
                    }
                    if (PvNode && !ttCapture && ss->multipleExtensions <= 5
                        && value < singularBeta - 37)
                        extension = 2;
                }
>>>>>>> d99f8950

                // If the eval of ttMove is less than alpha and value, we reduce it (negative extension)
                // Add ttValue <= value?
                else if (!gameCycle && !kingDangerThem && alpha < VALUE_MAX_EVAL)
                    extension = (cutNode && (ss-1)->moveCount > 1 && !(ss-1)->secondaryLine && depth < 19) ? -2 : -1;
            }
        }

        if (extension < 1)
        {
            // Check extensions (~1 Elo)
            if (   givesCheck
                && depth > 7)
                extension = 1;

            // Recapture extensions (~1 Elo)
            else if (PvNode && move == ttMove && move.to_sq() == prevSq
                     && thisThread->captureHistory[movedPiece][move.to_sq()]
                                                  [type_of(pos.piece_on(move.to_sq()))]
                          > 4026)
                extension = 1;
        }

        // Add extension to new depth
        newDepth += extension;
        ss->multipleExtensions = (ss - 1)->multipleExtensions + (extension >= 2);

        // Speculative prefetch as early as possible
        prefetch(tt.first_entry(pos.key_after(move)));

        // Update the current move (this must be done after singular extension search)
        ss->currentMove = move;
        ss->continuationHistory =
          &thisThread->continuationHistory[ss->inCheck][capture][movedPiece][move.to_sq()];

        // Step 16. Make the move
        thisThread->nodes.fetch_add(1, std::memory_order_relaxed);
        pos.do_move(move, st, givesCheck);

        ss->statScore =  2 * thisThread->mainHistory[us][move.from_to()]
                           + (*contHist[0])[movedPiece][move.to_sq()]
                           + (*contHist[1])[movedPiece][move.to_sq()]
                           + (*contHist[3])[movedPiece][move.to_sq()]
                           - 4587;

        if (move == ttMove)
            r =   -ss->statScore / 14956;

<<<<<<< HEAD
        else
            r =     r
                  + lmrAdjustment
                  - ss->statScore / 14956;
=======
        ss->statScore = 2 * thisThread->mainHistory[us][move.from_to()]
                      + (*contHist[0])[movedPiece][move.to_sq()]
                      + (*contHist[1])[movedPiece][move.to_sq()]
                      + (*contHist[3])[movedPiece][move.to_sq()] - 4723;

        // Decrease/increase reduction for moves with a good/bad history (~8 Elo)
        r -= ss->statScore / 13659;
>>>>>>> d99f8950

        // Step 17. Late moves reduction / extension (LMR, ~117 Elo)
        // We use various heuristics for the sons of a node after the first son has
        // been searched. In general, we would like to reduce them, but there are many
        // cases where we extend a son if it has good chances to be "interesting".
        if (    allowLMR
            &&  moveCount > 1
            && (!capture || lmrCapture))
        {
            // In general we want to cap the LMR depth search at newDepth, but when
            // reduction is negative, we allow this move a limited search extension
            // beyond the first move depth. This may lead to hidden multiple extensions.
            // To prevent problems when the max value is less than the min value,
            // std::clamp has been replaced by a more robust implementation.
            Depth d = std::max(1, std::min(newDepth - r, newDepth + 1));

            value = -search<NonPV>(pos, ss + 1, -(alpha + 1), -alpha, d, true);

            // Do a full-depth search when reduced LMR search fails high
            if (value > alpha && d < newDepth)
            {
                // Adjust full-depth search based on LMR results - if the result
                // was good enough search deeper, if it was bad enough search shallower.
                const bool doDeeperSearch    = value > (bestValue + 47 + 2 * newDepth);  // (~1 Elo)
                const bool doShallowerSearch = value < bestValue + newDepth;             // (~2 Elo)

                newDepth += doDeeperSearch - doShallowerSearch;

                if (newDepth > d)
                    value = -search<NonPV>(pos, ss + 1, -(alpha + 1), -alpha, newDepth, !cutNode);

                // Post LMR continuation history updates (~1 Elo)
                int bonus = value <= alpha ? -stat_malus(newDepth)
                          : value >= beta  ? stat_bonus(newDepth)
                                           : 0;

                update_continuation_histories(ss, movedPiece, move.to_sq(), bonus);
            }
        }

        // Step 18. Full-depth search when LMR is skipped
        else if (!PvNode || moveCount > 1)
        {
            // Increase reduction if ttMove is not present (~6 Elo)
            if (!ttMove)
                r += 2;

            // Note that if expected reduction is high, we reduce search depth by 1 here (~9 Elo)
            value = -search<NonPV>(pos, ss + 1, -(alpha + 1), -alpha, newDepth - (r > 3), !cutNode);
        }

        // For PV nodes only, do a full PV search on the first move or after a fail high,
        // otherwise let the parent node fail low with value <= alpha and try another move.
        if (PvNode && (moveCount == 1 || value > alpha))
        {
            (ss + 1)->pv    = pv;
            (ss + 1)->pv[0] = Move::none();

            value = -search<PV>(pos, ss + 1, -beta, -alpha, newDepth, false);
        }

        // Step 19. Undo move
        pos.undo_move(move);
        }

        assert(value > -VALUE_INFINITE && value < VALUE_INFINITE);

        // Step 20. Check for a new best move
        // Finished searching the move. If a stop occurred, the return value of
        // the search cannot be trusted, and we return immediately without
        // updating best move, PV and TT.
        if (threads.stop.load(std::memory_order_relaxed))
            return VALUE_ZERO;

        if (rootNode)
        {
            RootMove& rm =
              *std::find(thisThread->rootMoves.begin(), thisThread->rootMoves.end(), move);

            if (abs(value) < VALUE_MAX_EVAL)
                rm.averageScore = rm.averageScore != -VALUE_INFINITE ? (2 * value + rm.averageScore) / 3 : value;
            else
                rm.averageScore = value;

            // PV move or new best move?
            if (moveCount == 1 || value > alpha)
            {
                rm.score = rm.uciScore = value;
                rm.selDepth            = thisThread->selDepth;
                rm.scoreLowerbound = rm.scoreUpperbound = false;

                thisThread->pvValue = value;

                if (value >= beta)
                {
                    rm.scoreLowerbound = true;
                    rm.uciScore = beta;
                }
                else if (value <= alpha)
                {
                    rm.scoreUpperbound = true;
                    rm.uciScore = alpha;
                }

                rm.pv.resize(1);

                assert((ss + 1)->pv);

                for (Move* m = (ss + 1)->pv; *m != Move::none(); ++m)
                    rm.pv.push_back(*m);

                // We record how often the best move has been changed in each iteration.
                // This information is used for time management. In MultiPV mode,
                // we must take care to only do this for the first PV line.
                if (moveCount > 1 && !thisThread->pvIdx)
                    ++thisThread->bestMoveChanges;
            }
            else
                // All other moves but the PV, are set to the lowest value: this
                // is not a problem when sorting because the sort is stable and the
                // move position in the list is preserved - just the PV is pushed up.
                rm.score = -VALUE_INFINITE;
        }

        if (value > bestValue)
        {
            bestValue = value;

            if (value > alpha)
            {
                bestMove = move;

                if (PvNode && !rootNode)  // Update pv even in fail-high case
                    update_pv(ss->pv, move, (ss + 1)->pv);

                if (value >= beta)
                {
                    ss->cutoffCnt += 1 + !ttMove;
                    assert(value >= beta); // Fail high
                    break;
                }
                else
                {
                    // Reduce other moves if we have found at least one score improvement (~2 Elo)
<<<<<<< HEAD
                    if (   depth > 2
                        && depth < 12
                        && !gameCycle
                        && beta  <  VALUE_MAX_EVAL
                        && alpha > -VALUE_MAX_EVAL)
                        depth -= 1;
=======
                    if (depth > 2 && depth < 12 && beta < 14206 && value > -12077)
                        depth -= 2;
>>>>>>> d99f8950

                    assert(depth > 0);
                    alpha = value;  // Update alpha! Always alpha < beta
                }
            }
        }

        // If the move is worse than some previously searched move,
        // remember it, to update its stats later.
        if (move != bestMove && moveCount <= 32)
        {
            if (capture)
                capturesSearched[captureCount++] = move;
            else
                quietsSearched[quietCount++] = move;
        }
    }

    // Step 21. Check for mate and stalemate
    // All legal moves have been searched and if there are no legal moves, it
    // must be a mate or a stalemate. If we are in a singular extension search then
    // return a fail low score.

    assert(moveCount || !ss->inCheck || excludedMove || !MoveList<LEGAL>(pos).size());

    // Adjust best value for fail high cases at non-pv nodes
    if (!PvNode && bestValue >= beta && std::abs(bestValue) < VALUE_MAX_EVAL
        && std::abs(beta) < VALUE_MAX_EVAL && std::abs(alpha) < VALUE_MAX_EVAL)
        bestValue = (bestValue * (depth + 2) + beta) / (depth + 3);

    if (!moveCount)
        bestValue = excludedMove ? alpha : ss->inCheck ? mated_in(ss->ply) : VALUE_DRAW;

    // If there is a move that produces search value greater than alpha we update the stats of searched moves
    else if (bestMove)
        update_all_stats(pos, ss, *this, bestMove, bestValue, beta, prevSq, quietsSearched,
                         quietCount, capturesSearched, captureCount, depth);

    // Bonus for prior countermove that caused the fail low
    else if (!priorCapture && prevSq != SQ_NONE)
    {
        int bonus = (depth > 5) + (PvNode || cutNode) + ((ss - 1)->statScore < -14963)
                  + ((ss - 1)->moveCount > 11)
                  + (!ss->inCheck && bestValue <= ss->staticEval - 150);
        update_continuation_histories(ss - 1, pos.piece_on(prevSq), prevSq,
                                      stat_bonus(depth) * bonus);
        thisThread->mainHistory[~us][((ss - 1)->currentMove).from_to()]
          << stat_bonus(depth) * bonus / 2;
    }

    // If no good move is found and the previous position was ttPv, then the previous
    // opponent move is probably good and the new position is added to the search tree. (~7 Elo)
    if (bestValue <= alpha)
        ss->ttPv = ss->ttPv || ((ss - 1)->ttPv && depth > 3);

    // Write gathered information in transposition table
    // Static evaluation is saved as it was before correction history
    if (!excludedMove && !(rootNode && thisThread->pvIdx))
        tte->save(posKey, value_to_tt(bestValue, ss->ply), ss->ttPv,
                  bestValue >= beta    ? BOUND_LOWER
                  : PvNode && bestMove ? BOUND_EXACT
                                       : BOUND_UPPER,
                  depth, bestMove, unadjustedStaticEval, tt.generation());

    // Adjust correction history
    if (!ss->inCheck && (!bestMove || !pos.capture(bestMove))
        && !(bestValue >= beta && bestValue <= ss->staticEval)
        && !(!bestMove && bestValue >= ss->staticEval))
    {
        auto bonus = std::clamp(int(bestValue - ss->staticEval) * depth / 8,
                                -CORRECTION_HISTORY_LIMIT / 4, CORRECTION_HISTORY_LIMIT / 4);
        thisThread->correctionHistory[us][pawn_structure_index<Correction>(pos)] << bonus;
    }

    assert(bestValue > -VALUE_INFINITE && bestValue < VALUE_INFINITE);

    return bestValue;
}


// Quiescence search function, which is called by the main search
// function with zero depth, or recursively with further decreasing depth per call.
// (~155 Elo)
template<NodeType nodeType>
Value Search::Worker::qsearch(Position& pos, Stack* ss, Value alpha, Value beta, Depth depth) {

    static_assert(nodeType != Root);
    constexpr bool PvNode = nodeType == PV;

    assert(alpha >= -VALUE_INFINITE && alpha < beta && beta <= VALUE_INFINITE);
    assert(PvNode || (alpha == beta - 1));
    assert(depth <= 0);

    Move      pv[MAX_PLY+1];
    StateInfo st;
    ASSERT_ALIGNED(&st, Eval::NNUE::CacheLineSize);

    TTEntry* tte;
    Key      posKey;
    Move     ttMove, move, bestMove;
    Depth    ttDepth;
    Bound    ttBound;
    Value    bestValue, value, ttValue, futilityValue, futilityBase;
    bool     pvHit, givesCheck, capture, gameCycle;
    int      moveCount, r50Count;
    Color    us = pos.side_to_move();

    // Step 1. Initialize node
    if (PvNode)
    {
        (ss + 1)->pv = pv;
        ss->pv[0]    = Move::none();
    }

    Worker* thisThread = this;
    bestMove           = Move::none();
    ss->inCheck        = pos.checkers();
    moveCount          = 0;
    gameCycle          = false;
    r50Count            = pos.rule50_count();

    thisThread->nodes++;

    if (pos.has_game_cycle(ss->ply))
    {
       if (VALUE_DRAW >= beta)
           return VALUE_DRAW;

       alpha = std::max(alpha, VALUE_DRAW);
       gameCycle = true;
    }

    if (pos.is_draw(ss->ply))
        return VALUE_DRAW;

    // Used to send selDepth info to GUI (selDepth counts from 1, ply from 0)
    if (PvNode && thisThread->selDepth < ss->ply + 1)
        thisThread->selDepth = ss->ply + 1;

    // Step 2. Check for an immediate draw or maximum ply reached
    if (ss->ply >= MAX_PLY)
        return !ss->inCheck ? evaluate(networks, pos) : VALUE_DRAW;

    if (alpha >= mate_in(ss->ply+1))
        return mate_in(ss->ply+1);

    assert(0 <= ss->ply && ss->ply < MAX_PLY);

    // Decide the replacement and cutoff priority of the qsearch TT entries
    ttDepth = ss->inCheck || depth >= DEPTH_QS_CHECKS ? DEPTH_QS_CHECKS : DEPTH_QS_NO_CHECKS;

    // Step 3. Transposition table lookup
    posKey  = pos.key();
    tte     = tt.probe(posKey, ss->ttHit);
    ttValue = ss->ttHit ? value_from_tt(tte->value(), ss->ply) : VALUE_NONE;
    ttValue = (abs(ttValue) > VALUE_MAX_EVAL || r50Count < 14) ? ttValue : ((113 - r50Count) * ttValue / 100);
    ttBound = tte->bound();
    ttMove  = ss->ttHit ? tte->move() : Move::none();
    pvHit   = ss->ttHit && tte->is_pv();

    // At non-PV nodes we check for an early TT cutoff
    if (  !PvNode
        && ss->ttHit
        && !gameCycle
        && tte->depth() >= ttDepth
        && ttValue != VALUE_NONE // Only in case of TT access race or if !ttHit
        && (ttBound & (ttValue >= beta ? BOUND_LOWER : BOUND_UPPER)))
        return ttValue;

    // Step 4. Static evaluation of the position
    Value unadjustedStaticEval = VALUE_NONE;
    if (ss->inCheck)
        bestValue = futilityBase = -VALUE_INFINITE;
    else
    {
        if (ss->ttHit)
        {
            // Never assume anything about values stored in TT
            unadjustedStaticEval = tte->eval();
            if (unadjustedStaticEval == VALUE_NONE)
                unadjustedStaticEval = evaluate(networks, pos);
            ss->staticEval = bestValue =
              to_corrected_static_eval(unadjustedStaticEval, *thisThread, pos);

            // ttValue can be used as a better position evaluation (~13 Elo)
            if (    ttValue != VALUE_NONE
                && (ttMove != Move::none() || ttValue <= bestValue)
                && (ttBound & (ttValue > bestValue ? BOUND_LOWER : BOUND_UPPER)))
                bestValue = ttValue;
        }
        else
        {
            // In case of null move search, use previous static eval with a different sign
            unadjustedStaticEval = (ss - 1)->currentMove != Move::null()
                                   ? evaluate(networks, pos)
                                   : -(ss - 1)->staticEval;
            ss->staticEval       = bestValue =
              to_corrected_static_eval(unadjustedStaticEval, *thisThread, pos);
        }

        // Stand pat. Return immediately if static value is at least beta
        if (bestValue >= beta)
        {
            if (!ss->ttHit)
                tte->save(posKey, value_to_tt(bestValue, ss->ply), false, BOUND_LOWER, DEPTH_NONE,
                          Move::none(), unadjustedStaticEval, tt.generation());

            return bestValue;
        }

        if (bestValue > alpha)
            alpha = bestValue;

        futilityBase = ss->staticEval + 226;
    }

    const PieceToHistory* contHist[] = {(ss - 1)->continuationHistory,
                                        (ss - 2)->continuationHistory};

    // Initialize a MovePicker object for the current position, and prepare
    // to search the moves. Because the depth is <= 0 here, only captures,
    // queen promotions, and other checks (only if depth >= DEPTH_QS_CHECKS)
    // will be generated.
    Square     prevSq = ((ss - 1)->currentMove).is_ok() ? ((ss - 1)->currentMove).to_sq() : SQ_NONE;
    MovePicker mp(pos, ttMove, depth, &thisThread->mainHistory, &thisThread->captureHistory,
                  contHist, &thisThread->pawnHistory);

    int quietCheckEvasions = 0;

    // Step 5. Loop through all pseudo-legal moves until no moves remain
    // or a beta cutoff occurs.
    while ((move = mp.next_move()) != Move::none())
    {
        assert(move.is_ok());

        givesCheck = pos.gives_check(move);
        capture    = pos.capture_stage(move);

        moveCount++;

        // Step 6. Pruning.
        if (bestValue > VALUE_MATED_IN_MAX_PLY && pos.non_pawn_material(us))
        {
            // Futility pruning and moveCount pruning (~10 Elo)
            if (   !givesCheck
                &&  move.to_sq() != prevSq
                &&  futilityBase > -VALUE_MAX_EVAL
                &&  move.type_of() != PROMOTION)
            {
                if (moveCount > 2 + PvNode)
                    continue;

                futilityValue = futilityBase + PieceValue[pos.piece_on(move.to_sq())];

                // If static eval + value of piece we are going to capture is much lower
                // than alpha we can prune this move. (~2 Elo)
                if (futilityValue <= alpha)
                {
                    bestValue = std::max(bestValue, futilityValue);
                    continue;
                }

                // If static eval is much lower than alpha and move is not winning material
                // we can prune this move
                if (futilityBase <= alpha && !pos.see_ge(move, 1))
                {
                    bestValue = std::max(bestValue, futilityBase);
                    continue;
                }
            }

            // We prune after 2nd quiet check evasion where being 'in check' is implicitly checked through the counter
            // and being a 'quiet' apart from being a tt move is assumed after an increment because captures are pushed ahead.
            if (quietCheckEvasions > 1)
                break;

            // Continuation history based pruning (~3 Elo)
            if (   !capture
                && !PvNode
                && (*contHist[0])[pos.moved_piece(move)][move.to_sq()] < 0
                && (*contHist[1])[pos.moved_piece(move)][move.to_sq()] < 0)
                continue;

            // Do not search moves with bad enough SEE values (~5 Elo)
            if (!pos.see_ge(move, -78))
                continue;
        }

        // Speculative prefetch as early as possible
        prefetch(tt.first_entry(pos.key_after(move)));

        // Update the current move
        ss->currentMove = move;
        ss->continuationHistory = &thisThread->continuationHistory[ss->inCheck]
                                                                  [capture]
                                                                  [pos.moved_piece(move)]
                                                                  [move.to_sq()];

        quietCheckEvasions += !capture && ss->inCheck;

        // Step 7. Make and search the move
        thisThread->nodes.fetch_add(1, std::memory_order_relaxed);
        pos.do_move(move, st, givesCheck);
        value = -qsearch<nodeType>(pos, ss+1, -beta, -alpha, depth - 1);
        pos.undo_move(move);

        assert(value > -VALUE_INFINITE && value < VALUE_INFINITE);

        // Step 8. Check for a new best move
        if (value > bestValue)
        {
            bestValue = value;

            if (value > alpha)
            {
                bestMove = move;

                if (PvNode) // Update pv even in fail-high case
                    update_pv(ss->pv, move, (ss+1)->pv);

                if (value < beta) // Update alpha here!
                    alpha = value;
                else
                    break; // Fail high
            }
        }
    }

    // Step 9. Check for mate
    // All legal moves have been searched. A special case: if we're in check
    // and no legal moves were found, it is checkmate.
    if (ss->inCheck && bestValue == -VALUE_INFINITE)
    {
        assert(!MoveList<LEGAL>(pos).size());
        return mated_in(ss->ply);  // Plies to mate from the root
    }

    if (std::abs(bestValue) < VALUE_MAX_EVAL && bestValue >= beta)
        bestValue = (3 * bestValue + beta) / 4;

    // Save gathered info in transposition table
    // Static evaluation is saved as it was before adjustment by correction history
    tte->save(posKey, value_to_tt(bestValue, ss->ply), pvHit,
              bestValue >= beta ? BOUND_LOWER : BOUND_UPPER, ttDepth, bestMove,
              unadjustedStaticEval, tt.generation());

    assert(bestValue > -VALUE_INFINITE && bestValue < VALUE_INFINITE);

    return bestValue;
}

Depth Search::Worker::reduction(bool i, Depth d, int mn, int delta) {
    int reductionScale = reductions[d] * reductions[mn];
    return (reductionScale + 1107 - delta * 725 / rootDelta) / 1024 + (!i && reductionScale > 956);
}

namespace {
// Adjusts a mate or TB score from "plies to mate from the root"
// to "plies to mate from the current position". Standard scores are unchanged.
// The function is called before storing a value in the transposition table.
Value value_to_tt(Value v, int ply) {

    assert(v != VALUE_NONE);

    return  v > VALUE_MATE_IN_MAX_PLY  ? v + ply
          : v < VALUE_MATED_IN_MAX_PLY ? v - ply : v;
  }


  // value_from_tt() is the inverse of value_to_tt(): it adjusts a mate or TB score
  // from the transposition table (which refers to the plies to mate/be mated from
  // current position) to "plies to mate/be mated (TB win/loss) from the root".
  // However, to avoid potentially false mate scores related to the 50 moves rule
  // and the graph history interaction problem, we return an optimal TB score instead.

  Value value_from_tt(Value v, int ply) {

    return  v == VALUE_NONE             ? VALUE_NONE
          : v >= VALUE_MATE_IN_MAX_PLY  ? v - ply
          : v <= VALUE_MATED_IN_MAX_PLY ? v + ply : v;
  }

// Adds current move and appends child pv[]
void update_pv(Move* pv, Move move, const Move* childPv) {

    for (*pv++ = move; childPv && *childPv != Move::none();)
        *pv++ = *childPv++;
    *pv = Move::none();
}


// Updates stats at the end of search() when a bestMove is found
void update_all_stats(const Position& pos,
                      Stack*          ss,
                      Search::Worker& workerThread,
                      Move            bestMove,
                      Value           bestValue,
                      Value           beta,
                      Square          prevSq,
                      Move*           quietsSearched,
                      int             quietCount,
                      Move*           capturesSearched,
                      int             captureCount,
                      Depth           depth) {

    Color                  us             = pos.side_to_move();
    CapturePieceToHistory& captureHistory = workerThread.captureHistory;
    Piece                  moved_piece    = pos.moved_piece(bestMove);
    PieceType              captured;

    int quietMoveBonus = stat_bonus(depth + 1);
    int quietMoveMalus = stat_malus(depth);

    if (!pos.capture_stage(bestMove))
    {
        int bestMoveBonus = bestValue > beta + 173 ? quietMoveBonus      // larger bonus
                                                   : stat_bonus(depth);  // smaller bonus

        // Increase stats for the best move in case it was a quiet move
        update_quiet_stats(pos, ss, workerThread, bestMove, bestMoveBonus);

        int pIndex = pawn_structure_index(pos);
        workerThread.pawnHistory[pIndex][moved_piece][bestMove.to_sq()] << quietMoveBonus;

        // Decrease stats for all non-best quiet moves
        for (int i = 0; i < quietCount; ++i)
        {
            workerThread
                .pawnHistory[pIndex][pos.moved_piece(quietsSearched[i])][quietsSearched[i].to_sq()]
              << -quietMoveMalus;

            workerThread.mainHistory[us][quietsSearched[i].from_to()] << -quietMoveMalus;
            update_continuation_histories(ss, pos.moved_piece(quietsSearched[i]),
                                          quietsSearched[i].to_sq(), -quietMoveMalus);
        }
    }
    else
    {
        // Increase stats for the best move in case it was a capture move
        captured = type_of(pos.piece_on(bestMove.to_sq()));
        captureHistory[moved_piece][bestMove.to_sq()][captured] << quietMoveBonus;
    }

    // Extra penalty for a quiet early move that was not a TT move or
    // main killer move in previous ply when it gets refuted.
    if (prevSq != SQ_NONE
        && ((ss - 1)->moveCount == 1 + (ss - 1)->ttHit
            || ((ss - 1)->currentMove == (ss - 1)->killers[0]))
        && !pos.captured_piece())
        update_continuation_histories(ss - 1, pos.piece_on(prevSq), prevSq, -quietMoveMalus);

    // Decrease stats for all non-best capture moves
    for (int i = 0; i < captureCount; ++i)
    {
        moved_piece = pos.moved_piece(capturesSearched[i]);
        captured    = type_of(pos.piece_on(capturesSearched[i].to_sq()));
        captureHistory[moved_piece][capturesSearched[i].to_sq()][captured] << -quietMoveMalus;
    }
}


// Updates histories of the move pairs formed
// by moves at ply -1, -2, -3, -4, and -6 with current move.
void update_continuation_histories(Stack* ss, Piece pc, Square to, int bonus) {

    for (int i : {1, 2, 3, 4, 6})
    {
        // Only update the first 2 continuation histories if we are in check
        if (ss->inCheck && i > 2)
            break;
        if (((ss - i)->currentMove).is_ok())
            (*(ss - i)->continuationHistory)[pc][to] << bonus / (1 + 3 * (i == 3));
    }
}


// Updates move sorting heuristics
void update_quiet_stats(
  const Position& pos, Stack* ss, Search::Worker& workerThread, Move move, int bonus) {

    // Update killers
    if (ss->killers[0] != move)
    {
        ss->killers[1] = ss->killers[0];
        ss->killers[0] = move;
    }

    Color us = pos.side_to_move();
    workerThread.mainHistory[us][move.from_to()] << bonus;
    update_continuation_histories(ss, pos.moved_piece(move), move.to_sq(), bonus);

    // Update countermove history
    if (((ss - 1)->currentMove).is_ok())
    {
        Square prevSq                                           = ((ss - 1)->currentMove).to_sq();
        workerThread.counterMoves[pos.piece_on(prevSq)][prevSq] = move;
    }
}
}


// Used to print debug info and, more importantly,
// to detect when we are out of available time and thus stop the search.
void SearchManager::check_time(Search::Worker& worker) {
    if (--callsCnt > 0)
        return;

    // When using nodes, ensure checking rate is not lower than 0.1% of nodes
    callsCnt = worker.limits.nodes ? std::min(512, int(worker.limits.nodes / 1024)) : 512;

    static TimePoint lastInfoTime = now();

    TimePoint elapsed = tm.elapsed(worker.threads.nodes_searched());
    TimePoint tick    = worker.limits.startTime + elapsed;

    if (tick - lastInfoTime >= 1000)
    {
        lastInfoTime = tick;
        dbg_print();
    }

    // We should not stop pondering until told so by the GUI
    if (ponder)
        return;

    if (
      // Later we rely on the fact that we can at least use the mainthread previous
      // root-search score and PV in a multithreaded environment to prove mated-in scores.
      worker.completedDepth >= 1
      && ((worker.limits.use_time_management() && (elapsed > tm.maximum() || stopOnPonderhit))
          || (worker.limits.movetime && elapsed >= worker.limits.movetime)
          || (worker.limits.nodes && worker.threads.nodes_searched() >= worker.limits.nodes)))
        worker.threads.stop = worker.threads.abortedSearch = true;
}

std::string SearchManager::pv(const Search::Worker&     worker,
                              const ThreadPool&         threads,
                              const TranspositionTable& tt,
                              Depth                     depth) const {
    std::stringstream ss;

    const auto  nodes     = threads.nodes_searched();
    const auto& rootMoves = worker.rootMoves;
    const auto& pos       = worker.rootPos;
    size_t      pvIdx     = worker.pvIdx;
    TimePoint   time      = tm.elapsed(nodes) + 1;
    size_t      multiPV   = std::min(size_t(worker.options["MultiPV"]), rootMoves.size());
    uint64_t    tbHits    = threads.tb_hits() + (worker.tbConfig.rootInTB ? rootMoves.size() : 0);

    for (size_t i = 0; i < multiPV; ++i)
    {
        bool updated = rootMoves[i].score != -VALUE_INFINITE;

        if (depth == 1 && !updated && i > 0)
            continue;

        Depth d = updated ? depth : std::max(1, depth - 1);
        Value v = updated ? rootMoves[i].uciScore : rootMoves[i].previousScore;

        if (v == -VALUE_INFINITE)
            v = VALUE_ZERO;

        bool tb = worker.tbConfig.rootInTB && std::abs(v) < VALUE_MAX_EVAL;

        v       = tb ? rootMoves[i].tbScore : v;

        if (ss.rdbuf()->in_avail())  // Not at first line
            ss << "\n";

        ss << "info"
           << " depth " << d << " seldepth " << rootMoves[i].selDepth << " multipv " << i + 1
           << " score " << UCI::to_score(v, pos);

        if (worker.options["UCI_ShowWDL"])
            ss << UCI::wdl(v, pos);

        if (i == pvIdx && !tb && updated)  // tablebase- and previous-scores are exact
            ss << (rootMoves[i].scoreLowerbound
                     ? " lowerbound"
                     : (rootMoves[i].scoreUpperbound ? " upperbound" : ""));

        ss << " nodes " << nodes << " nps " << nodes * 1000 / time << " hashfull " << tt.hashfull()
           << " tbhits " << tbHits << " time " << time << " pv";

        for (Move m : rootMoves[i].pv)
            ss << " " << UCI::move(m, pos.is_chess960());
    }

    return ss.str();
}

// Called in case we have no ponder move before exiting the search,
// for instance, in case we stop the search during a fail high at root.
// We try hard to have a ponder move to return to the GUI,
// otherwise in case of 'ponder on' we have nothing to think about.
bool RootMove::extract_ponder_from_tt(const TranspositionTable& tt, Position& pos) {

    StateInfo st;
    ASSERT_ALIGNED(&st, Eval::NNUE::CacheLineSize);

    bool ttHit;

    assert(pv.size() == 1);
    if (pv[0] == Move::none())
        return false;

    pos.do_move(pv[0], st);
    TTEntry* tte = tt.probe(pos.key(), ttHit);

    if (ttHit)
    {
        Move m = tte->move();  // Local copy to be SMP safe
        if (MoveList<LEGAL>(pos).contains(m))
            pv.push_back(m);
    }

    pos.undo_move(pv[0]);
    return pv.size() > 1;
}


}  // namespace Stockfish<|MERGE_RESOLUTION|>--- conflicted
+++ resolved
@@ -70,13 +70,8 @@
 // Add correctionHistory value to raw staticEval and guarantee evaluation does not hit the tablebase range
 Value to_corrected_static_eval(Value v, const Worker& w, const Position& pos) {
     auto cv = w.correctionHistory[pos.side_to_move()][pawn_structure_index<Correction>(pos)];
-<<<<<<< HEAD
-    v += cv * std::abs(cv) / 11450;
+    v += cv * std::abs(cv) / 11175;
     return std::clamp(v, -VALUE_MAX_EVAL, VALUE_MAX_EVAL);
-=======
-    v += cv * std::abs(cv) / 11175;
-    return std::clamp(v, VALUE_TB_LOSS_IN_MAX_PLY + 1, VALUE_TB_WIN_IN_MAX_PLY - 1);
->>>>>>> d99f8950
 }
 
 // History and stats update bonus, based on depth
@@ -266,10 +261,9 @@
             selDepth = 0;
 
             // Reset aspiration window starting size
-<<<<<<< HEAD
             Value avg   = rootMoves[pvIdx].averageScore;
-            int momentum = int(avg) * avg / 12800;
-            delta        = 9;
+            int momentum = int(avg) * avg / 12493;
+            delta        = 10;
 
             if (avg > VALUE_MATE_IN_MAX_PLY)
                 alpha = VALUE_MATE_IN_MAX_PLY - MAX_PLY;
@@ -277,16 +271,6 @@
                 alpha = std::max(avg - (delta + (avg < 0 ? momentum : 0)),-VALUE_INFINITE);
 
             beta  = std::min(avg + (delta + (avg > 0 ? momentum : 0)), VALUE_INFINITE);
-=======
-            Value avg = rootMoves[pvIdx].averageScore;
-            delta     = 10 + avg * avg / 12493;
-            alpha     = std::max(avg - delta, -VALUE_INFINITE);
-            beta      = std::min(avg + delta, VALUE_INFINITE);
-
-            // Adjust optimism based on root move's averageScore (~4 Elo)
-            optimism[us]  = 132 * avg / (std::abs(avg) + 89);
-            optimism[~us] = -optimism[us];
->>>>>>> d99f8950
 
             // Start with a small aspiration window and, in the case of a fail
             // high/low, re-search with a bigger window until we don't fail
@@ -706,7 +690,6 @@
 
     opponentWorsening = ss->staticEval + (ss - 1)->staticEval > 2;
 
-<<<<<<< HEAD
     // Begin early pruning.
     if (   !PvNode
         && (ourMove || !excludedMove)
@@ -722,12 +705,12 @@
            && !kingDanger
            && !gameCycle
            && !(thisThread->nmpGuard && nullParity)
-           &&  eval - futility_margin(depth, cutNode && !ss->ttHit, improving, opponentWorsening) - (ss-1)->statScore / 287 >= beta)
+           &&  eval - futility_margin(depth, cutNode && !ss->ttHit, improving, opponentWorsening) - (ss-1)->statScore / 267 >= beta)
            return eval;
 
        // Step 9. Null move search with verification search (~35 Elo)
        if (   !thisThread->nmpGuard
-           &&  (ss-1)->statScore < 16211
+           &&  (ss-1)->statScore < 16878
            && !gameCycle
            &&  eval >= ss->staticEval
            &&  ss->staticEval >= beta - 20 * depth + 314
@@ -740,7 +723,7 @@
            thisThread->nmpSide = ourMove;
 
            // Null move dynamic reduction based on depth and eval
-           Depth R = std::min(int(eval - beta) / 151, 6) + depth / 3 + 4;
+           Depth R = std::min(int(eval - beta) / 144, 6) + depth / 3 + 4;
 
            if (!ourMove && (ss-1)->secondaryLine)
                R = std::min(R, 8);
@@ -774,7 +757,7 @@
            }
        }
 
-       probCutBeta = beta + 168 - 64 * improving;
+       probCutBeta = beta + 170 - 64 * improving;
 
        // Step 10. ProbCut (~10 Elo)
        // If we have a good enough capture and a reduced search returns a value
@@ -847,7 +830,7 @@
     } // In check search starts here
 
    // Step 12. A small Probcut idea, when we are in check (~4 Elo)
-   probCutBeta = beta + 410;
+   probCutBeta = beta + 409;
    if (    ss->inCheck
         && !PvNode
         &&  ttCapture
@@ -862,145 +845,6 @@
         && ttValue >= probCutBeta
         && abs(ttValue) < VALUE_MAX_EVAL
         && abs(beta) < VALUE_MAX_EVAL)
-=======
-    // Step 7. Razoring (~1 Elo)
-    // If eval is really low check with qsearch if it can exceed alpha, if it can't,
-    // return a fail low.
-    // Adjust razor margin according to cutoffCnt. (~1 Elo)
-    if (eval < alpha - 488 - (289 - 142 * ((ss + 1)->cutoffCnt > 3)) * depth * depth)
-    {
-        value = qsearch<NonPV>(pos, ss, alpha - 1, alpha);
-        if (value < alpha)
-            return value;
-    }
-
-    // Step 8. Futility pruning: child node (~40 Elo)
-    // The depth condition is important for mate finding.
-    if (!ss->ttPv && depth < 12
-        && eval - futility_margin(depth, cutNode && !ss->ttHit, improving, opponentWorsening)
-               - (ss - 1)->statScore / 267
-             >= beta
-        && eval >= beta && eval < VALUE_TB_WIN_IN_MAX_PLY && (!ttMove || ttCapture))
-        return beta > VALUE_TB_LOSS_IN_MAX_PLY ? (eval + beta) / 2 : eval;
-
-    // Step 9. Null move search with verification search (~35 Elo)
-    if (!PvNode && (ss - 1)->currentMove != Move::null() && (ss - 1)->statScore < 16878
-        && eval >= beta && eval >= ss->staticEval && ss->staticEval >= beta - 20 * depth + 314
-        && !excludedMove && pos.non_pawn_material(us) && ss->ply >= thisThread->nmpMinPly
-        && beta > VALUE_TB_LOSS_IN_MAX_PLY)
-    {
-        assert(eval - beta >= 0);
-
-        // Null move dynamic reduction based on depth and eval
-        Depth R = std::min(int(eval - beta) / 144, 6) + depth / 3 + 4;
-
-        ss->currentMove         = Move::null();
-        ss->continuationHistory = &thisThread->continuationHistory[0][0][NO_PIECE][0];
-
-        pos.do_null_move(st, tt);
-
-        Value nullValue = -search<NonPV>(pos, ss + 1, -beta, -beta + 1, depth - R, !cutNode);
-
-        pos.undo_null_move();
-
-        // Do not return unproven mate or TB scores
-        if (nullValue >= beta && nullValue < VALUE_TB_WIN_IN_MAX_PLY)
-        {
-            if (thisThread->nmpMinPly || depth < 16)
-                return nullValue;
-
-            assert(!thisThread->nmpMinPly);  // Recursive verification is not allowed
-
-            // Do verification search at high depths, with null move pruning disabled
-            // until ply exceeds nmpMinPly.
-            thisThread->nmpMinPly = ss->ply + 3 * (depth - R) / 4;
-
-            Value v = search<NonPV>(pos, ss, beta - 1, beta, depth - R, false);
-
-            thisThread->nmpMinPly = 0;
-
-            if (v >= beta)
-                return nullValue;
-        }
-    }
-
-    // Step 10. Internal iterative reductions (~9 Elo)
-    // For PV nodes without a ttMove, we decrease depth by 3.
-    if (PvNode && !ttMove)
-        depth -= 3;
-
-    // Use qsearch if depth <= 0.
-    if (depth <= 0)
-        return qsearch<PV>(pos, ss, alpha, beta);
-
-    // For cutNodes without a ttMove, we decrease depth by 2 if depth is high enough.
-    if (cutNode && depth >= 8 && !ttMove)
-        depth -= 2;
-
-    // Step 11. ProbCut (~10 Elo)
-    // If we have a good enough capture (or queen promotion) and a reduced search returns a value
-    // much above beta, we can (almost) safely prune the previous move.
-    probCutBeta = beta + 170 - 64 * improving;
-    if (
-      !PvNode && depth > 3
-      && std::abs(beta) < VALUE_TB_WIN_IN_MAX_PLY
-      // If value from transposition table is lower than probCutBeta, don't attempt probCut
-      // there and in further interactions with transposition table cutoff depth is set to depth - 3
-      // because probCut search has depth set to depth - 4 but we also do a move before it
-      // So effective depth is equal to depth - 3
-      && !(tte->depth() >= depth - 3 && ttValue != VALUE_NONE && ttValue < probCutBeta))
-    {
-        assert(probCutBeta < VALUE_INFINITE && probCutBeta > beta);
-
-        MovePicker mp(pos, ttMove, probCutBeta - ss->staticEval, &thisThread->captureHistory);
-
-        while ((move = mp.next_move()) != Move::none())
-            if (move != excludedMove && pos.legal(move))
-            {
-                assert(pos.capture_stage(move));
-
-                // Prefetch the TT entry for the resulting position
-                prefetch(tt.first_entry(pos.key_after(move)));
-
-                ss->currentMove = move;
-                ss->continuationHistory =
-                  &this
-                     ->continuationHistory[ss->inCheck][true][pos.moved_piece(move)][move.to_sq()];
-
-                thisThread->nodes.fetch_add(1, std::memory_order_relaxed);
-                pos.do_move(move, st);
-
-                // Perform a preliminary qsearch to verify that the move holds
-                value = -qsearch<NonPV>(pos, ss + 1, -probCutBeta, -probCutBeta + 1);
-
-                // If the qsearch held, perform the regular search
-                if (value >= probCutBeta)
-                    value = -search<NonPV>(pos, ss + 1, -probCutBeta, -probCutBeta + 1, depth - 4,
-                                           !cutNode);
-
-                pos.undo_move(move);
-
-                if (value >= probCutBeta)
-                {
-                    // Save ProbCut data into transposition table
-                    tte->save(posKey, value_to_tt(value, ss->ply), ss->ttPv, BOUND_LOWER, depth - 3,
-                              move, unadjustedStaticEval, tt.generation());
-                    return std::abs(value) < VALUE_TB_WIN_IN_MAX_PLY ? value - (probCutBeta - beta)
-                                                                     : value;
-                }
-            }
-
-        Eval::NNUE::hint_common_parent_position(pos, networks);
-    }
-
-moves_loop:  // When in check, search starts here
-
-    // Step 12. A small Probcut idea, when we are in check (~4 Elo)
-    probCutBeta = beta + 409;
-    if (ss->inCheck && !PvNode && ttCapture && (tte->bound() & BOUND_LOWER)
-        && tte->depth() >= depth - 4 && ttValue >= probCutBeta
-        && std::abs(ttValue) < VALUE_TB_WIN_IN_MAX_PLY && std::abs(beta) < VALUE_TB_WIN_IN_MAX_PLY)
->>>>>>> d99f8950
         return probCutBeta;
 
     const PieceToHistory* contHist[] = {(ss - 1)->continuationHistory,
@@ -1193,18 +1037,11 @@
                 lmrDepth += history / 5637;
 
                 // Futility pruning: parent node (~13 Elo)
-<<<<<<< HEAD
                 if (   !ss->inCheck
                     && lmrDepth < (7 * (1 + !ourMove))
                     && history < 20500 - 3875 * (depth - 1)
-                    && ss->staticEval + (bestValue < ss->staticEval - 55 ? 153 : 58)
-                       + 118 * lmrDepth <= alpha)
-=======
-                if (!ss->inCheck && lmrDepth < 15
                     && ss->staticEval + (bestValue < ss->staticEval - 59 ? 141 : 58)
-                           + 125 * lmrDepth
-                         <= alpha)
->>>>>>> d99f8950
+                       + 125 * lmrDepth <= alpha)
                     continue;
 
                 lmrDepth = std::max(lmrDepth, 0);
@@ -1233,28 +1070,8 @@
         else if (    doSingular
                  &&  move == ttMove)
         {
-<<<<<<< HEAD
             Value singularBeta = std::max(ttValue - (58 + 55 * (ss->ttPv && !PvNode)) * depth / 64, -VALUE_MAX_EVAL);
             Depth singularDepth = (depth - 1) / 2;
-=======
-            // Singular extension search (~94 Elo). If all moves but one fail low on a
-            // search of (alpha-s, beta-s), and just one fails high on (alpha, beta),
-            // then that move is singular and should be extended. To verify this we do
-            // a reduced search on the position excluding the ttMove and if the result
-            // is lower than ttValue minus a margin, then we will extend the ttMove.
-
-            // Note: the depth margin and singularBeta margin are known for having non-linear
-            // scaling. Their values are optimized to time controls of 180+1.8 and longer
-            // so changing them requires tests at these types of time controls.
-            // Recursive singular search is avoided.
-            if (!rootNode && move == ttMove && !excludedMove
-                && depth >= 4 - (thisThread->completedDepth > 30) + ss->ttPv
-                && std::abs(ttValue) < VALUE_TB_WIN_IN_MAX_PLY && (tte->bound() & BOUND_LOWER)
-                && tte->depth() >= depth - 3)
-            {
-                Value singularBeta  = ttValue - (58 + 58 * (ss->ttPv && !PvNode)) * depth / 64;
-                Depth singularDepth = newDepth / 2;
->>>>>>> d99f8950
 
             ss->excludedMove = move;
             // the search with excludedMove will update ss->staticEval
@@ -1265,20 +1082,19 @@
             {
                 // Avoid search explosion by limiting the number of double extensions
                 if (  !PvNode
-                    && value < singularBeta - 18
-                    && ss->multipleExtensions <= 16) // watch for search explosion
+                    && value < singularBeta - 22
+                    && ss->multipleExtensions < 9) // watch for search explosion
                 {
-                    extension = 2;
+                    extension = 2 + !ttCapture;
                     depth += depth < 14;
                 }
                 else if (   PvNode && !ttCapture && ss->multipleExtensions <= 5
-                         && value < singularBeta - 50)
+                         && value < singularBeta - 37)
                     extension = 2;
                 else
                     extension = 1;
             }
 
-<<<<<<< HEAD
             // Multi-cut pruning
             // Our ttMove is assumed to fail high based on the bound of the TT entry,
             // and if after excluding the ttMove with a reduced search we fail high over the original beta,
@@ -1288,18 +1104,6 @@
             {
                 if (ttValue >= beta)
                     return ttValue;
-=======
-                    // We make sure to limit the extensions in some way to avoid a search explosion
-                    if (!PvNode && ss->multipleExtensions <= 16)
-                    {
-                        extension = 2 + (value < singularBeta - 22 && !ttCapture);
-                        depth += depth < 14;
-                    }
-                    if (PvNode && !ttCapture && ss->multipleExtensions <= 5
-                        && value < singularBeta - 37)
-                        extension = 2;
-                }
->>>>>>> d99f8950
 
                 // If the eval of ttMove is less than alpha and value, we reduce it (negative extension)
                 // Add ttValue <= value?
@@ -1343,25 +1147,15 @@
                            + (*contHist[0])[movedPiece][move.to_sq()]
                            + (*contHist[1])[movedPiece][move.to_sq()]
                            + (*contHist[3])[movedPiece][move.to_sq()]
-                           - 4587;
+                           - 4723;
 
         if (move == ttMove)
-            r =   -ss->statScore / 14956;
-
-<<<<<<< HEAD
+            r =   -ss->statScore / 13659;
+
         else
             r =     r
                   + lmrAdjustment
-                  - ss->statScore / 14956;
-=======
-        ss->statScore = 2 * thisThread->mainHistory[us][move.from_to()]
-                      + (*contHist[0])[movedPiece][move.to_sq()]
-                      + (*contHist[1])[movedPiece][move.to_sq()]
-                      + (*contHist[3])[movedPiece][move.to_sq()] - 4723;
-
-        // Decrease/increase reduction for moves with a good/bad history (~8 Elo)
-        r -= ss->statScore / 13659;
->>>>>>> d99f8950
+                  - ss->statScore / 13659;
 
         // Step 17. Late moves reduction / extension (LMR, ~117 Elo)
         // We use various heuristics for the sons of a node after the first son has
@@ -1506,17 +1300,12 @@
                 else
                 {
                     // Reduce other moves if we have found at least one score improvement (~2 Elo)
-<<<<<<< HEAD
                     if (   depth > 2
                         && depth < 12
                         && !gameCycle
                         && beta  <  VALUE_MAX_EVAL
                         && alpha > -VALUE_MAX_EVAL)
-                        depth -= 1;
-=======
-                    if (depth > 2 && depth < 12 && beta < 14206 && value > -12077)
-                        depth -= 2;
->>>>>>> d99f8950
+                        depth -= 1; // try 2
 
                     assert(depth > 0);
                     alpha = value;  // Update alpha! Always alpha < beta
