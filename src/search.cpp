--- conflicted
+++ resolved
@@ -1091,17 +1091,11 @@
               extension = 1;
               singularQuietLMR = !ttCapture;
 
-<<<<<<< HEAD
+              // Avoid search explosion by limiting the number of double extensions to at most 3
               if (  !PvNode
-                  && depth < rootDepth - ss->ply
-                  && value < singularBeta - 93)
-=======
-              // Avoid search explosion by limiting the number of double extensions to at most 3
-              if (   !PvNode
                   && value < singularBeta - 93
                   && ss->doubleExtensions < 3)
               {
->>>>>>> 900f249f
                   extension = 2;
                   doubleExtension = true;
               }
