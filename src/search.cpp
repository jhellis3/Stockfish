--- conflicted
+++ resolved
@@ -437,12 +437,6 @@
               }
               else if (bestValue >= beta)
                   beta = std::min(bestValue + delta, VALUE_INFINITE);
-<<<<<<< HEAD
-=======
-                  if (mainThread)
-                      ++failedHighCnt;
-              }
->>>>>>> 31ac538f
               else
                   break;
 
@@ -747,18 +741,7 @@
     improving =   ss->staticEval >= (ss-2)->staticEval
                || (ss-2)->staticEval == VALUE_NONE;
 
-<<<<<<< HEAD
     // Begin early pruning.
-=======
-    // Step 8. Futility pruning: child node (~30 Elo)
-    if (   !PvNode
-        &&  depth < 7 * ONE_PLY
-        &&  eval - futility_margin(depth, improving) >= beta
-        &&  eval < VALUE_KNOWN_WIN) // Do not return unproven wins
-        return eval;
-
-    // Step 9. Null move search with verification search (~40 Elo)
->>>>>>> 31ac538f
     if (   !PvNode
         &&  abs(eval) < 2 * VALUE_KNOWN_WIN)
     {
@@ -820,20 +803,7 @@
 
                Value v = search<NonPV>(pos, ss, beta-1, beta, depth-R, false);
 
-<<<<<<< HEAD
                thisThread->nmpMinPly = 0;
-=======
-    // Step 10. ProbCut (~10 Elo)
-    // If we have a good enough capture and a reduced search returns a value
-    // much above beta, we can (almost) safely prune the previous move.
-    if (   !PvNode
-        &&  depth >= 5 * ONE_PLY
-        &&  abs(beta) < VALUE_MATE_IN_MAX_PLY)
-    {
-        Value raisedBeta = std::min(beta + 216 - 48 * improving, VALUE_INFINITE);
-        MovePicker mp(pos, ttMove, raisedBeta - ss->staticEval, &thisThread->captureHistory);
-        int probCutCount = 0;
->>>>>>> 31ac538f
 
                if (v >= beta)
                    return nullValue;
@@ -847,8 +817,8 @@
            &&  ss->ply % 2 == 0
            &&  abs(beta) < VALUE_MATE_IN_MAX_PLY)
        {
-           Value rbeta = std::min(beta + 216 - 48 * improving, VALUE_INFINITE);
-           MovePicker mp(pos, ttMove, rbeta - ss->staticEval, &thisThread->captureHistory);
+           Value raisedBeta = std::min(beta + 216 - 48 * improving, VALUE_INFINITE);
+           MovePicker mp(pos, ttMove, raisedBeta - ss->staticEval, &thisThread->captureHistory);
            int probCutCount = 0;
 
            while (  (move = mp.next_move()) != MOVE_NONE
@@ -860,40 +830,24 @@
                    ss->currentMove = move;
                    ss->continuationHistory = &thisThread->continuationHistory[pos.moved_piece(move)][to_sq(move)];
 
-<<<<<<< HEAD
                    assert(depth >= 5 * ONE_PLY);
 
                    pos.do_move(move, st);
-=======
-                // Perform a preliminary qsearch to verify that the move holds
-                value = -qsearch<NonPV>(pos, ss+1, -raisedBeta, -raisedBeta+1);
-
-                // If the qsearch held perform the regular search
-                if (value >= raisedBeta)
-                    value = -search<NonPV>(pos, ss+1, -raisedBeta, -raisedBeta+1, depth - 4 * ONE_PLY, !cutNode);
->>>>>>> 31ac538f
 
                    // Perform a preliminary qsearch to verify that the move holds
-                   value = -qsearch<NonPV>(pos, ss+1, -rbeta, -rbeta+1);
-
-<<<<<<< HEAD
+                   value = -qsearch<NonPV>(pos, ss+1, -raisedBeta, -raisedBeta+1);
+
                    // If the qsearch held perform the regular search
-                   if (value >= rbeta)
-                       value = -search<NonPV>(pos, ss+1, -rbeta, -rbeta+1, depth - 4 * ONE_PLY, !cutNode);
+                   if (value >= raisedBeta)
+                       value = -search<NonPV>(pos, ss+1, -raisedBeta, -raisedBeta+1, depth - 4 * ONE_PLY, !cutNode);
 
                    pos.undo_move(move);
 
-                   if (value >= rbeta)
+                   if (value >= raisedBeta)
                        return value;
                }
        }
     } //End early Pruning
-=======
-                if (value >= raisedBeta)
-                    return value;
-            }
-    }
->>>>>>> 31ac538f
 
     // Step 11. Internal iterative deepening (~2 Elo)
     if (    depth >= 8 * ONE_PLY
