--- conflicted
+++ resolved
@@ -855,8 +855,7 @@
 
                    if (value >= probCutBeta)
                    {
-                       thisThread->captureHistory[movedPiece][move.to_sq()][type_of(captured)]
-                         << stat_bonus(depth - 2);
+                       thisThread->captureHistory[movedPiece][move.to_sq()][type_of(captured)] << 1300;
 
                        if (!excludedMove)
                            ttWriter.write(posKey, value_to_tt(value, ss->ply), ss->ttPv,
@@ -885,7 +884,6 @@
              && (!ttData.move || (ttData.bound == BOUND_UPPER)))
         depth -= 1 + !ttData.move;
 
-<<<<<<< HEAD
     } // In check search starts here
 
    // Step 12. A small Probcut idea, when we are in check (~4 Elo)
@@ -905,85 +903,6 @@
         && ttData.value >= probCutBeta
         && abs(ttData.value) < VALUE_MAX_EVAL
         && abs(beta) < VALUE_MAX_EVAL)
-=======
-    // Step 11. ProbCut (~10 Elo)
-    // If we have a good enough capture (or queen promotion) and a reduced search
-    // returns a value much above beta, we can (almost) safely prune the previous move.
-    probCutBeta = beta + 187 - 53 * improving - 27 * opponentWorsening;
-    if (!PvNode && depth > 3
-        && std::abs(beta) < VALUE_TB_WIN_IN_MAX_PLY
-        // If value from transposition table is lower than probCutBeta, don't attempt
-        // probCut there and in further interactions with transposition table cutoff
-        // depth is set to depth - 3 because probCut search has depth set to depth - 4
-        // but we also do a move before it. So effective depth is equal to depth - 3.
-        && !(ttData.depth >= depth - 3 && ttData.value != VALUE_NONE && ttData.value < probCutBeta))
-    {
-        assert(probCutBeta < VALUE_INFINITE && probCutBeta > beta);
-
-        MovePicker mp(pos, ttData.move, probCutBeta - ss->staticEval, &thisThread->captureHistory);
-        Piece      captured;
-
-        while ((move = mp.next_move()) != Move::none())
-        {
-            assert(move.is_ok());
-
-            if (move == excludedMove)
-                continue;
-
-            if (!pos.legal(move))
-                continue;
-
-            assert(pos.capture_stage(move));
-
-            movedPiece = pos.moved_piece(move);
-            captured   = pos.piece_on(move.to_sq());
-
-
-            // Prefetch the TT entry for the resulting position
-            prefetch(tt.first_entry(pos.key_after(move)));
-
-            ss->currentMove = move;
-            ss->continuationHistory =
-              &this->continuationHistory[ss->inCheck][true][pos.moved_piece(move)][move.to_sq()];
-            ss->continuationCorrectionHistory =
-              &this->continuationCorrectionHistory[pos.moved_piece(move)][move.to_sq()];
-
-            thisThread->nodes.fetch_add(1, std::memory_order_relaxed);
-            pos.do_move(move, st);
-
-            // Perform a preliminary qsearch to verify that the move holds
-            value = -qsearch<NonPV>(pos, ss + 1, -probCutBeta, -probCutBeta + 1);
-
-            // If the qsearch held, perform the regular search
-            if (value >= probCutBeta)
-                value =
-                  -search<NonPV>(pos, ss + 1, -probCutBeta, -probCutBeta + 1, depth - 4, !cutNode);
-
-            pos.undo_move(move);
-
-            if (value >= probCutBeta)
-            {
-                thisThread->captureHistory[movedPiece][move.to_sq()][type_of(captured)] << 1300;
-
-                // Save ProbCut data into transposition table
-                ttWriter.write(posKey, value_to_tt(value, ss->ply), ss->ttPv, BOUND_LOWER,
-                               depth - 3, move, unadjustedStaticEval, tt.generation());
-                return std::abs(value) < VALUE_TB_WIN_IN_MAX_PLY ? value - (probCutBeta - beta)
-                                                                 : value;
-            }
-        }
-
-        Eval::NNUE::hint_common_parent_position(pos, networks[numaAccessToken], refreshTable);
-    }
-
-moves_loop:  // When in check, search starts here
-
-    // Step 12. A small Probcut idea (~4 Elo)
-    probCutBeta = beta + 417;
-    if ((ttData.bound & BOUND_LOWER) && ttData.depth >= depth - 4 && ttData.value >= probCutBeta
-        && std::abs(beta) < VALUE_TB_WIN_IN_MAX_PLY
-        && std::abs(ttData.value) < VALUE_TB_WIN_IN_MAX_PLY)
->>>>>>> b7f17346
         return probCutBeta;
 
     const PieceToHistory* contHist[] = {(ss - 1)->continuationHistory,
@@ -1245,23 +1164,17 @@
         thisThread->nodes.fetch_add(1, std::memory_order_relaxed);
         pos.do_move(move, st, givesCheck);
 
-        ss->statScore =  2 * thisThread->mainHistory[us][move.from_to()]
-                           + (*contHist[0])[movedPiece][move.to_sq()]
-                           + (*contHist[1])[movedPiece][move.to_sq()]
-                           - 3996;
+        if (capture)
+            ss->statScore = 0;
+        else
+            ss->statScore =  2 * thisThread->mainHistory[us][move.from_to()]
+                               + (*contHist[0])[movedPiece][move.to_sq()]
+                               + (*contHist[1])[movedPiece][move.to_sq()]
+                               - 3996;
 
         if (move == ttData.move)
             r =   -ss->statScore / 13030;
 
-<<<<<<< HEAD
-=======
-        // For first picked move (ttMove) reduce reduction (~3 Elo)
-        else if (move == ttData.move)
-            r -= 1879;
-
-        if (capture)
-            ss->statScore = 0;
->>>>>>> b7f17346
         else
             r =     r
                   + ((ttCapture && !capture) * (1 + depth < 8))
