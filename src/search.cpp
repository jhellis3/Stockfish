/*
  Stockfish, a UCI chess playing engine derived from Glaurung 2.1
  Copyright (C) 2004-2023 The Stockfish developers (see AUTHORS file)

  Stockfish is free software: you can redistribute it and/or modify
  it under the terms of the GNU General Public License as published by
  the Free Software Foundation, either version 3 of the License, or
  (at your option) any later version.

  Stockfish is distributed in the hope that it will be useful,
  but WITHOUT ANY WARRANTY; without even the implied warranty of
  MERCHANTABILITY or FITNESS FOR A PARTICULAR PURPOSE.  See the
  GNU General Public License for more details.

  You should have received a copy of the GNU General Public License
  along with this program.  If not, see <http://www.gnu.org/licenses/>.
*/

#include "search.h"

#include <algorithm>
#include <array>
#include <atomic>
#include <cassert>
#include <cmath>
#include <cstdlib>
#include <cstring>
#include <initializer_list>
#include <iostream>
#include <sstream>
#include <string>
#include <utility>

#include "bitboard.h"
#include "evaluate.h"
#include "misc.h"
#include "movegen.h"
#include "movepick.h"
#include "nnue/evaluate_nnue.h"
#include "nnue/nnue_common.h"
#include "position.h"
#include "syzygy/tbprobe.h"
#include "thread.h"
#include "timeman.h"
#include "tt.h"
#include "uci.h"

namespace Stockfish {

namespace Search {

LimitsType Limits;
}

namespace Tablebases {

int Cardinality;
bool RootInTB;
bool UseRule50;
}

namespace TB = Tablebases;

using std::string;
using Eval::evaluate;
using namespace Search;

namespace {

// Different node types, used as a template parameter
enum NodeType {
    NonPV,
    PV,
    Root
};

// Futility margin
Value futility_margin(Depth d, bool noTtCutNode, bool improving) {
    return Value((125 - 43 * noTtCutNode) * (d - improving));
}

// Reductions lookup table initialized at startup
int Reductions[MAX_MOVES];  // [depth or moveNumber]

Depth reduction(bool i, Depth d, int mn, Value delta, Value rootDelta) {
    int reductionScale = Reductions[d] * Reductions[mn];
    return (reductionScale + 1487 - int(delta) * 976 / int(rootDelta)) / 1024
         + (!i && reductionScale > 808);
}

constexpr int futility_move_count(bool improving, Depth depth) {
    return improving ? (3 + depth * depth) : (3 + depth * depth) / 2;
}

// History and stats update bonus, based on depth
int stat_bonus(Depth d) { return std::min(364 * d - 438, 1501); }

// History and stats update malus, based on depth
int stat_malus(Depth d) { return std::min(452 * d - 452, 1478); }

template <NodeType nodeType>
Value search(Position& pos, Stack* ss, Value alpha, Value beta, Depth depth, bool cutNode);

template<NodeType nodeType>
Value qsearch(Position& pos, Stack* ss, Value alpha, Value beta, Depth depth = 0);

Value value_to_tt(Value v, int ply);
Value value_from_tt(Value v, int ply);
void  update_pv(Move* pv, Move move, const Move* childPv);
void  update_continuation_histories(Stack* ss, Piece pc, Square to, int bonus);
void  update_quiet_stats(const Position& pos, Stack* ss, Move move, int bonus);
void  update_all_stats(const Position& pos,
                       Stack*          ss,
                       Move            bestMove,
                       Value           bestValue,
                       Value           beta,
                       Square          prevSq,
                       Move*           quietsSearched,
                       int             quietCount,
                       Move*           capturesSearched,
                       int             captureCount,
                       Depth           depth);

// Utility to verify move generation. All the leaf nodes up
// to the given depth are generated and counted, and the sum is returned.
template<bool Root>
uint64_t perft(Position& pos, Depth depth) {

    StateInfo st;
    ASSERT_ALIGNED(&st, Eval::NNUE::CacheLineSize);

    uint64_t   cnt, nodes = 0;
    const bool leaf = (depth == 2);

    for (const auto& m : MoveList<LEGAL>(pos))
    {
        if (Root && depth <= 1)
            cnt = 1, nodes++;
        else
        {
            pos.do_move(m, st);
            cnt = leaf ? MoveList<LEGAL>(pos).size() : perft<false>(pos, depth - 1);
            nodes += cnt;
            pos.undo_move(m);
        }
        if (Root)
            sync_cout << UCI::move(m, pos.is_chess960()) << ": " << cnt << sync_endl;
    }
    return nodes;
}

}  // namespace


// Called at startup to initialize various lookup tables
void Search::init() {

    for (int i = 1; i < MAX_MOVES; ++i)
        Reductions[i] = int((20.37 + std::log(Threads.size()) / 2) * std::log(i));
}


// Resets search state to its initial value
void Search::clear() {

    Threads.main()->wait_for_search_finished();

    Time.availableNodes = 0;
    TT.clear();
    Threads.clear();
    Tablebases::init(Options["SyzygyPath"]);  // Free mapped files
}


// Called when the program receives the UCI 'go'
// command. It searches from the root position and outputs the "bestmove".
void MainThread::search() {

    if (Limits.perft)
    {
        nodes = perft<true>(rootPos, Limits.perft);
        sync_cout << "\nNodes searched: " << nodes << "\n" << sync_endl;
        return;
    }

    Color us = rootPos.side_to_move();
    Time.init(Limits, us, rootPos.game_ply());
    TT.new_search();

    Eval::NNUE::verify();

    if (rootMoves.empty())
    {
        rootMoves.emplace_back(MOVE_NONE);
        sync_cout << "info depth 0 score "
                  << UCI::value(rootPos.checkers() ? -VALUE_MATE, -VALUE_MATE : VALUE_DRAW, VALUE_DRAW)
                  << sync_endl;
    }
    else
    {
        Threads.start_searching(); // start non-main threads
        Thread::search();          // main thread start searching
    }

    // When we reach the maximum depth, we can arrive here without a raise of
    // Threads.stop. However, if we are pondering or in an infinite search,
    // the UCI protocol states that we shouldn't print the best move before the
    // GUI sends a "stop" or "ponderhit" command. We therefore simply wait here
    // until the GUI sends one of those commands.

    while (!Threads.stop && (ponder || Limits.infinite))
    {}  // Busy wait for a stop or a ponder reset

    // Stop the threads if not already stopped (also raise the stop if
    // "ponderhit" just reset Threads.ponder).
    Threads.stop = true;

    // Wait until all threads have finished
    Threads.wait_for_search_finished();

    // When playing in 'nodes as time' mode, subtract the searched nodes from
    // the available ones before exiting.
    if (Limits.npmsec)
        Time.availableNodes += Limits.inc[us] - Threads.nodes_searched();

    Thread* bestThread = this;

    if (    int(Options["MultiPV"]) == 1
        && !Limits.depth
        &&  rootMoves[0].pv[0] != MOVE_NONE)
        bestThread = Threads.get_best_thread();

    bestPreviousScore        = bestThread->rootMoves[0].score;
    bestPreviousAverageScore = bestThread->rootMoves[0].averageScore;

    // Send again PV info if we have a new best thread
    if (bestThread != this)
        sync_cout << UCI::pv(bestThread->rootPos, bestThread->completedDepth) << sync_endl;

    sync_cout << "bestmove " << UCI::move(bestThread->rootMoves[0].pv[0], rootPos.is_chess960());

    if (bestThread->rootMoves[0].pv.size() > 1
        || bestThread->rootMoves[0].extract_ponder_from_tt(rootPos))
        std::cout << " ponder " << UCI::move(bestThread->rootMoves[0].pv[1], rootPos.is_chess960());

    std::cout << sync_endl;
}


// Main iterative deepening loop. It calls search()
// repeatedly with increasing depth until the allocated thinking time has been
// consumed, the user stops the search, or the maximum search depth is reached.
void Thread::search() {

    // Allocate stack with extra size to allow access from (ss - 7) to (ss + 2):
    // (ss - 7) is needed for update_continuation_histories(ss - 1) which accesses (ss - 6),
    // (ss + 2) is needed for initialization of cutOffCnt and killers.
    Stack       stack[MAX_PLY + 10], *ss = stack + 7;
    Move        pv[MAX_PLY + 1];
    Value       alpha, beta, delta;
    Move        lastBestMove      = MOVE_NONE;
    Depth       lastBestMoveDepth = 0;
    MainThread* mainThread        = (this == Threads.main() ? Threads.main() : nullptr);
    double      timeReduction = 1, totBestMoveChanges = 0;
    int         iterIdx = 0;

    std::memset(ss - 7, 0, 10 * sizeof(Stack));
    for (int i = 7; i > 0; --i)
    {
        (ss - i)->continuationHistory =
          &this->continuationHistory[0][0][NO_PIECE][0];  // Use as a sentinel
        (ss - i)->staticEval = VALUE_NONE;
    }

    for (int i = 0; i <= MAX_PLY + 2; ++i)
        (ss + i)->ply = i;

    ss->pv = pv;

    bestValue = -VALUE_INFINITE;

    if (mainThread)
    {
        if (mainThread->bestPreviousScore == VALUE_INFINITE)
            for (int i = 0; i < 4; ++i)
                mainThread->iterValue[i] = VALUE_ZERO;
        else
            for (int i = 0; i < 4; ++i)
                mainThread->iterValue[i] = mainThread->bestPreviousScore;
    }

    size_t multiPV = size_t(Options["MultiPV"]);

    multiPV = std::min(multiPV, rootMoves.size());

    // Iterative deepening loop until requested to stop or the target depth is reached
    while (++rootDepth < MAX_PLY && !Threads.stop
           && !(Limits.depth && mainThread && rootDepth > Limits.depth))
    {
        // Age out PV variability metric
        if (mainThread)
            totBestMoveChanges /= 2;

        // Save the last iteration's scores before the first PV line is searched and
        // all the move scores except the (new) PV are set to -VALUE_INFINITE.
        for (RootMove& rm : rootMoves)
            rm.previousScore = rm.score;

        size_t pvFirst = 0;
        pvLast         = 0;

        // MultiPV loop. We perform a full root search for each PV line
        for (pvIdx = 0; pvIdx < multiPV && !Threads.stop; ++pvIdx)
        {
            if (pvIdx == pvLast)
            {
                pvFirst = pvLast;
                for (pvLast++; pvLast < rootMoves.size(); pvLast++)
                    if (rootMoves[pvLast].tbRank != rootMoves[pvFirst].tbRank)
                        break;
            }

            // Reset UCI info selDepth for each depth and each PV line
            selDepth = 0;

            // Reset aspiration window starting size
            Value prev   = rootMoves[pvIdx].averageScore;
            int momentum = int(prev) * prev / 15335;
            delta        = Value(10);

            if (prev > VALUE_MATE_IN_MAX_PLY)
                alpha = VALUE_MATE_IN_MAX_PLY - MAX_PLY;
            else
                alpha = std::max(prev - (delta + (prev < 0 ? momentum : 0)),-VALUE_INFINITE);

            beta  = std::min(prev + (delta + (prev > 0 ? momentum : 0)), VALUE_INFINITE);

            // Start with a small aspiration window and, in the case of a fail
            // high/low, re-search with a bigger window until we don't fail
            // high/low anymore.
            while (true)
            {
                bestValue = Stockfish::search<Root>(rootPos, ss, alpha, beta, rootDepth, false);

                // Bring the best move to the front. It is critical that sorting
                // is done with a stable algorithm because all the values but the
                // first and eventually the new best one is set to -VALUE_INFINITE
                // and we want to keep the same order for all the moves except the
                // new PV that goes to the front. Note that in the case of MultiPV
                // search the already searched PV lines are preserved.
                std::stable_sort(rootMoves.begin() + pvIdx, rootMoves.begin() + pvLast);

                // If search has been stopped, we break immediately. Sorting is
                // safe because RootMoves is still valid, although it refers to
                // the previous iteration.
                if (Threads.stop)
                    break;

                // When failing high/low give some update (without cluttering
                // the UI) before a re-search.
                if (mainThread && multiPV == 1 && (bestValue <= alpha || bestValue >= beta)
                    && Time.elapsed() > 3000)
                    sync_cout << UCI::pv(rootPos, rootDepth) << sync_endl;

                // In case of failing low/high increase aspiration window and
                // re-search, otherwise exit the loop.
                if (bestValue <= alpha)
                {
                    beta  = (alpha + beta) / 2;
                    alpha = std::max(bestValue - delta, -VALUE_INFINITE);

                  if (mainThread)
                      mainThread->stopOnPonderhit = false;
                }
                else if (bestValue >= beta)
                    beta = std::min(bestValue + delta, VALUE_INFINITE);

                else
                    break;

                delta += delta / 3;

                assert(alpha >= -VALUE_INFINITE && beta <= VALUE_INFINITE);
            }

            // Sort the PV lines searched so far and update the GUI
            std::stable_sort(rootMoves.begin() + pvFirst, rootMoves.begin() + pvIdx + 1);

            if (mainThread && (Threads.stop || pvIdx + 1 == multiPV || Time.elapsed() > 3000))
                sync_cout << UCI::pv(rootPos, rootDepth) << sync_endl;
        }

        if (!Threads.stop)
            completedDepth = rootDepth;

        if (rootMoves[0].pv[0] != lastBestMove)
        {
            lastBestMove      = rootMoves[0].pv[0];
            lastBestMoveDepth = rootDepth;
        }

        // Have we found a "mate in x"?
        if (Limits.mate && bestValue >= VALUE_MATE_IN_MAX_PLY
            && VALUE_MATE - bestValue <= 2 * Limits.mate)
            Threads.stop = true;

        if (!mainThread)
            continue;

        // Use part of the gained time from a previous stable move for the current move
        for (Thread* th : Threads)
        {
            totBestMoveChanges += th->bestMoveChanges;
            th->bestMoveChanges = 0;
        }

        // Do we have time for the next iteration? Can we stop searching now?
        if (    Limits.use_time_management()
            && !Threads.stop
            && !mainThread->stopOnPonderhit)
        {
            double fallingEval = (66 + 14 * (mainThread->bestPreviousAverageScore - bestValue)
                                     +  6 * (mainThread->iterValue[iterIdx] - bestValue)) / 583.0;

            fallingEval = std::clamp(fallingEval, 0.5, 1.5);

            // If the bestMove is stable over several iterations, reduce time accordingly
            timeReduction = lastBestMoveDepth + 6 < completedDepth ? 0.68
                                                                   : (mainThread->previousTimeReduction == 0.68 ? 2.20
                                                                                                                : 1.52);

            double bestMoveInstability = 1 + totBestMoveChanges / 8;

            TimePoint elapsedT = Time.elapsed();
            TimePoint optimumT = Time.optimum();

            // Stop the search if we have only one legal move, or if available time elapsed
            if (   (rootMoves.size() == 1 && (elapsedT > optimumT / 16))
                || elapsedT > 4.33 * optimumT
                || elapsedT > optimumT * fallingEval * timeReduction * bestMoveInstability)
            {
                // If we are allowed to ponder do not stop the search now but
                // keep pondering until the GUI sends "ponderhit" or "stop".
                if (mainThread->ponder)
                    mainThread->stopOnPonderhit = true;
                else
                    Threads.stop = true;
            }
        }

        mainThread->iterValue[iterIdx] = bestValue;
        iterIdx                        = (iterIdx + 1) & 3;
    }

    if (!mainThread)
        return;

    mainThread->previousTimeReduction = timeReduction;
}


namespace {

// Main search function for both PV and non-PV nodes
template<NodeType nodeType>
Value search(Position& pos, Stack* ss, Value alpha, Value beta, Depth depth, bool cutNode) {

    constexpr bool PvNode   = nodeType != NonPV;
    constexpr bool rootNode = nodeType == Root;

    // Dive into quiescence search when the depth reaches zero
    if (depth <= 0)
        return qsearch < PvNode ? PV : NonPV > (pos, ss, alpha, beta);

    assert(-VALUE_INFINITE <= alpha && alpha < beta && beta <= VALUE_INFINITE);
    assert(PvNode || (alpha == beta - 1));
    assert(0 < depth && depth < MAX_PLY);
    assert(!(PvNode && cutNode));

    Move      pv[MAX_PLY + 1], capturesSearched[32], quietsSearched[32];
    StateInfo st;
    ASSERT_ALIGNED(&st, Eval::NNUE::CacheLineSize);

    TTEntry* tte;
    Key     posKey;
    Move    ttMove, move, excludedMove, bestMove;
    Depth   extension, newDepth, ttDepth;
    Bound   ttBound;
    Value   bestValue, value, ttValue, eval, probCutBeta;
    bool    givesCheck, improving, priorCapture, isMate, gameCycle;
    bool    capture, moveCountPruning,
            ttCapture, kingDanger, ourMove, nullParity, singularQuietLMR;
    Piece   movedPiece;
    int     moveCount, captureCount, quietCount, rootDepth;

    // Step 1. Initialize node
    Thread* thisThread  = pos.this_thread();
    ss->inCheck         = pos.checkers();
    priorCapture        = pos.captured_piece();
    Color us            = pos.side_to_move();
    moveCount           = captureCount = quietCount = ss->moveCount = 0;
    bestValue           = -VALUE_INFINITE;
    gameCycle           = kingDanger = false;
    rootDepth           = thisThread->rootDepth;
    ourMove             = !(ss->ply & 1);
    nullParity          = (ourMove == thisThread->nmpSide);
    ss->secondaryLine   = false;
    ss->mainLine        = false;

    // Check for the available remaining time
    if (thisThread == Threads.main())
        static_cast<MainThread*>(thisThread)->check_time();

    thisThread->nodes++;

    // Used to send selDepth info to GUI (selDepth counts from 1, ply from 0)
    if (PvNode && thisThread->selDepth < ss->ply + 1)
        thisThread->selDepth = ss->ply + 1;

    // Transposition table lookup. We don't want the score of a partial
    // search to overwrite a previous full search TT value, so we use a different
    // position key in case of an excluded move.
    excludedMove = ss->excludedMove;
    posKey = pos.key();
    tte = TT.probe(posKey, ss->ttHit);
    ttValue = ss->ttHit ? value_from_tt(tte->value(), ss->ply) : VALUE_NONE;
    ttDepth = tte->depth();
    ttBound = tte->bound();
    ttMove =  rootNode ? thisThread->rootMoves[thisThread->pvIdx].pv[0]
            : ss->ttHit    ? tte->move() : MOVE_NONE;
    ttCapture = ttMove && pos.capture(ttMove);

    // At this point, if excluded, skip straight to step 6, static eval. However,
    // to save indentation, we list the condition in all code between here and there.
    if (!excludedMove)
        ss->ttPv = PvNode || (ss->ttHit && tte->is_pv());

    if (!rootNode)
    {
        // Check if we have an upcoming move which draws by repetition, or
        // if the opponent had an alternative move earlier to this position.
        if (pos.has_game_cycle(ss->ply))
        {
            if (VALUE_DRAW >= beta)
                return VALUE_DRAW;

            gameCycle = true;
            alpha = std::max(alpha, VALUE_DRAW);
        }

        // Step 2. Check for aborted search and immediate draw
        if (pos.is_draw(ss->ply))
            return VALUE_DRAW;

        if (Threads.stop.load(std::memory_order_relaxed) || ss->ply >= MAX_PLY)
            return ss->ply >= MAX_PLY && !ss->inCheck ? evaluate(pos)
                                                      : VALUE_DRAW;

        // Step 3. Mate distance pruning. Even if we mate at the next move our score
        // would be at best mate_in(ss->ply + 1), but if alpha is already bigger because
        // a shorter mate was found upward in the tree then there is no need to search
        // because we will never beat the current alpha. Same logic but with reversed
        // signs applies also in the opposite condition of being mated instead of giving
        // mate. In this case return a fail-high score.
        if (alpha >= mate_in(ss->ply+1))
            return mate_in(ss->ply+1);
    }
    else
        thisThread->rootDelta = beta - alpha;

    assert(0 <= ss->ply && ss->ply < MAX_PLY);

    (ss + 1)->excludedMove = bestMove = MOVE_NONE;
    (ss + 2)->killers[0] = (ss + 2)->killers[1] = MOVE_NONE;
    (ss + 2)->cutoffCnt                         = 0;
    ss->doubleExtensions                        = (ss - 1)->doubleExtensions;
    Square prevSq = is_ok((ss - 1)->currentMove) ? to_sq((ss - 1)->currentMove) : SQ_NONE;
    ss->statScore = 0;

    // At non-PV nodes we check for an early TT cutoff
    if (  !PvNode
        && !excludedMove
        && !gameCycle
        && ttDepth > depth
        && ttValue != VALUE_NONE // Possible in case of TT access race or if !ttHit
        && (ttBound & (ttValue >= beta ? BOUND_LOWER : BOUND_UPPER)))
    {
        // If ttMove is quiet, update move sorting heuristics on TT hit (~2 Elo)
        if (ttMove)
        {
            if (ttValue >= beta)
            {
                // Bonus for a quiet ttMove that fails high (~2 Elo)
                if (!ttCapture)
                    update_quiet_stats(pos, ss, ttMove, stat_bonus(depth));

                // Extra penalty for early quiet moves of
                // the previous ply (~0 Elo on STC, ~2 Elo on LTC).
                if (prevSq != SQ_NONE && (ss - 1)->moveCount <= 2 && !priorCapture)
                    update_continuation_histories(ss - 1, pos.piece_on(prevSq), prevSq,
                                                  -stat_malus(depth + 1));
            }
            // Penalty for a quiet ttMove that fails low (~1 Elo)
            else if (!ttCapture)
            {
                int penalty = -stat_malus(depth);
                thisThread->mainHistory[us][from_to(ttMove)] << penalty;
                update_continuation_histories(ss, pos.moved_piece(ttMove), to_sq(ttMove), penalty);
            }
        }

        return ttValue;
    }

    // Step 5. Tablebases probe
    if (!rootNode && !excludedMove && TB::Cardinality)
    {
        int piecesCount = popcount(pos.pieces());

        if (    piecesCount <= TB::Cardinality
            &&  pos.rule50_count() == 0
            && !pos.can_castle(ANY_CASTLING))
        {
            TB::ProbeState err;
            TB::WDLScore v = Tablebases::probe_wdl(pos, &err);

            // Force check of time on the next occasion
            if (thisThread == Threads.main())
                static_cast<MainThread*>(thisThread)->callsCnt = 0;

            if (err != TB::ProbeState::FAIL)
            {
                thisThread->tbHits.fetch_add(1, std::memory_order_relaxed);

                int drawScore = TB::UseRule50 ? 1 : 0;

                int centiPly = TraditionalPawnValue * ss->ply / 100;

                Value tbValue =    v < -drawScore ? -VALUE_TB_WIN + (10 * TraditionalPawnValue * (v == -1)) + centiPly + TraditionalPawnValue * popcount(pos.pieces( pos.side_to_move()))
                                 : v >  drawScore ?  VALUE_TB_WIN - (10 * TraditionalPawnValue * (v ==  1)) - centiPly - TraditionalPawnValue * popcount(pos.pieces(~pos.side_to_move()))
                                 : v < 0 ? Value(-56) : VALUE_DRAW;

                if (    abs(v) <= drawScore
                    || !ss->ttHit
                    || (v < -drawScore && beta  > tbValue + 19)
                    || (v >  drawScore && alpha < tbValue - 19))
                {
                    tte->save(posKey, tbValue, ss->ttPv, v > drawScore ? BOUND_LOWER : v < -drawScore ? BOUND_UPPER : BOUND_EXACT,
                              v == 0 ? MAX_PLY : depth, MOVE_NONE, VALUE_NONE);

                    return tbValue;
                }
            }
        }
    }

    CapturePieceToHistory& captureHistory = thisThread->captureHistory;
    kingDanger = ourMove ? false : pos.king_danger();

    // Step 6. Static evaluation of the position
    if (ss->inCheck)
    {
        // Skip early pruning when in check
        ss->staticEval = eval = VALUE_NONE;
        improving             = false;
    }
    else
    {
    if (excludedMove)
    {
        // Providing the hint that this node's accumulator will be used often
        // brings significant Elo gain (~13 Elo).
        Eval::NNUE::hint_common_parent_position(pos);
        eval = ss->staticEval;
    }
    else if (ss->ttHit)
    {
        // Never assume anything about values stored in TT
        ss->staticEval = eval = tte->eval();
        if (eval == VALUE_NONE)
            ss->staticEval = eval = evaluate(pos);
        else if (PvNode)
            Eval::NNUE::hint_common_parent_position(pos);

        // ttValue can be used as a better position evaluation (~7 Elo)
        if (    ttValue != VALUE_NONE
            && (ttMove != MOVE_NONE || ttValue <= eval)
            && (ttBound & (ttValue > eval ? BOUND_LOWER : BOUND_UPPER)))
            eval = ttValue;
    }
    else
    {
        ss->staticEval = eval = evaluate(pos);
        // Save static evaluation into the transposition table
        tte->save(posKey, VALUE_NONE, ss->ttPv, BOUND_NONE, DEPTH_NONE, MOVE_NONE, eval);
    }

    // Use static evaluation difference to improve quiet move ordering (~4 Elo)
    if (is_ok((ss - 1)->currentMove) && !(ss - 1)->inCheck && !priorCapture)
    {
        int bonus = std::clamp(-18 * int((ss - 1)->staticEval + ss->staticEval), -1812, 1812);
        thisThread->mainHistory[~us][from_to((ss - 1)->currentMove)] << bonus;
        if (type_of(pos.piece_on(prevSq)) != PAWN && type_of((ss - 1)->currentMove) != PROMOTION)
            thisThread->pawnHistory[pawn_structure(pos)][pos.piece_on(prevSq)][prevSq] << bonus / 4;
    }

    // Set up the improving flag, which is true if current static evaluation is
    // bigger than the previous static evaluation at our turn (if we were in
    // check at our previous move we look at static evaluation at move prior to it
    // and if we were in check at move prior to it flag is set to true) and is
    // false otherwise. The improving flag is used in various pruning heuristics.
    improving = (ss - 2)->staticEval != VALUE_NONE ? ss->staticEval > (ss - 2)->staticEval
              : (ss - 4)->staticEval != VALUE_NONE ? ss->staticEval > (ss - 4)->staticEval
                                                   : true;

    // Begin early pruning.
    if (   !PvNode
        && (ourMove || !excludedMove)
        && !thisThread->nmpGuardV
        &&  abs(eval) < VALUE_MAX_EVAL
        &&  abs(beta) < VALUE_MAX_EVAL
        &&  eval >= beta)
    {
<<<<<<< HEAD
       // Step 8. Futility pruning: child node (~40 Elo)
       // The depth condition is important for mate finding.
       if (    depth < (8 + 2 * (ttCapture && !(ss-1)->mainLine && !(ss-1)->secondaryLine)
                          - 3 * ((ss-1)->mainLine || (ss-1)->secondaryLine || (ttMove && !ttCapture)))
           && !ss->ttPv
           && !kingDanger
           && !gameCycle
           && !(thisThread->nmpGuard && nullParity)
           &&  eval - futility_margin(depth, cutNode && !ss->ttHit, improving) - (ss-1)->statScore / 321 >= beta)
           return eval;

       // Step 9. Null move search with verification search (~35 Elo)
       if (   !thisThread->nmpGuard
           &&  (ss-1)->statScore < 17257
           && !gameCycle
           &&  eval >= ss->staticEval
           &&  ss->staticEval >= beta - 24 * depth + 281
           &&  pos.non_pawn_material(us)
           && !kingDanger
           && (rootDepth < 11 || ourMove || MoveList<LEGAL>(pos).size() > 5))
       {
           assert(eval - beta >= 0);

           thisThread->nmpSide = ourMove;

           // Null move dynamic reduction based on depth and eval
           Depth R = std::min(int(eval - beta) / 152, 6) + depth / 3 + 4;

           if (!ourMove && (ss-1)->secondaryLine)
               R = std::min(R, 8);

           if (   depth < 11
               || ttValue >= beta
               || ttDepth < depth-R
               || !(ttBound & BOUND_UPPER))
           {
           ss->currentMove = MOVE_NULL;
           ss->continuationHistory = &thisThread->continuationHistory[0][0][NO_PIECE][0];

           pos.do_null_move(st);
           thisThread->nmpGuard = true;
           Value nullValue = -search<NonPV>(pos, ss+1, -beta, -beta+1, depth-R, !cutNode);
           thisThread->nmpGuard = false;
           pos.undo_null_move();

           if (nullValue >= beta)
           {
               // Verification search
               thisThread->nmpGuardV = true;
               Value v = search<NonPV>(pos, ss, beta-1, beta, depth-R, false);
               thisThread->nmpGuardV = false;

               // While it is unsafe to return mate scores from null search, mate scores
               // from verification search are fine.
               if (v >= beta)
                   return v > VALUE_MATE_IN_MAX_PLY ? v : std::min(nullValue, VALUE_MATE_IN_MAX_PLY);
           }
           }
       }

       probCutBeta = beta + 168 - 70 * improving;

       // Step 10. ProbCut (~10 Elo)
       // If we have a good enough capture and a reduced search returns a value
       // much above beta, we can (almost) safely prune the previous move.
       if (    depth > 4
           && (ttCapture || !ttMove)
           // If we don't have a ttHit or our ttDepth is not greater our
           // reduced depth search, continue with the probcut.
           && (!ss->ttHit || ttDepth < depth - 3))
       {
           assert(probCutBeta < VALUE_INFINITE);
           MovePicker mp(pos, ttMove, KnightValue - BishopValue + PieceValue[type_of(pos.captured_piece())],
                         &captureHistory, thisThread->pawnHistory);

           while ((move = mp.next_move()) != MOVE_NONE)
               if (move != excludedMove)
               {
                   assert(pos.capture(move) || promotion_type(move) == QUEEN);
                   assert(depth >= 5);

                   ss->currentMove = move;
                   ss->continuationHistory = &thisThread->continuationHistory[ss->inCheck]
                                                                             [true]
                                                                             [pos.moved_piece(move)]
                                                                             [to_sq(move)];

                   pos.do_move(move, st);

                   // Perform a preliminary qsearch to verify that the move holds
                   value = -qsearch<NonPV>(pos, ss+1, -probCutBeta, -probCutBeta+1);

                   // If the qsearch held perform the regular search
                   if (value >= probCutBeta)
                       value = -search<NonPV>(pos, ss+1, -probCutBeta, -probCutBeta+1, depth - 4, !cutNode);

                   pos.undo_move(move);

                   if (value >= probCutBeta)
                   {
                       //value -= (probCutBeta - beta); // review this later

                       if (!excludedMove)
                           tte->save(posKey, value_to_tt(value, ss->ply), ss->ttPv,
                                     BOUND_LOWER, depth - 3, move, ss->staticEval);

                       return value;
                   }
               }

           Eval::NNUE::hint_common_parent_position(pos);
       }
    } // End early Pruning

    // Step 11. If the position is not in TT, decrease depth by 2 (~3 Elo)
    if (   PvNode
        && depth >= 3
        && !gameCycle
        && !ttMove
        && (ss-1)->moveCount > 1)
        depth -= 2;

    else if (    cutNode
             && !(ss-1)->secondaryLine
             &&  depth >= 8
             && !ttMove)
        depth -= 2;
=======
        value = qsearch<NonPV>(pos, ss, alpha - 1, alpha);
        if (value < alpha)
            return value;
    }

    // Step 8. Futility pruning: child node (~40 Elo)
    // The depth condition is important for mate finding.
    if (!ss->ttPv && depth < 9
        && eval - futility_margin(depth, cutNode && !ss->ttHit, improving)
               - (ss - 1)->statScore / 321
             >= beta
        && eval >= beta && eval < 29462  // smaller than TB wins
        && (!ttMove || ttCapture))
        return eval;

    // Step 9. Null move search with verification search (~35 Elo)
    if (!PvNode && (ss - 1)->currentMove != MOVE_NULL && (ss - 1)->statScore < 17257 && eval >= beta
        && eval >= ss->staticEval && ss->staticEval >= beta - 24 * depth + 281 && !excludedMove
        && pos.non_pawn_material(us) && ss->ply >= thisThread->nmpMinPly
        && beta > VALUE_TB_LOSS_IN_MAX_PLY)
    {
        assert(eval - beta >= 0);

        // Null move dynamic reduction based on depth and eval
        Depth R = std::min(int(eval - beta) / 152, 6) + depth / 3 + 4;

        ss->currentMove         = MOVE_NULL;
        ss->continuationHistory = &thisThread->continuationHistory[0][0][NO_PIECE][0];

        pos.do_null_move(st);

        Value nullValue = -search<NonPV>(pos, ss + 1, -beta, -beta + 1, depth - R, !cutNode);

        pos.undo_null_move();

        // Do not return unproven mate or TB scores
        if (nullValue >= beta && nullValue < VALUE_TB_WIN_IN_MAX_PLY)
        {
            if (thisThread->nmpMinPly || depth < 14)
                return nullValue;

            assert(!thisThread->nmpMinPly);  // Recursive verification is not allowed

            // Do verification search at high depths, with null move pruning disabled
            // until ply exceeds nmpMinPly.
            thisThread->nmpMinPly = ss->ply + 3 * (depth - R) / 4;

            Value v = search<NonPV>(pos, ss, beta - 1, beta, depth - R, false);

            thisThread->nmpMinPly = 0;

            if (v >= beta)
                return nullValue;
        }
    }

    // Step 10. Internal iterative reductions (~9 Elo)
    // For PV nodes without a ttMove, we decrease depth by 2,
    // or by 4 if the current position is present in the TT and
    // the stored depth is greater than or equal to the current depth.
    // Use qsearch if depth <= 0.
    if (PvNode && !ttMove)
        depth -= 2 + 2 * (ss->ttHit && tte->depth() >= depth);

    if (depth <= 0)
        return qsearch<PV>(pos, ss, alpha, beta);

    // For cutNodes without a ttMove, we decrease depth by 2
    // if current depth >= 8.
    if (cutNode && depth >= 8 && !ttMove)
        depth -= 2;

    probCutBeta = beta + 168 - 70 * improving;

    // Step 11. ProbCut (~10 Elo)
    // If we have a good enough capture (or queen promotion) and a reduced search returns a value
    // much above beta, we can (almost) safely prune the previous move.
    if (
      !PvNode && depth > 3
      && abs(beta) < VALUE_TB_WIN_IN_MAX_PLY
      // If value from transposition table is lower than probCutBeta, don't attempt probCut
      // there and in further interactions with transposition table cutoff depth is set to depth - 3
      // because probCut search has depth set to depth - 4 but we also do a move before it
      // So effective depth is equal to depth - 3
      && !(tte->depth() >= depth - 3 && ttValue != VALUE_NONE && ttValue < probCutBeta))
    {
        assert(probCutBeta < VALUE_INFINITE);

        MovePicker mp(pos, ttMove, probCutBeta - ss->staticEval, &captureHistory,
                      thisThread->pawnHistory);

        while ((move = mp.next_move()) != MOVE_NONE)
            if (move != excludedMove && pos.legal(move))
            {
                assert(pos.capture_stage(move));

                // Prefetch the TT entry for the resulting position
                prefetch(TT.first_entry(pos.key_after(move)));

                ss->currentMove = move;
                ss->continuationHistory =
                  &thisThread
                     ->continuationHistory[ss->inCheck][true][pos.moved_piece(move)][to_sq(move)];

                pos.do_move(move, st);

                // Perform a preliminary qsearch to verify that the move holds
                value = -qsearch<NonPV>(pos, ss + 1, -probCutBeta, -probCutBeta + 1);

                // If the qsearch held, perform the regular search
                if (value >= probCutBeta)
                    value = -search<NonPV>(pos, ss + 1, -probCutBeta, -probCutBeta + 1, depth - 4,
                                           !cutNode);

                pos.undo_move(move);

                if (value >= probCutBeta)
                {
                    // Save ProbCut data into transposition table
                    tte->save(posKey, value_to_tt(value, ss->ply), ss->ttPv, BOUND_LOWER, depth - 3,
                              move, ss->staticEval);
                    return value - (probCutBeta - beta);
                }
            }

        Eval::NNUE::hint_common_parent_position(pos);
    }

moves_loop:  // When in check, search starts here
>>>>>>> 442c294a

    } // In check search starts here

   // Step 12. A small Probcut idea, when we are in check (~4 Elo)
   probCutBeta = beta + 416;
   if (    ss->inCheck
        && !PvNode
        && ttCapture
        && !gameCycle
        && !kingDanger
        && !(ss-1)->secondaryLine
        && !(thisThread->nmpGuard && nullParity)
        && !(thisThread->nmpGuardV && nullParity)
        && (ttBound & BOUND_LOWER)
        && ttDepth >= depth - 4
        && ttValue >= probCutBeta
        && abs(ttValue) < VALUE_MAX_EVAL
        && abs(beta) < VALUE_MAX_EVAL)
        return probCutBeta;

    const PieceToHistory* contHist[] = {(ss - 1)->continuationHistory,
                                        (ss - 2)->continuationHistory,
                                        (ss - 3)->continuationHistory,
                                        (ss - 4)->continuationHistory,
                                        nullptr,
                                        (ss - 6)->continuationHistory};

    Move countermove =
      prevSq != SQ_NONE ? thisThread->counterMoves[pos.piece_on(prevSq)][prevSq] : MOVE_NONE;

    MovePicker mp(pos, ttMove, depth, &thisThread->mainHistory, &captureHistory, contHist,
                  thisThread->pawnHistory, countermove, ss->killers);

    value            = bestValue;
    moveCountPruning = singularQuietLMR = false;

    // Indicate PvNodes that will probably fail low if the node was searched
    // at a depth equal to or greater than the current depth, and the result
    // of this search was a fail low.
    bool likelyFailLow =    PvNode
                         && ttMove
                         && (ttBound & BOUND_UPPER)
                         && ttDepth >= depth;

    bool lmPrunable = (  !ourMove
                       || ss->ply > 6
                       || (ss-1)->moveCount > 1
                       || (ss-3)->moveCount > 1
                       || (ss-5)->moveCount > 1);

    int lmrAdjustment =   ttCapture
                        + 2 * cutNode
                        + ((ss+1)->cutoffCnt > 3)
                        - (2 + (cutNode && ttDepth >= depth + 3)) * (ss->ttPv && !likelyFailLow)
                        - ((ss-1)->moveCount > 7)
                        - 2 * PvNode;

    bool allowLMR =     depth > 1
                    && !gameCycle
                    && (!PvNode || ss->ply > 1);

    bool doSingular =    !rootNode
                      && !excludedMove // Avoid recursive singular search
                      &&  ttValue != VALUE_NONE
                      && (ttBound & BOUND_LOWER)
                      &&  alpha > -VALUE_MAX_EVAL
                      &&  ttValue > -VALUE_MAX_EVAL / 2
                      &&  ttDepth >= depth - 3
                      &&  depth >= 4 - (thisThread->completedDepth > 24) + 2 * (PvNode && tte->is_pv());

    bool doLMP =    !PvNode
                 && (lmPrunable || ss->ply > 2)
                 &&  pos.non_pawn_material(us);

    // Step 13. Loop through all pseudo-legal moves until no moves remain
    // or a beta cutoff occurs.
    while ((move = mp.next_move(moveCountPruning)) != MOVE_NONE)
    {
        assert(is_ok(move));

        if (move == excludedMove)
            continue;

        // At root obey the "searchmoves" option and skip moves not listed in Root
        // Move List. In MultiPV mode we also skip PV moves that have been already
        // searched and those of lower "TB rank" if we are in a TB root position.
        if (rootNode && !std::count(thisThread->rootMoves.begin() + thisThread->pvIdx,
                                    thisThread->rootMoves.begin() + thisThread->pvLast, move))
            continue;

        ss->moveCount = ++moveCount;

        if (rootNode && thisThread == Threads.main() && Time.elapsed() > 3000)
            sync_cout << "info depth " << depth << " currmove "
                      << UCI::move(move, pos.is_chess960()) << " currmovenumber "
                      << moveCount + thisThread->pvIdx << sync_endl;
        if (PvNode)
            (ss + 1)->pv = nullptr;

        extension = 0;
        capture = pos.capture_stage(move);
        movedPiece = pos.moved_piece(move);
        givesCheck = pos.gives_check(move);
        isMate = false;


        // This tracks all of our possible responses to our opponent's best moves outside of the PV.
        // The reasoning here is that while we look for flaws in the PV, we must otherwise find an improvement
        // in a secondary root move in order to change the PV. Such an improvement must occur on the path of
        // our opponent's best moves or else it is meaningless.
        ss->secondaryLine = (   (rootNode && moveCount > 1)
                            || (!ourMove && (ss-1)->secondaryLine && !excludedMove && moveCount == 1)
                            || ( ourMove && (ss-1)->secondaryLine));

        ss->mainLine = (   (rootNode && moveCount == 1)
                        || (!ourMove && (ss-1)->mainLine)
                        || ( ourMove && (ss-1)->mainLine && moveCount == 1 && !excludedMove));

        if (givesCheck)
        {
            pos.do_move(move, st, givesCheck);
            isMate = MoveList<LEGAL>(pos).size() == 0;
            pos.undo_move(move);
        }

        if (isMate)
        {
            ss->currentMove = move;
            ss->continuationHistory = &thisThread->continuationHistory[ss->inCheck]
                                                                      [capture]
                                                                      [movedPiece]
                                                                      [to_sq(move)];
            value = mate_in(ss->ply+1);

            if (PvNode && (moveCount == 1 || value > alpha))
            {
                (ss+1)->pv = pv;
                (ss+1)->pv[0] = MOVE_NONE;
            }
        }
        else
        {
        // Calculate new depth for this move
        newDepth = depth - 1;
        Value delta = beta - alpha;
        Depth r = reduction(improving, depth, moveCount, delta, thisThread->rootDelta);

        // Step 14. Pruning at shallow depth (~120 Elo).
        // Depth conditions are important for mate finding.
        if (   doLMP
            && bestValue > VALUE_MATED_IN_MAX_PLY)
        {
            // Skip quiet moves if movecount exceeds our FutilityMoveCount threshold (~8 Elo)
            if (!moveCountPruning)
                moveCountPruning = moveCount >= futility_move_count(improving, depth);

            if (lmPrunable)
            {
            // Reduced depth of the next LMR search
            int lmrDepth = newDepth - r;

            if (   capture
                || givesCheck)
            {
                // Futility pruning for captures (~2 Elo)
                if (!givesCheck && lmrDepth < 6 && !ss->inCheck)
                {
                    Piece capturedPiece = pos.piece_on(to_sq(move));
                    int   futilityEval =
                      ss->staticEval + 239 + 291 * lmrDepth + PieceValue[capturedPiece]
                      + captureHistory[movedPiece][to_sq(move)][type_of(capturedPiece)] / 7;
                    if (futilityEval < alpha)
                        continue;
                }

                // SEE based pruning for captures and checks (~11 Elo)
                if (!pos.see_ge(move, Value(-185) * depth))
                    continue;
            }
            else
            {
                int history = (*contHist[0])[movedPiece][to_sq(move)]
                            + (*contHist[1])[movedPiece][to_sq(move)]
                            + (*contHist[3])[movedPiece][to_sq(move)]
                            + thisThread->pawnHistory[pawn_structure(pos)][movedPiece][to_sq(move)];

                // Continuation history based pruning (~2 Elo)
                if (lmrDepth < 6 && history < -3645 * depth)
                    continue;

                history += 2 * thisThread->mainHistory[us][from_to(move)];

                lmrDepth += history / 7836;
                lmrDepth = std::max(lmrDepth, -1);

                // Futility pruning: parent node (~13 Elo)
<<<<<<< HEAD
                if (   !ss->inCheck
                    && lmrDepth < (6 * (1 + !ourMove))
                    && history < 20500 - 3875 * (depth - 1)
                    && ss->staticEval + 77 + 124 * lmrDepth <= alpha)
=======
                if (!ss->inCheck && lmrDepth < 13
                    && ss->staticEval + (bestValue < ss->staticEval - 62 ? 123 : 77)
                           + 127 * lmrDepth
                         <= alpha)
>>>>>>> 442c294a
                    continue;

                lmrDepth = std::max(lmrDepth, 0);

                // Prune moves with negative SEE (~4 Elo)
                if (!pos.see_ge(move, Value(-26 * lmrDepth * lmrDepth)))
                    continue;
            }
            }
        }

        // Step 15. Extensions (~100 Elo)
        if (   gameCycle
            && (   PvNode
                || (ss-1)->mainLine
                || ((ss-1)->secondaryLine && thisThread->pvValue < VALUE_DRAW)))
            extension = 2;

        // Singular extension search (~94 Elo). If all moves but one fail low on a
        // search of (alpha-s, beta-s), and just one fails high on (alpha, beta),
        // then that move is singular and should be extended. To verify this we do
        // a reduced search on all the other moves but the ttMove and if the result
        // is lower than ttValue minus a margin, then we will extend the ttMove. Note
        // that depth margin and singularBeta margin are known for having non-linear
        // scaling. Their values are optimized to time controls of 180+1.8 and longer
        // so changing them requires tests at this type of time controls.
        // Recursive singular search is avoided.
        else if (    doSingular
                 &&  move == ttMove)
        {
<<<<<<< HEAD
            Value singularBeta = std::max(ttValue - (64 + 57 * (ss->ttPv && !PvNode)) * depth / 64, -VALUE_MAX_EVAL);
            Depth singularDepth = (depth - 1) / 2;
=======
            // Singular extension search (~94 Elo). If all moves but one fail low on a
            // search of (alpha-s, beta-s), and just one fails high on (alpha, beta),
            // then that move is singular and should be extended. To verify this we do
            // a reduced search on the position excluding the ttMove and if the result
            // is lower than ttValue minus a margin, then we will extend the ttMove.

            // Note: the depth margin and singularBeta margin are known for having non-linear
            // scaling. Their values are optimized to time controls of 180+1.8 and longer
            // so changing them requires tests at this type of time controls.
            // Recursive singular search is avoided.
            if (!rootNode && move == ttMove && !excludedMove
                && depth >= 4 - (thisThread->completedDepth > 24) + 2 * (PvNode && tte->is_pv())
                && abs(ttValue) < VALUE_TB_WIN_IN_MAX_PLY && (tte->bound() & BOUND_LOWER)
                && tte->depth() >= depth - 3)
            {
                Value singularBeta  = ttValue - (64 + 57 * (ss->ttPv && !PvNode)) * depth / 64;
                Depth singularDepth = (depth - 1) / 2;
>>>>>>> 442c294a

            ss->excludedMove = move;
            // the search with excludedMove will update ss->staticEval
            value = search<NonPV>(pos, ss, singularBeta - 1, singularBeta, singularDepth, cutNode);
            ss->excludedMove = MOVE_NONE;

            if (value < singularBeta)
            {
                singularQuietLMR = !ttCapture;
                // Avoid search explosion by limiting the number of double extensions
                if (  !PvNode
                    && value < singularBeta - 18
                    && ss->doubleExtensions < 12) // watch for search explosion
                {
                    extension = 2;
                    depth += depth < 15;
                }
                else
                    extension = 1;
            }

<<<<<<< HEAD
            // Multi-cut pruning
            // Our ttMove is assumed to fail high, and now we failed high also on a reduced
            // search without the ttMove. So we assume this expected Cut-node is not singular,
            // that multiple moves fail high, and we can prune the whole subtree by returning
            // a soft bound.
            else if (!PvNode)
            {
                if (ttValue >= beta)
                    return ttValue;

                // If the eval of ttMove is less than alpha and value, we reduce it (negative extension)
                // Add ttValue <= value?
                else if (!gameCycle && alpha < VALUE_MAX_EVAL)
                    extension = (cutNode && (ss-1)->moveCount > 1 && !(ss-1)->secondaryLine && depth < 19) ? -2 : -1;
=======
                // Multi-cut pruning
                // Our ttMove is assumed to fail high based on the bound of the TT entry,
                // and if after excluding the ttMove with a reduced search we fail high over the original beta,
                // we assume this expected cut-node is not singular (multiple moves fail high),
                // and we can prune the whole subtree by returning a softbound.
                else if (singularBeta >= beta)
                    return singularBeta;

                // Negative extensions
                // If other moves failed high over (ttValue - margin) without the ttMove on a reduced search,
                // but we cannot do multi-cut because (ttValue - margin) is lower than the original beta,
                // we do not know if the ttMove is singular or can do a multi-cut,
                // so we reduce the ttMove in favor of other moves based on some conditions:

                // If the ttMove is assumed to fail high over currnet beta (~7 Elo)
                else if (ttValue >= beta)
                    extension = -2 - !PvNode;

                // If we are on a cutNode but the ttMove is not assumed to fail high over current beta (~1 Elo)
                else if (cutNode)
                    extension = depth < 19 ? -2 : -1;

                // If the ttMove is assumed to fail low over the value of the reduced search (~1 Elo)
                else if (ttValue <= value)
                    extension = -1;
>>>>>>> 442c294a
            }
        }

        if (extension < 1)
        {
            // Check extensions (~1 Elo)
            if (   givesCheck
                && depth > 7)
                extension = 1;

            // Quiet ttMove extensions (~1 Elo)
            else if (   PvNode
                     && move == ttMove
                     && move == ss->killers[0]
                     && (*contHist[0])[movedPiece][to_sq(move)] >= 4194)
                extension = 1;
        }

        // Add extension to new depth
        newDepth += extension;
        ss->doubleExtensions = (ss - 1)->doubleExtensions + (extension == 2);

        // Speculative prefetch as early as possible
        prefetch(TT.first_entry(pos.key_after(move)));

        // Update the current move (this must be done after singular extension search)
        ss->currentMove = move;
        ss->continuationHistory =
          &thisThread->continuationHistory[ss->inCheck][capture][movedPiece][to_sq(move)];

        // Step 16. Make the move
        pos.do_move(move, st, givesCheck);

        bool lateKingDanger = (rootDepth > 10 && ourMove && ss->ply < 7 && pos.king_danger());

        ss->statScore =  2 * thisThread->mainHistory[us][from_to(move)]
                           + (*contHist[0])[movedPiece][to_sq(move)]
                           + (*contHist[1])[movedPiece][to_sq(move)]
                           + (*contHist[3])[movedPiece][to_sq(move)]
                           - 3848;

<<<<<<< HEAD
        r =         r
                  + lmrAdjustment
                  - (singularQuietLMR && moveCount == 1)
                  - (move == ttMove)
                  - ss->statScore / (10216 + 3855 * (depth > 5 && depth < 23));
=======
        // Increase reduction if ttMove is a capture (~3 Elo)
        if (ttCapture)
            r++;

        // Decrease reduction for PvNodes (~2 Elo)
        if (PvNode)
            r--;

        // Decrease reduction if a quiet ttMove has been singularly extended (~1 Elo)
        if (singularQuietLMR)
            r--;

        // Increase reduction on repetition (~1 Elo)
        if (move == (ss - 4)->currentMove && pos.has_repeated())
            r += 2;

        // Increase reduction if next ply has a lot of fail high (~5 Elo)
        if ((ss + 1)->cutoffCnt > 3)
            r++;

        // Set reduction to 0 for first generated move (ttMove)
        // Nullifies all previous reduction adjustments to ttMove and leaves only history to do them
        else if (move == ttMove)
            r = 0;

        ss->statScore = 2 * thisThread->mainHistory[us][from_to(move)]
                      + (*contHist[0])[movedPiece][to_sq(move)]
                      + (*contHist[1])[movedPiece][to_sq(move)]
                      + (*contHist[3])[movedPiece][to_sq(move)] - 3848;

        // Decrease/increase reduction for moves with a good/bad history (~25 Elo)
        r -= ss->statScore / (10216 + 3855 * (depth > 5 && depth < 23));
>>>>>>> 442c294a

        // Step 17. Late moves reduction / extension (LMR, ~117 Elo)
        // We use various heuristics for the sons of a node after the first son has
        // been searched. In general, we would like to reduce them, but there are many
        // cases where we extend a son if it has good chances to be "interesting".
        if (    allowLMR
            && !lateKingDanger
            &&  moveCount > 1
            && (!capture || (cutNode && (ss-1)->moveCount > 1)))
        {
            // In general we want to cap the LMR depth search at newDepth, but when
            // reduction is negative, we allow this move a limited search extension
            // beyond the first move depth. This may lead to hidden double extensions.
            Depth d = std::clamp(newDepth - r, 1, newDepth + 1);

            value = -search<NonPV>(pos, ss + 1, -(alpha + 1), -alpha, d, true);

            // Do a full-depth search when reduced LMR search fails high
            if (value > alpha && d < newDepth)
            {
                // Adjust full-depth search based on LMR results - if the result
                // was good enough search deeper, if it was bad enough search shallower.
                const bool doDeeperSearch     = value > (bestValue + 51 + 10 * (newDepth - d));
                const bool doEvenDeeperSearch = value > alpha + 700 && ss->doubleExtensions <= 6;
                const bool doShallowerSearch  = value < bestValue + newDepth;

                ss->doubleExtensions = ss->doubleExtensions + doEvenDeeperSearch;

                newDepth += doDeeperSearch - doShallowerSearch + doEvenDeeperSearch;

                if (newDepth > d)
                    value = -search<NonPV>(pos, ss + 1, -(alpha + 1), -alpha, newDepth, !cutNode);

                int bonus = value <= alpha ? -stat_malus(newDepth)
                          : value >= beta  ? stat_bonus(newDepth)
                                           : 0;

                update_continuation_histories(ss, movedPiece, to_sq(move), bonus);
            }
        }

        // Step 18. Full-depth search when LMR is skipped
        else if (!PvNode || moveCount > 1)
        {
            // Increase reduction for cut nodes without ttMove (~1 Elo)
            if (!ttMove && cutNode)
                r += 2;

            // Note that if expected reduction is high, we reduce search depth by 1 here
            value = -search<NonPV>(pos, ss + 1, -(alpha + 1), -alpha, newDepth - (r > 3), !cutNode);
        }

        // For PV nodes only, do a full PV search on the first move or after a fail high,
        // otherwise let the parent node fail low with value <= alpha and try another move.
        if (PvNode && (moveCount == 1 || value > alpha))
        {
            (ss + 1)->pv    = pv;
            (ss + 1)->pv[0] = MOVE_NONE;

            value = -search<PV>(pos, ss + 1, -beta, -alpha, newDepth, false);
        }

        // Step 19. Undo move
        pos.undo_move(move);
        }

        assert(value > -VALUE_INFINITE && value < VALUE_INFINITE);

        // Step 20. Check for a new best move
        // Finished searching the move. If a stop occurred, the return value of
        // the search cannot be trusted, and we return immediately without
        // updating best move, PV and TT.
        if (Threads.stop.load(std::memory_order_relaxed))
            return VALUE_ZERO;

        if (rootNode)
        {
            RootMove& rm =
              *std::find(thisThread->rootMoves.begin(), thisThread->rootMoves.end(), move);

            if (abs(value) < VALUE_TB_WIN - 7 * TraditionalPawnValue)
                rm.averageScore = rm.averageScore != -VALUE_INFINITE ? (2 * value + rm.averageScore) / 3 : value;
            else
                rm.averageScore = value;

            // PV move or new best move?
            if (moveCount == 1 || value > alpha)
            {
                rm.score = rm.uciScore = value;
                rm.selDepth            = thisThread->selDepth;
                rm.scoreLowerbound = rm.scoreUpperbound = false;

                thisThread->pvValue = value;

                if (value >= beta)
                {
                    rm.scoreLowerbound = true;
                    rm.uciScore = beta;
                }
                else if (value <= alpha)
                {
                    rm.scoreUpperbound = true;
                    rm.uciScore = alpha;
                }

                rm.pv.resize(1);

                assert((ss + 1)->pv);

                for (Move* m = (ss + 1)->pv; *m != MOVE_NONE; ++m)
                    rm.pv.push_back(*m);

                // We record how often the best move has been changed in each iteration.
                // This information is used for time management. In MultiPV mode,
                // we must take care to only do this for the first PV line.
                if (moveCount > 1 && !thisThread->pvIdx)
                    ++thisThread->bestMoveChanges;
            }
            else
                // All other moves but the PV, are set to the lowest value: this
                // is not a problem when sorting because the sort is stable and the
                // move position in the list is preserved - just the PV is pushed up.
                rm.score = -VALUE_INFINITE;
        }

        if (value > bestValue)
        {
            bestValue = value;

            if (value > alpha)
            {
                bestMove = move;

                if (PvNode && !rootNode)  // Update pv even in fail-high case
                    update_pv(ss->pv, move, (ss + 1)->pv);

                if (value >= beta)
                {
                    ss->cutoffCnt += 1 + !ttMove;
                    assert(value >= beta); // Fail high
                    break;
                }
                else
                {
                    // Reduce other moves if we have found at least one score improvement (~2 Elo)
                    if (   depth > 2
                        && depth < 12
                        && !gameCycle
                        && beta  <  VALUE_MAX_EVAL
                        && alpha > -VALUE_MAX_EVAL)
                        depth -= 1;

                    assert(depth > 0);
                    alpha = value;  // Update alpha! Always alpha < beta
                }
            }
        }

        // If the move is worse than some previously searched move,
        // remember it, to update its stats later.
        if (move != bestMove && moveCount <= 32)
        {
            if (capture)
                capturesSearched[captureCount++] = move;

            else
                quietsSearched[quietCount++] = move;
        }
    }

    // Step 21. Check for mate and stalemate
    // All legal moves have been searched and if there are no legal moves, it
    // must be a mate or a stalemate. If we are in a singular extension search then
    // return a fail low score.

    assert(moveCount || !ss->inCheck || excludedMove || !MoveList<LEGAL>(pos).size());

    if (!moveCount)
        bestValue = excludedMove ? alpha : ss->inCheck ? mated_in(ss->ply) : VALUE_DRAW;

    // If there is a move that produces search value greater than alpha we update the stats of searched moves
    else if (bestMove)
        update_all_stats(pos, ss, bestMove, bestValue, beta, prevSq, quietsSearched, quietCount,
                         capturesSearched, captureCount, depth);

    // Bonus for prior countermove that caused the fail low
    else if (!priorCapture && prevSq != SQ_NONE)
    {
        int bonus = (depth > 6) + (PvNode || cutNode) + (bestValue < alpha - 657)
                  + ((ss - 1)->moveCount > 10);
        update_continuation_histories(ss - 1, pos.piece_on(prevSq), prevSq,
                                      stat_bonus(depth) * bonus);
        thisThread->mainHistory[~us][from_to((ss - 1)->currentMove)]
          << stat_bonus(depth) * bonus / 2;
    }

    // If no good move is found and the previous position was ttPv, then the previous
    // opponent move is probably good and the new position is added to the search tree. (~7 Elo)
    if (bestValue <= alpha)
        ss->ttPv = ss->ttPv || ((ss - 1)->ttPv && depth > 3);

    // Write gathered information in transposition table
    if (!excludedMove && !(rootNode && thisThread->pvIdx))
        tte->save(posKey, value_to_tt(bestValue, ss->ply), ss->ttPv,
                  bestValue >= beta    ? BOUND_LOWER
                  : PvNode && bestMove ? BOUND_EXACT
                                       : BOUND_UPPER,
                  depth, bestMove, ss->staticEval);

    assert(bestValue > -VALUE_INFINITE && bestValue < VALUE_INFINITE);

    return bestValue;
}


// Quiescence search function, which is called by the main search
// function with zero depth, or recursively with further decreasing depth per call.
// (~155 Elo)
template<NodeType nodeType>
Value qsearch(Position& pos, Stack* ss, Value alpha, Value beta, Depth depth) {

    static_assert(nodeType != Root);
    constexpr bool PvNode = nodeType == PV;

    assert(alpha >= -VALUE_INFINITE && alpha < beta && beta <= VALUE_INFINITE);
    assert(PvNode || (alpha == beta - 1));
    assert(depth <= 0);

    Move      pv[MAX_PLY+1];
    StateInfo st;
    ASSERT_ALIGNED(&st, Eval::NNUE::CacheLineSize);

    TTEntry* tte;
    Key      posKey;
    Move     ttMove, move, bestMove;
    Depth    ttDepth;
    Bound    ttBound;
    Value    bestValue, value, ttValue, futilityValue, futilityBase;
    bool     pvHit, givesCheck, capture, gameCycle;
    int      moveCount;
    Color    us = pos.side_to_move();

    // Step 1. Initialize node
    if (PvNode)
    {
        (ss + 1)->pv = pv;
        ss->pv[0]    = MOVE_NONE;
    }

    Thread* thisThread = pos.this_thread();
    bestMove           = MOVE_NONE;
    ss->inCheck        = pos.checkers();
    moveCount          = 0;
    gameCycle          = false;

    thisThread->nodes++;

    if (pos.has_game_cycle(ss->ply))
    {
       if (VALUE_DRAW >= beta)
           return VALUE_DRAW;

       alpha = std::max(alpha, VALUE_DRAW);
       gameCycle = true;
    }

    if (pos.is_draw(ss->ply))
        return VALUE_DRAW;

    // Step 2. Check for an immediate draw or maximum ply reached
    if (ss->ply >= MAX_PLY)
        return !ss->inCheck ? evaluate(pos) : VALUE_DRAW;

    if (alpha >= mate_in(ss->ply+1))
        return mate_in(ss->ply+1);

    assert(0 <= ss->ply && ss->ply < MAX_PLY);

    // Decide the replacement and cutoff priority of the qsearch TT entries
    ttDepth = ss->inCheck || depth >= DEPTH_QS_CHECKS ? DEPTH_QS_CHECKS : DEPTH_QS_NO_CHECKS;

    // Step 3. Transposition table lookup
    posKey  = pos.key();
    tte     = TT.probe(posKey, ss->ttHit);
    ttValue = ss->ttHit ? value_from_tt(tte->value(), ss->ply) : VALUE_NONE;
    ttBound = tte->bound();
    ttMove  = ss->ttHit ? tte->move() : MOVE_NONE;
    pvHit   = ss->ttHit && tte->is_pv();

    // At non-PV nodes we check for an early TT cutoff
    if (  !PvNode
        && ss->ttHit
        && !gameCycle
        && tte->depth() >= ttDepth
        && ttValue != VALUE_NONE // Only in case of TT access race or if !ttHit
        && (ttBound & (ttValue >= beta ? BOUND_LOWER : BOUND_UPPER)))
        return ttValue;

    // Step 4. Static evaluation of the position
    if (ss->inCheck)
        bestValue = futilityBase = -VALUE_INFINITE;
    else
    {
        if (ss->ttHit)
        {
            // Never assume anything about values stored in TT
            if ((ss->staticEval = bestValue = tte->eval()) == VALUE_NONE)
                ss->staticEval = bestValue = evaluate(pos);

            // ttValue can be used as a better position evaluation (~13 Elo)
            if (    ttValue != VALUE_NONE
                && (ttMove != MOVE_NONE || ttValue <= bestValue)
                && (ttBound & (ttValue > bestValue ? BOUND_LOWER : BOUND_UPPER)))
                bestValue = ttValue;
        }
        else
            // In case of null move search use previous static eval with a different sign
            ss->staticEval = bestValue =
              (ss - 1)->currentMove != MOVE_NULL ? evaluate(pos) : -(ss - 1)->staticEval;

        // Stand pat. Return immediately if static value is at least beta
        if (bestValue >= beta)
        {
            if (!ss->ttHit)
                tte->save(posKey, value_to_tt(bestValue, ss->ply), false, BOUND_LOWER, DEPTH_NONE,
                          MOVE_NONE, ss->staticEval);

            return bestValue;
        }

        if (bestValue > alpha)
            alpha = bestValue;

        futilityBase = ss->staticEval + 200;
    }

    const PieceToHistory* contHist[] = {(ss - 1)->continuationHistory,
                                        (ss - 2)->continuationHistory};

    // Initialize a MovePicker object for the current position, and prepare
    // to search the moves. Because the depth is <= 0 here, only captures,
    // queen promotions, and other checks (only if depth >= DEPTH_QS_CHECKS)
    // will be generated.
    Square     prevSq = is_ok((ss - 1)->currentMove) ? to_sq((ss - 1)->currentMove) : SQ_NONE;
    MovePicker mp(pos, ttMove, depth, &thisThread->mainHistory, &thisThread->captureHistory,
                  contHist, thisThread->pawnHistory, prevSq);

    int quietCheckEvasions = 0;

    // Step 5. Loop through all pseudo-legal moves until no moves remain
    // or a beta cutoff occurs.
    while ((move = mp.next_move()) != MOVE_NONE)
    {
        assert(is_ok(move));

        givesCheck = pos.gives_check(move);
        capture    = pos.capture_stage(move);

        moveCount++;

        // Step 6. Pruning.
        if (bestValue > VALUE_MATED_IN_MAX_PLY && pos.non_pawn_material(us))
        {
            // Futility pruning and moveCount pruning (~10 Elo)
            if (   !givesCheck
                &&  to_sq(move) != prevSq
                &&  futilityBase > -VALUE_MAX_EVAL
                &&  type_of(move) != PROMOTION)
            {
                if (moveCount > 2 + PvNode)
                    continue;

                futilityValue = futilityBase + PieceValue[pos.piece_on(to_sq(move))];

                // If static eval + value of piece we are going to capture is much lower
                // than alpha we can prune this move
                if (futilityValue <= alpha)
                {
                    bestValue = std::max(bestValue, futilityValue);
                    continue;
                }

                // If static eval is much lower than alpha and move is not winning material
                // we can prune this move
                if (futilityBase <= alpha && !pos.see_ge(move, VALUE_ZERO + 1))
                {
                    bestValue = std::max(bestValue, futilityBase);
                    continue;
                }
            }

            // We prune after 2nd quiet check evasion where being 'in check' is implicitly checked through the counter
            // and being a 'quiet' apart from being a tt move is assumed after an increment because captures are pushed ahead.
            if (quietCheckEvasions > 1)
                break;

            // Continuation history based pruning (~3 Elo)
            if (   !capture
                && !PvNode
                && (*contHist[0])[pos.moved_piece(move)][to_sq(move)] < 0
                && (*contHist[1])[pos.moved_piece(move)][to_sq(move)] < 0)
                continue;

            // Do not search moves with bad enough SEE values (~5 Elo)
            if (!pos.see_ge(move, Value(-90)))
                continue;
        }

        // Speculative prefetch as early as possible
        prefetch(TT.first_entry(pos.key_after(move)));

        // Update the current move
        ss->currentMove = move;
        ss->continuationHistory = &thisThread->continuationHistory[ss->inCheck]
                                                                  [capture]
                                                                  [pos.moved_piece(move)]
                                                                  [to_sq(move)];

        quietCheckEvasions += !capture && ss->inCheck;

        // Step 7. Make and search the move
        pos.do_move(move, st, givesCheck);
        value = -qsearch<nodeType>(pos, ss+1, -beta, -alpha, depth - 1);
        pos.undo_move(move);

        assert(value > -VALUE_INFINITE && value < VALUE_INFINITE);

        // Step 8. Check for a new best move
        if (value > bestValue)
        {
            bestValue = value;

            if (value > alpha)
            {
                bestMove = move;

                if (PvNode) // Update pv even in fail-high case
                    update_pv(ss->pv, move, (ss+1)->pv);

                if (value < beta) // Update alpha here!
                    alpha = value;
                else
                    break; // Fail high
            }
        }
    }

    // Step 9. Check for mate
    // All legal moves have been searched. A special case: if we're in check
    // and no legal moves were found, it is checkmate.
    if (ss->inCheck && bestValue == -VALUE_INFINITE)
    {
        assert(!MoveList<LEGAL>(pos).size());

        return mated_in(ss->ply);  // Plies to mate from the root
    }

    // Save gathered info in transposition table
    tte->save(posKey, value_to_tt(bestValue, ss->ply), pvHit,
              bestValue >= beta ? BOUND_LOWER : BOUND_UPPER, ttDepth, bestMove, ss->staticEval);

    assert(bestValue > -VALUE_INFINITE && bestValue < VALUE_INFINITE);

    return bestValue;
}


// Adjusts a mate or TB score from "plies to mate from the root"
// to "plies to mate from the current position". Standard scores are unchanged.
// The function is called before storing a value in the transposition table.
Value value_to_tt(Value v, int ply) {

    assert(v != VALUE_NONE);

    return  v > VALUE_MATE_IN_MAX_PLY  ? v + ply
          : v < VALUE_MATED_IN_MAX_PLY ? v - ply : v;
  }


  // value_from_tt() is the inverse of value_to_tt(): it adjusts a mate or TB score
  // from the transposition table (which refers to the plies to mate/be mated from
  // current position) to "plies to mate/be mated (TB win/loss) from the root".
  // However, to avoid potentially false mate scores related to the 50 moves rule
  // and the graph history interaction problem, we return an optimal TB score instead.

  Value value_from_tt(Value v, int ply) {

    return  v == VALUE_NONE             ? VALUE_NONE
          : v >= VALUE_MATE_IN_MAX_PLY  ? v - ply
          : v <= VALUE_MATED_IN_MAX_PLY ? v + ply : v;
  }

// Adds current move and appends child pv[]
void update_pv(Move* pv, Move move, const Move* childPv) {

    for (*pv++ = move; childPv && *childPv != MOVE_NONE;)
        *pv++ = *childPv++;
    *pv = MOVE_NONE;
}


// Updates stats at the end of search() when a bestMove is found
void update_all_stats(const Position& pos,
                      Stack*          ss,
                      Move            bestMove,
                      Value           bestValue,
                      Value           beta,
                      Square          prevSq,
                      Move*           quietsSearched,
                      int             quietCount,
                      Move*           capturesSearched,
                      int             captureCount,
                      Depth           depth) {

    Color                  us             = pos.side_to_move();
    Thread*                thisThread     = pos.this_thread();
    CapturePieceToHistory& captureHistory = thisThread->captureHistory;
    Piece                  moved_piece    = pos.moved_piece(bestMove);
    PieceType              captured;

    int quietMoveBonus = stat_bonus(depth + 1);
    int quietMoveMalus = stat_malus(depth + 1);

    if (!pos.capture_stage(bestMove))
    {
        int bestMoveBonus = bestValue > beta + 168 ? quietMoveBonus      // larger bonus
                                                   : stat_bonus(depth);  // smaller bonus

        // Increase stats for the best move in case it was a quiet move
        update_quiet_stats(pos, ss, bestMove, bestMoveBonus);
        thisThread->pawnHistory[pawn_structure(pos)][moved_piece][to_sq(bestMove)]
          << quietMoveBonus;

        int moveMalus = bestValue > beta + 168 ? quietMoveMalus      // larger malus
                                               : stat_malus(depth);  // smaller malus

        // Decrease stats for all non-best quiet moves
        for (int i = 0; i < quietCount; ++i)
        {
            thisThread->pawnHistory[pawn_structure(pos)][pos.moved_piece(quietsSearched[i])]
                                   [to_sq(quietsSearched[i])]
              << -moveMalus;
            thisThread->mainHistory[us][from_to(quietsSearched[i])] << -moveMalus;
            update_continuation_histories(ss, pos.moved_piece(quietsSearched[i]),
                                          to_sq(quietsSearched[i]), -moveMalus);
        }
    }
    else
    {
        // Increase stats for the best move in case it was a capture move
        captured = type_of(pos.piece_on(to_sq(bestMove)));
        captureHistory[moved_piece][to_sq(bestMove)][captured] << quietMoveBonus;
    }

    // Extra penalty for a quiet early move that was not a TT move or
    // main killer move in previous ply when it gets refuted.
    if (prevSq != SQ_NONE
        && ((ss - 1)->moveCount == 1 + (ss - 1)->ttHit
            || ((ss - 1)->currentMove == (ss - 1)->killers[0]))
        && !pos.captured_piece())
        update_continuation_histories(ss - 1, pos.piece_on(prevSq), prevSq, -quietMoveMalus);

    // Decrease stats for all non-best capture moves
    for (int i = 0; i < captureCount; ++i)
    {
        moved_piece = pos.moved_piece(capturesSearched[i]);
        captured    = type_of(pos.piece_on(to_sq(capturesSearched[i])));
        captureHistory[moved_piece][to_sq(capturesSearched[i])][captured] << -quietMoveMalus;
    }
}


// Updates histories of the move pairs formed
// by moves at ply -1, -2, -3, -4, and -6 with current move.
void update_continuation_histories(Stack* ss, Piece pc, Square to, int bonus) {

    for (int i : {1, 2, 3, 4, 6})
    {
        // Only update the first 2 continuation histories if we are in check
        if (ss->inCheck && i > 2)
            break;
        if (is_ok((ss - i)->currentMove))
            (*(ss - i)->continuationHistory)[pc][to] << bonus / (1 + 3 * (i == 3));
    }
}


// Updates move sorting heuristics
void update_quiet_stats(const Position& pos, Stack* ss, Move move, int bonus) {

    // Update killers
    if (ss->killers[0] != move)
    {
        ss->killers[1] = ss->killers[0];
        ss->killers[0] = move;
    }

    Color   us         = pos.side_to_move();
    Thread* thisThread = pos.this_thread();
    thisThread->mainHistory[us][from_to(move)] << bonus;
    update_continuation_histories(ss, pos.moved_piece(move), to_sq(move), bonus);

    // Update countermove history
    if (is_ok((ss - 1)->currentMove))
    {
        Square prevSq                                          = to_sq((ss - 1)->currentMove);
        thisThread->counterMoves[pos.piece_on(prevSq)][prevSq] = move;
    }
}

}  // namespace


// Used to print debug info and, more importantly,
// to detect when we are out of available time and thus stop the search.
void MainThread::check_time() {

    if (--callsCnt > 0)
        return;

    // When using nodes, ensure checking rate is not lower than 0.1% of nodes
    callsCnt = Limits.nodes ? std::min(512, int(Limits.nodes / 1024)) : 512;

    static TimePoint lastInfoTime = now();

    TimePoint elapsed = Time.elapsed();
    TimePoint tick    = Limits.startTime + elapsed;

    if (tick - lastInfoTime >= 1000)
    {
        lastInfoTime = tick;
        dbg_print();
    }

    // We should not stop pondering until told so by the GUI
    if (ponder)
        return;

    if ((Limits.use_time_management() && (elapsed > Time.maximum() || stopOnPonderhit))
        || (Limits.movetime && elapsed >= Limits.movetime)
        || (Limits.nodes && Threads.nodes_searched() >= uint64_t(Limits.nodes)))
        Threads.stop = true;
}


// Formats PV information according to the UCI protocol. UCI requires
// that all (if any) unsearched PV lines are sent using a previous search score.
string UCI::pv(const Position& pos, Depth depth) {

    std::stringstream ss;
    TimePoint         elapsed       = Time.elapsed() + 1;
    const RootMoves&  rootMoves     = pos.this_thread()->rootMoves;
    size_t            pvIdx         = pos.this_thread()->pvIdx;
    size_t            multiPV       = std::min(size_t(Options["MultiPV"]), rootMoves.size());
    uint64_t          nodesSearched = Threads.nodes_searched();
    uint64_t          tbHits        = Threads.tb_hits() + (TB::RootInTB ? rootMoves.size() : 0);

    for (size_t i = 0; i < multiPV; ++i)
    {
        bool updated = rootMoves[i].score != -VALUE_INFINITE;

        if (depth == 1 && !updated && i > 0)
            continue;

        Depth d = updated ? depth : std::max(1, depth - 1);
        Value v = updated ? rootMoves[i].uciScore : rootMoves[i].previousScore;
        Value v2 = rootMoves[i].previousScore;

        if (v == -VALUE_INFINITE)
            v = VALUE_ZERO;

        bool tb = TB::RootInTB && abs(v) < VALUE_TB_WIN - 6 * TraditionalPawnValue;
        v       = tb ? rootMoves[i].tbScore : v;

        if (ss.rdbuf()->in_avail())  // Not at first line
            ss << "\n";

        ss << "info"
           << " depth "    << d
           << " seldepth " << rootMoves[i].selDepth
           << " multipv "  << i + 1
           << " score "    << UCI::value(v, v2);

        if (Options["UCI_ShowWDL"])
            ss << UCI::wdl(v, pos.game_ply());

        if (i == pvIdx && !tb && updated)  // tablebase- and previous-scores are exact
            ss << (rootMoves[i].scoreLowerbound
                     ? " lowerbound"
                     : (rootMoves[i].scoreUpperbound ? " upperbound" : ""));

        ss << " nodes " << nodesSearched << " nps " << nodesSearched * 1000 / elapsed
           << " hashfull " << TT.hashfull() << " tbhits " << tbHits << " time " << elapsed << " pv";

        for (Move m : rootMoves[i].pv)
            ss << " " << UCI::move(m, pos.is_chess960());
    }

    return ss.str();
}


// Called in case we have no ponder move
// before exiting the search, for instance, in case we stop the search during a
// fail high at root. We try hard to have a ponder move to return to the GUI,
// otherwise in case of 'ponder on' we have nothing to think about.
bool RootMove::extract_ponder_from_tt(Position& pos) {

    StateInfo st;
    ASSERT_ALIGNED(&st, Eval::NNUE::CacheLineSize);

    bool ttHit;

    assert(pv.size() == 1);

    if (pv[0] == MOVE_NONE)
        return false;

    pos.do_move(pv[0], st);
    TTEntry* tte = TT.probe(pos.key(), ttHit);

    if (ttHit)
    {
        Move m = tte->move();  // Local copy to be SMP safe
        if (MoveList<LEGAL>(pos).contains(m))
            pv.push_back(m);
    }

    pos.undo_move(pv[0]);
    return pv.size() > 1;
}

void Tablebases::rank_root_moves(Position& pos, Search::RootMoves& rootMoves) {

    RootInTB           = false;
    UseRule50          = bool(Options["Syzygy50MoveRule"]);
    Cardinality        = int(Options["SyzygyProbeLimit"]);

    if (Cardinality > MaxCardinality)
        Cardinality = MaxCardinality;

    if (Cardinality >= popcount(pos.pieces()) && !pos.can_castle(ANY_CASTLING))
    {
        // Rank moves using DTZ tables
        RootInTB = root_probe(pos, rootMoves);

        if (!RootInTB)
        {
            // DTZ tables are missing; try to rank moves using WDL tables
            RootInTB      = root_probe_wdl(pos, rootMoves);
        }
    }

    if (RootInTB)
    {
        // Sort moves according to TB rank
        std::stable_sort(rootMoves.begin(), rootMoves.end(),
                         [](const RootMove &a, const RootMove &b) { return a.tbRank > b.tbRank; });
    }
    else
    {
        // Clean up if root_probe() and root_probe_wdl() have failed
        for (auto& m : rootMoves)
            m.tbRank = 0;
    }
}

}  // namespace Stockfish<|MERGE_RESOLUTION|>--- conflicted
+++ resolved
@@ -721,7 +721,6 @@
         &&  abs(beta) < VALUE_MAX_EVAL
         &&  eval >= beta)
     {
-<<<<<<< HEAD
        // Step 8. Futility pruning: child node (~40 Elo)
        // The depth condition is important for mate finding.
        if (    depth < (8 + 2 * (ttCapture && !(ss-1)->mainLine && !(ss-1)->secondaryLine)
@@ -803,6 +802,9 @@
                    assert(pos.capture(move) || promotion_type(move) == QUEEN);
                    assert(depth >= 5);
 
+                   // Prefetch the TT entry for the resulting position
+                   prefetch(TT.first_entry(pos.key_after(move)));
+
                    ss->currentMove = move;
                    ss->continuationHistory = &thisThread->continuationHistory[ss->inCheck]
                                                                              [true]
@@ -849,137 +851,6 @@
              &&  depth >= 8
              && !ttMove)
         depth -= 2;
-=======
-        value = qsearch<NonPV>(pos, ss, alpha - 1, alpha);
-        if (value < alpha)
-            return value;
-    }
-
-    // Step 8. Futility pruning: child node (~40 Elo)
-    // The depth condition is important for mate finding.
-    if (!ss->ttPv && depth < 9
-        && eval - futility_margin(depth, cutNode && !ss->ttHit, improving)
-               - (ss - 1)->statScore / 321
-             >= beta
-        && eval >= beta && eval < 29462  // smaller than TB wins
-        && (!ttMove || ttCapture))
-        return eval;
-
-    // Step 9. Null move search with verification search (~35 Elo)
-    if (!PvNode && (ss - 1)->currentMove != MOVE_NULL && (ss - 1)->statScore < 17257 && eval >= beta
-        && eval >= ss->staticEval && ss->staticEval >= beta - 24 * depth + 281 && !excludedMove
-        && pos.non_pawn_material(us) && ss->ply >= thisThread->nmpMinPly
-        && beta > VALUE_TB_LOSS_IN_MAX_PLY)
-    {
-        assert(eval - beta >= 0);
-
-        // Null move dynamic reduction based on depth and eval
-        Depth R = std::min(int(eval - beta) / 152, 6) + depth / 3 + 4;
-
-        ss->currentMove         = MOVE_NULL;
-        ss->continuationHistory = &thisThread->continuationHistory[0][0][NO_PIECE][0];
-
-        pos.do_null_move(st);
-
-        Value nullValue = -search<NonPV>(pos, ss + 1, -beta, -beta + 1, depth - R, !cutNode);
-
-        pos.undo_null_move();
-
-        // Do not return unproven mate or TB scores
-        if (nullValue >= beta && nullValue < VALUE_TB_WIN_IN_MAX_PLY)
-        {
-            if (thisThread->nmpMinPly || depth < 14)
-                return nullValue;
-
-            assert(!thisThread->nmpMinPly);  // Recursive verification is not allowed
-
-            // Do verification search at high depths, with null move pruning disabled
-            // until ply exceeds nmpMinPly.
-            thisThread->nmpMinPly = ss->ply + 3 * (depth - R) / 4;
-
-            Value v = search<NonPV>(pos, ss, beta - 1, beta, depth - R, false);
-
-            thisThread->nmpMinPly = 0;
-
-            if (v >= beta)
-                return nullValue;
-        }
-    }
-
-    // Step 10. Internal iterative reductions (~9 Elo)
-    // For PV nodes without a ttMove, we decrease depth by 2,
-    // or by 4 if the current position is present in the TT and
-    // the stored depth is greater than or equal to the current depth.
-    // Use qsearch if depth <= 0.
-    if (PvNode && !ttMove)
-        depth -= 2 + 2 * (ss->ttHit && tte->depth() >= depth);
-
-    if (depth <= 0)
-        return qsearch<PV>(pos, ss, alpha, beta);
-
-    // For cutNodes without a ttMove, we decrease depth by 2
-    // if current depth >= 8.
-    if (cutNode && depth >= 8 && !ttMove)
-        depth -= 2;
-
-    probCutBeta = beta + 168 - 70 * improving;
-
-    // Step 11. ProbCut (~10 Elo)
-    // If we have a good enough capture (or queen promotion) and a reduced search returns a value
-    // much above beta, we can (almost) safely prune the previous move.
-    if (
-      !PvNode && depth > 3
-      && abs(beta) < VALUE_TB_WIN_IN_MAX_PLY
-      // If value from transposition table is lower than probCutBeta, don't attempt probCut
-      // there and in further interactions with transposition table cutoff depth is set to depth - 3
-      // because probCut search has depth set to depth - 4 but we also do a move before it
-      // So effective depth is equal to depth - 3
-      && !(tte->depth() >= depth - 3 && ttValue != VALUE_NONE && ttValue < probCutBeta))
-    {
-        assert(probCutBeta < VALUE_INFINITE);
-
-        MovePicker mp(pos, ttMove, probCutBeta - ss->staticEval, &captureHistory,
-                      thisThread->pawnHistory);
-
-        while ((move = mp.next_move()) != MOVE_NONE)
-            if (move != excludedMove && pos.legal(move))
-            {
-                assert(pos.capture_stage(move));
-
-                // Prefetch the TT entry for the resulting position
-                prefetch(TT.first_entry(pos.key_after(move)));
-
-                ss->currentMove = move;
-                ss->continuationHistory =
-                  &thisThread
-                     ->continuationHistory[ss->inCheck][true][pos.moved_piece(move)][to_sq(move)];
-
-                pos.do_move(move, st);
-
-                // Perform a preliminary qsearch to verify that the move holds
-                value = -qsearch<NonPV>(pos, ss + 1, -probCutBeta, -probCutBeta + 1);
-
-                // If the qsearch held, perform the regular search
-                if (value >= probCutBeta)
-                    value = -search<NonPV>(pos, ss + 1, -probCutBeta, -probCutBeta + 1, depth - 4,
-                                           !cutNode);
-
-                pos.undo_move(move);
-
-                if (value >= probCutBeta)
-                {
-                    // Save ProbCut data into transposition table
-                    tte->save(posKey, value_to_tt(value, ss->ply), ss->ttPv, BOUND_LOWER, depth - 3,
-                              move, ss->staticEval);
-                    return value - (probCutBeta - beta);
-                }
-            }
-
-        Eval::NNUE::hint_common_parent_position(pos);
-    }
-
-moves_loop:  // When in check, search starts here
->>>>>>> 442c294a
 
     } // In check search starts here
 
@@ -1176,17 +1047,11 @@
                 lmrDepth = std::max(lmrDepth, -1);
 
                 // Futility pruning: parent node (~13 Elo)
-<<<<<<< HEAD
                 if (   !ss->inCheck
                     && lmrDepth < (6 * (1 + !ourMove))
                     && history < 20500 - 3875 * (depth - 1)
-                    && ss->staticEval + 77 + 124 * lmrDepth <= alpha)
-=======
-                if (!ss->inCheck && lmrDepth < 13
                     && ss->staticEval + (bestValue < ss->staticEval - 62 ? 123 : 77)
-                           + 127 * lmrDepth
-                         <= alpha)
->>>>>>> 442c294a
+                       + 127 * lmrDepth <= alpha)
                     continue;
 
                 lmrDepth = std::max(lmrDepth, 0);
@@ -1208,37 +1073,18 @@
         // Singular extension search (~94 Elo). If all moves but one fail low on a
         // search of (alpha-s, beta-s), and just one fails high on (alpha, beta),
         // then that move is singular and should be extended. To verify this we do
-        // a reduced search on all the other moves but the ttMove and if the result
-        // is lower than ttValue minus a margin, then we will extend the ttMove. Note
-        // that depth margin and singularBeta margin are known for having non-linear
+        // a reduced search on the position excluding the ttMove and if the result
+        // is lower than ttValue minus a margin, then we will extend the ttMove.
+
+        // Note: the depth margin and singularBeta margin are known for having non-linear
         // scaling. Their values are optimized to time controls of 180+1.8 and longer
         // so changing them requires tests at this type of time controls.
         // Recursive singular search is avoided.
         else if (    doSingular
                  &&  move == ttMove)
         {
-<<<<<<< HEAD
             Value singularBeta = std::max(ttValue - (64 + 57 * (ss->ttPv && !PvNode)) * depth / 64, -VALUE_MAX_EVAL);
             Depth singularDepth = (depth - 1) / 2;
-=======
-            // Singular extension search (~94 Elo). If all moves but one fail low on a
-            // search of (alpha-s, beta-s), and just one fails high on (alpha, beta),
-            // then that move is singular and should be extended. To verify this we do
-            // a reduced search on the position excluding the ttMove and if the result
-            // is lower than ttValue minus a margin, then we will extend the ttMove.
-
-            // Note: the depth margin and singularBeta margin are known for having non-linear
-            // scaling. Their values are optimized to time controls of 180+1.8 and longer
-            // so changing them requires tests at this type of time controls.
-            // Recursive singular search is avoided.
-            if (!rootNode && move == ttMove && !excludedMove
-                && depth >= 4 - (thisThread->completedDepth > 24) + 2 * (PvNode && tte->is_pv())
-                && abs(ttValue) < VALUE_TB_WIN_IN_MAX_PLY && (tte->bound() & BOUND_LOWER)
-                && tte->depth() >= depth - 3)
-            {
-                Value singularBeta  = ttValue - (64 + 57 * (ss->ttPv && !PvNode)) * depth / 64;
-                Depth singularDepth = (depth - 1) / 2;
->>>>>>> 442c294a
 
             ss->excludedMove = move;
             // the search with excludedMove will update ss->staticEval
@@ -1260,12 +1106,11 @@
                     extension = 1;
             }
 
-<<<<<<< HEAD
             // Multi-cut pruning
-            // Our ttMove is assumed to fail high, and now we failed high also on a reduced
-            // search without the ttMove. So we assume this expected Cut-node is not singular,
-            // that multiple moves fail high, and we can prune the whole subtree by returning
-            // a soft bound.
+            // Our ttMove is assumed to fail high based on the bound of the TT entry,
+            // and if after excluding the ttMove with a reduced search we fail high over the original beta,
+            // we assume this expected cut-node is not singular (multiple moves fail high),
+            // and we can prune the whole subtree by returning a softbound.
             else if (!PvNode)
             {
                 if (ttValue >= beta)
@@ -1275,33 +1120,6 @@
                 // Add ttValue <= value?
                 else if (!gameCycle && alpha < VALUE_MAX_EVAL)
                     extension = (cutNode && (ss-1)->moveCount > 1 && !(ss-1)->secondaryLine && depth < 19) ? -2 : -1;
-=======
-                // Multi-cut pruning
-                // Our ttMove is assumed to fail high based on the bound of the TT entry,
-                // and if after excluding the ttMove with a reduced search we fail high over the original beta,
-                // we assume this expected cut-node is not singular (multiple moves fail high),
-                // and we can prune the whole subtree by returning a softbound.
-                else if (singularBeta >= beta)
-                    return singularBeta;
-
-                // Negative extensions
-                // If other moves failed high over (ttValue - margin) without the ttMove on a reduced search,
-                // but we cannot do multi-cut because (ttValue - margin) is lower than the original beta,
-                // we do not know if the ttMove is singular or can do a multi-cut,
-                // so we reduce the ttMove in favor of other moves based on some conditions:
-
-                // If the ttMove is assumed to fail high over currnet beta (~7 Elo)
-                else if (ttValue >= beta)
-                    extension = -2 - !PvNode;
-
-                // If we are on a cutNode but the ttMove is not assumed to fail high over current beta (~1 Elo)
-                else if (cutNode)
-                    extension = depth < 19 ? -2 : -1;
-
-                // If the ttMove is assumed to fail low over the value of the reduced search (~1 Elo)
-                else if (ttValue <= value)
-                    extension = -1;
->>>>>>> 442c294a
             }
         }
 
@@ -1343,46 +1161,14 @@
                            + (*contHist[3])[movedPiece][to_sq(move)]
                            - 3848;
 
-<<<<<<< HEAD
-        r =         r
+        if (move == ttMove)
+            r =   -ss->statScore / (10216 + 3855 * (depth > 5 && depth < 23));
+
+        else
+            r =     r
                   + lmrAdjustment
                   - (singularQuietLMR && moveCount == 1)
-                  - (move == ttMove)
                   - ss->statScore / (10216 + 3855 * (depth > 5 && depth < 23));
-=======
-        // Increase reduction if ttMove is a capture (~3 Elo)
-        if (ttCapture)
-            r++;
-
-        // Decrease reduction for PvNodes (~2 Elo)
-        if (PvNode)
-            r--;
-
-        // Decrease reduction if a quiet ttMove has been singularly extended (~1 Elo)
-        if (singularQuietLMR)
-            r--;
-
-        // Increase reduction on repetition (~1 Elo)
-        if (move == (ss - 4)->currentMove && pos.has_repeated())
-            r += 2;
-
-        // Increase reduction if next ply has a lot of fail high (~5 Elo)
-        if ((ss + 1)->cutoffCnt > 3)
-            r++;
-
-        // Set reduction to 0 for first generated move (ttMove)
-        // Nullifies all previous reduction adjustments to ttMove and leaves only history to do them
-        else if (move == ttMove)
-            r = 0;
-
-        ss->statScore = 2 * thisThread->mainHistory[us][from_to(move)]
-                      + (*contHist[0])[movedPiece][to_sq(move)]
-                      + (*contHist[1])[movedPiece][to_sq(move)]
-                      + (*contHist[3])[movedPiece][to_sq(move)] - 3848;
-
-        // Decrease/increase reduction for moves with a good/bad history (~25 Elo)
-        r -= ss->statScore / (10216 + 3855 * (depth > 5 && depth < 23));
->>>>>>> 442c294a
 
         // Step 17. Late moves reduction / extension (LMR, ~117 Elo)
         // We use various heuristics for the sons of a node after the first son has
