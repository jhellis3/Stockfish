--- conflicted
+++ resolved
@@ -440,17 +440,6 @@
   template <NodeType nodeType>
   Value search(Position& pos, Stack* ss, Value alpha, Value beta, Depth depth, bool cutNode) {
 
-<<<<<<< HEAD
-=======
-    Thread* thisThread = pos.this_thread();
-
-    // Step 0. Limit search explosion
-    if (   ss->ply > 10
-        && search_explosion(thisThread) == MUST_CALM_DOWN
-        && depth > (ss-1)->depth)
-        depth = (ss-1)->depth;
-
->>>>>>> 061f98a9
     constexpr bool PvNode = nodeType != NonPV;
     constexpr bool rootNode = nodeType == Root;
     const Depth maxNextDepth = rootNode ? depth : depth + 1;
@@ -1471,19 +1460,11 @@
 
       moveCount++;
 
-<<<<<<< HEAD
       if (!PvNode && bestValue > VALUE_TB_LOSS_IN_MAX_PLY)
-=======
-      // Futility pruning and moveCount pruning (~5 Elo)
-      if (    bestValue > VALUE_TB_LOSS_IN_MAX_PLY
-          && !givesCheck
-          &&  to_sq(move) != prevSq
-          &&  futilityBase > -VALUE_KNOWN_WIN
-          &&  type_of(move) != PROMOTION)
->>>>>>> 061f98a9
       {
          // Futility pruning and moveCount pruning (~5 Elo)
          if (   !givesCheck
+             &&  to_sq(move) != prevSq
              &&  futilityBase > -VALUE_KNOWN_WIN
              &&  type_of(move) != PROMOTION)
          {
