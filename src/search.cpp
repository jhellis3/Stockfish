/*
  Stockfish, a UCI chess playing engine derived from Glaurung 2.1
  Copyright (C) 2004-2023 The Stockfish developers (see AUTHORS file)

  Stockfish is free software: you can redistribute it and/or modify
  it under the terms of the GNU General Public License as published by
  the Free Software Foundation, either version 3 of the License, or
  (at your option) any later version.

  Stockfish is distributed in the hope that it will be useful,
  but WITHOUT ANY WARRANTY; without even the implied warranty of
  MERCHANTABILITY or FITNESS FOR A PARTICULAR PURPOSE.  See the
  GNU General Public License for more details.

  You should have received a copy of the GNU General Public License
  along with this program.  If not, see <http://www.gnu.org/licenses/>.
*/

#include "search.h"

#include <algorithm>
#include <array>
#include <atomic>
#include <cassert>
#include <cmath>
#include <cstdlib>
#include <cstring>
#include <initializer_list>
#include <iostream>
#include <sstream>
#include <string>
#include <utility>

#include "bitboard.h"
#include "evaluate.h"
#include "misc.h"
#include "movegen.h"
#include "movepick.h"
#include "nnue/evaluate_nnue.h"
#include "nnue/nnue_common.h"
#include "position.h"
#include "syzygy/tbprobe.h"
#include "thread.h"
#include "timeman.h"
#include "tt.h"
#include "uci.h"

namespace Stockfish {

namespace Search {

LimitsType Limits;
}

namespace Tablebases {

int Cardinality;
bool RootInTB;
bool UseRule50;
}

namespace TB = Tablebases;

using std::string;
using Eval::evaluate;
using namespace Search;

namespace {

// Different node types, used as a template parameter
enum NodeType {
    NonPV,
    PV,
    Root
};

// Futility margin
Value futility_margin(Depth d, bool noTtCutNode, bool improving) {
    return Value((126 - 42 * noTtCutNode) * (d - improving));
}

// Reductions lookup table initialized at startup
int Reductions[MAX_MOVES];  // [depth or moveNumber]

Depth reduction(bool i, Depth d, int mn, Value delta, Value rootDelta) {
    int reductionScale = Reductions[d] * Reductions[mn];
    return (reductionScale + 1560 - int(delta) * 945 / int(rootDelta)) / 1024
         + (!i && reductionScale > 791);
}

constexpr int futility_move_count(bool improving, Depth depth) {
    return improving ? (3 + depth * depth) : (3 + depth * depth) / 2;
}

// History and stats update bonus, based on depth
int stat_bonus(Depth d) { return std::min(334 * d - 531, 1538); }

template <NodeType nodeType>
Value search(Position& pos, Stack* ss, Value alpha, Value beta, Depth depth, bool cutNode);

template<NodeType nodeType>
Value qsearch(Position& pos, Stack* ss, Value alpha, Value beta, Depth depth = 0);

Value value_to_tt(Value v, int ply);
Value value_from_tt(Value v, int ply);
void  update_pv(Move* pv, Move move, const Move* childPv);
void  update_continuation_histories(Stack* ss, Piece pc, Square to, int bonus);
void  update_quiet_stats(const Position& pos, Stack* ss, Move move, int bonus);
void  update_all_stats(const Position& pos,
                       Stack*          ss,
                       Move            bestMove,
                       Value           bestValue,
                       Value           beta,
                       Square          prevSq,
                       Move*           quietsSearched,
                       int             quietCount,
                       Move*           capturesSearched,
                       int             captureCount,
                       Depth           depth);

// Utility to verify move generation. All the leaf nodes up
// to the given depth are generated and counted, and the sum is returned.
template<bool Root>
uint64_t perft(Position& pos, Depth depth) {

    StateInfo st;
    ASSERT_ALIGNED(&st, Eval::NNUE::CacheLineSize);

    uint64_t   cnt, nodes = 0;
    const bool leaf = (depth == 2);

    for (const auto& m : MoveList<LEGAL>(pos))
    {
        if (Root && depth <= 1)
            cnt = 1, nodes++;
        else
        {
            pos.do_move(m, st);
            cnt = leaf ? MoveList<LEGAL>(pos).size() : perft<false>(pos, depth - 1);
            nodes += cnt;
            pos.undo_move(m);
        }
        if (Root)
            sync_cout << UCI::move(m, pos.is_chess960()) << ": " << cnt << sync_endl;
    }
    return nodes;
}

}  // namespace


// Called at startup to initialize various lookup tables
void Search::init() {

    for (int i = 1; i < MAX_MOVES; ++i)
        Reductions[i] = int((20.37 + std::log(Threads.size()) / 2) * std::log(i));
}


// Resets search state to its initial value
void Search::clear() {

    Threads.main()->wait_for_search_finished();

    Time.availableNodes = 0;
    TT.clear();
    Threads.clear();
    Tablebases::init(Options["SyzygyPath"]);  // Free mapped files
}


// Called when the program receives the UCI 'go'
// command. It searches from the root position and outputs the "bestmove".
void MainThread::search() {

    if (Limits.perft)
    {
        nodes = perft<true>(rootPos, Limits.perft);
        sync_cout << "\nNodes searched: " << nodes << "\n" << sync_endl;
        return;
    }

    Color us = rootPos.side_to_move();
    Time.init(Limits, us, rootPos.game_ply());
    TT.new_search();

    Eval::NNUE::verify();

    if (rootMoves.empty())
    {
        rootMoves.emplace_back(MOVE_NONE);
        sync_cout << "info depth 0 score "
                  << UCI::value(rootPos.checkers() ? -VALUE_MATE, -VALUE_MATE : VALUE_DRAW, VALUE_DRAW)
                  << sync_endl;
    }
    else
    {
        Threads.start_searching(); // start non-main threads
        Thread::search();          // main thread start searching
    }

    // When we reach the maximum depth, we can arrive here without a raise of
    // Threads.stop. However, if we are pondering or in an infinite search,
    // the UCI protocol states that we shouldn't print the best move before the
    // GUI sends a "stop" or "ponderhit" command. We therefore simply wait here
    // until the GUI sends one of those commands.

    while (!Threads.stop && (ponder || Limits.infinite))
    {}  // Busy wait for a stop or a ponder reset

    // Stop the threads if not already stopped (also raise the stop if
    // "ponderhit" just reset Threads.ponder).
    Threads.stop = true;

    // Wait until all threads have finished
    Threads.wait_for_search_finished();

    // When playing in 'nodes as time' mode, subtract the searched nodes from
    // the available ones before exiting.
    if (Limits.npmsec)
        Time.availableNodes += Limits.inc[us] - Threads.nodes_searched();

    Thread* bestThread = this;

    if (    int(Options["MultiPV"]) == 1
        && !Limits.depth
        &&  rootMoves[0].pv[0] != MOVE_NONE)
        bestThread = Threads.get_best_thread();

    bestPreviousScore        = bestThread->rootMoves[0].score;
    bestPreviousAverageScore = bestThread->rootMoves[0].averageScore;

    // Send again PV info if we have a new best thread
    if (bestThread != this)
        sync_cout << UCI::pv(bestThread->rootPos, bestThread->completedDepth) << sync_endl;

    sync_cout << "bestmove " << UCI::move(bestThread->rootMoves[0].pv[0], rootPos.is_chess960());

    if (bestThread->rootMoves[0].pv.size() > 1
        || bestThread->rootMoves[0].extract_ponder_from_tt(rootPos))
        std::cout << " ponder " << UCI::move(bestThread->rootMoves[0].pv[1], rootPos.is_chess960());

    std::cout << sync_endl;
}


// Main iterative deepening loop. It calls search()
// repeatedly with increasing depth until the allocated thinking time has been
// consumed, the user stops the search, or the maximum search depth is reached.
void Thread::search() {

    // Allocate stack with extra size to allow access from (ss - 7) to (ss + 2):
    // (ss - 7) is needed for update_continuation_histories(ss - 1) which accesses (ss - 6),
    // (ss + 2) is needed for initialization of cutOffCnt and killers.
    Stack       stack[MAX_PLY + 10], *ss = stack + 7;
    Move        pv[MAX_PLY + 1];
    Value       alpha, beta, delta;
    Move        lastBestMove      = MOVE_NONE;
    Depth       lastBestMoveDepth = 0;
    MainThread* mainThread        = (this == Threads.main() ? Threads.main() : nullptr);
    double      timeReduction = 1, totBestMoveChanges = 0;
    int         iterIdx = 0;

    std::memset(ss - 7, 0, 10 * sizeof(Stack));
    for (int i = 7; i > 0; --i)
    {
        (ss - i)->continuationHistory =
          &this->continuationHistory[0][0][NO_PIECE][0];  // Use as a sentinel
        (ss - i)->staticEval = VALUE_NONE;
    }

    for (int i = 0; i <= MAX_PLY + 2; ++i)
        (ss + i)->ply = i;

    ss->pv = pv;

    bestValue = -VALUE_INFINITE;

    if (mainThread)
    {
        if (mainThread->bestPreviousScore == VALUE_INFINITE)
            for (int i = 0; i < 4; ++i)
                mainThread->iterValue[i] = VALUE_ZERO;
        else
            for (int i = 0; i < 4; ++i)
                mainThread->iterValue[i] = mainThread->bestPreviousScore;
    }

    size_t multiPV = size_t(Options["MultiPV"]);

    multiPV = std::min(multiPV, rootMoves.size());

    // Iterative deepening loop until requested to stop or the target depth is reached
    while (++rootDepth < MAX_PLY && !Threads.stop
           && !(Limits.depth && mainThread && rootDepth > Limits.depth))
    {
        // Age out PV variability metric
        if (mainThread)
            totBestMoveChanges /= 2;

        // Save the last iteration's scores before the first PV line is searched and
        // all the move scores except the (new) PV are set to -VALUE_INFINITE.
        for (RootMove& rm : rootMoves)
            rm.previousScore = rm.score;

        size_t pvFirst = 0;
        pvLast         = 0;

        // MultiPV loop. We perform a full root search for each PV line
        for (pvIdx = 0; pvIdx < multiPV && !Threads.stop; ++pvIdx)
        {
            if (pvIdx == pvLast)
            {
                pvFirst = pvLast;
                for (pvLast++; pvLast < rootMoves.size(); pvLast++)
                    if (rootMoves[pvLast].tbRank != rootMoves[pvFirst].tbRank)
                        break;
            }

            // Reset UCI info selDepth for each depth and each PV line
            selDepth = 0;

            // Reset aspiration window starting size
<<<<<<< HEAD
            Value prev = rootMoves[pvIdx].averageScore;
            int momentum = int(prev) * prev / 17470;
            delta = Value(10);

            if (prev > VALUE_MATE_IN_MAX_PLY)
                alpha = VALUE_MATE_IN_MAX_PLY - MAX_PLY;
            else
                alpha = std::max(prev - (delta + (prev < 0 ? momentum : 0)),-VALUE_INFINITE);

            beta  = std::min(prev + (delta + (prev > 0 ? momentum : 0)), VALUE_INFINITE);
=======
            Value avg = rootMoves[pvIdx].averageScore;
            delta     = Value(10) + int(avg) * avg / 17470;
            alpha     = std::max(avg - delta, -VALUE_INFINITE);
            beta      = std::min(avg + delta, VALUE_INFINITE);

            // Adjust optimism based on root move's averageScore (~4 Elo)
            int opt       = 113 * avg / (std::abs(avg) + 109);
            optimism[us]  = Value(opt);
            optimism[~us] = -optimism[us];
>>>>>>> 0024133b

            // Start with a small aspiration window and, in the case of a fail
            // high/low, re-search with a bigger window until we don't fail
            // high/low anymore.
            while (true)
            {
<<<<<<< HEAD
                bestValue = Stockfish::search<Root>(rootPos, ss, alpha, beta, rootDepth, false);
=======
                // Adjust the effective depth searched, but ensure at least one effective increment
                // for every four searchAgain steps (see issue #2717).
                Depth adjustedDepth =
                  std::max(1, rootDepth - failedHighCnt - 3 * (searchAgainCounter + 1) / 4);
                bestValue = Stockfish::search<Root>(rootPos, ss, alpha, beta, adjustedDepth, false);
>>>>>>> 0024133b

                // Bring the best move to the front. It is critical that sorting
                // is done with a stable algorithm because all the values but the
                // first and eventually the new best one is set to -VALUE_INFINITE
                // and we want to keep the same order for all the moves except the
                // new PV that goes to the front. Note that in the case of MultiPV
                // search the already searched PV lines are preserved.
                std::stable_sort(rootMoves.begin() + pvIdx, rootMoves.begin() + pvLast);

                // If search has been stopped, we break immediately. Sorting is
                // safe because RootMoves is still valid, although it refers to
                // the previous iteration.
                if (Threads.stop)
                    break;

                // When failing high/low give some update (without cluttering
                // the UI) before a re-search.
                if (mainThread && multiPV == 1 && (bestValue <= alpha || bestValue >= beta)
                    && Time.elapsed() > 3000)
                    sync_cout << UCI::pv(rootPos, rootDepth) << sync_endl;

                // In case of failing low/high increase aspiration window and
                // re-search, otherwise exit the loop.
                if (bestValue <= alpha)
                {
                    beta  = (alpha + beta) / 2;
                    alpha = std::max(bestValue - delta, -VALUE_INFINITE);

                  if (mainThread)
                      mainThread->stopOnPonderhit = false;
                }
                else if (bestValue >= beta)
                    beta = std::min(bestValue + delta, VALUE_INFINITE);

                else
                    break;

                delta += delta / 3;

                assert(alpha >= -VALUE_INFINITE && beta <= VALUE_INFINITE);
            }

            // Sort the PV lines searched so far and update the GUI
            std::stable_sort(rootMoves.begin() + pvFirst, rootMoves.begin() + pvIdx + 1);

            if (mainThread && (Threads.stop || pvIdx + 1 == multiPV || Time.elapsed() > 3000))
                sync_cout << UCI::pv(rootPos, rootDepth) << sync_endl;
        }

        if (!Threads.stop)
            completedDepth = rootDepth;

        if (rootMoves[0].pv[0] != lastBestMove)
        {
            lastBestMove      = rootMoves[0].pv[0];
            lastBestMoveDepth = rootDepth;
        }

        // Have we found a "mate in x"?
        if (Limits.mate && bestValue >= VALUE_MATE_IN_MAX_PLY
            && VALUE_MATE - bestValue <= 2 * Limits.mate)
            Threads.stop = true;

        if (!mainThread)
            continue;

        // Use part of the gained time from a previous stable move for the current move
        for (Thread* th : Threads)
        {
            totBestMoveChanges += th->bestMoveChanges;
            th->bestMoveChanges = 0;
        }

        // Do we have time for the next iteration? Can we stop searching now?
        if (    Limits.use_time_management()
            && !Threads.stop
            && !mainThread->stopOnPonderhit)
        {
            double fallingEval = (66 + 14 * (mainThread->bestPreviousAverageScore - bestValue)
                                     +  6 * (mainThread->iterValue[iterIdx] - bestValue)) / 583.0;

            fallingEval = std::clamp(fallingEval, 0.5, 1.5);

            // If the bestMove is stable over several iterations, reduce time accordingly
            timeReduction = lastBestMoveDepth + 6 < completedDepth ? 0.68
                                                                   : (mainThread->previousTimeReduction == 0.68 ? 2.20
                                                                                                                : 1.52);

            double bestMoveInstability = 1 + totBestMoveChanges / 8;

            TimePoint elapsedT = Time.elapsed();
            TimePoint optimumT = Time.optimum();

            // Stop the search if we have only one legal move, or if available time elapsed
            if (   (rootMoves.size() == 1 && (elapsedT > optimumT / 16))
                || elapsedT > 4.33 * optimumT
                || elapsedT > optimumT * fallingEval * timeReduction * bestMoveInstability)
            {
                // If we are allowed to ponder do not stop the search now but
                // keep pondering until the GUI sends "ponderhit" or "stop".
                if (mainThread->ponder)
                    mainThread->stopOnPonderhit = true;
                else
                    Threads.stop = true;
            }
        }

        mainThread->iterValue[iterIdx] = bestValue;
        iterIdx                        = (iterIdx + 1) & 3;
    }

    if (!mainThread)
        return;

    mainThread->previousTimeReduction = timeReduction;
}


namespace {

// Main search function for both PV and non-PV nodes
template<NodeType nodeType>
Value search(Position& pos, Stack* ss, Value alpha, Value beta, Depth depth, bool cutNode) {

    constexpr bool PvNode   = nodeType != NonPV;
    constexpr bool rootNode = nodeType == Root;

    // Dive into quiescence search when the depth reaches zero
    if (depth <= 0)
        return qsearch < PvNode ? PV : NonPV > (pos, ss, alpha, beta);

    assert(-VALUE_INFINITE <= alpha && alpha < beta && beta <= VALUE_INFINITE);
    assert(PvNode || (alpha == beta - 1));
    assert(0 < depth && depth < MAX_PLY);
    assert(!(PvNode && cutNode));

    Move      pv[MAX_PLY + 1], capturesSearched[32], quietsSearched[32];
    StateInfo st;
    ASSERT_ALIGNED(&st, Eval::NNUE::CacheLineSize);

    TTEntry* tte;
    Key     posKey;
    Move    ttMove, move, excludedMove, bestMove;
    Depth   extension, newDepth, ttDepth;
    Bound   ttBound;
    Value   bestValue, value, ttValue, eval, probCutBeta;
    bool    givesCheck, improving, priorCapture, isMate, gameCycle;
    bool    capture, moveCountPruning,
            ttCapture, kingDanger, ourMove, nullParity, singularQuietLMR;
    Piece   movedPiece;
    int     moveCount, captureCount, quietCount, rootDepth;

    // Step 1. Initialize node
    Thread* thisThread  = pos.this_thread();
    ss->inCheck         = pos.checkers();
    priorCapture        = pos.captured_piece();
    Color us            = pos.side_to_move();
    moveCount           = captureCount = quietCount = ss->moveCount = 0;
    bestValue           = -VALUE_INFINITE;
    gameCycle           = kingDanger = false;
    rootDepth           = thisThread->rootDepth;
    ourMove             = !(ss->ply & 1);
    nullParity          = (ourMove == thisThread->nmpSide);
    ss->secondaryLine   = false;
    ss->mainLine        = false;

    // Check for the available remaining time
    if (thisThread == Threads.main())
        static_cast<MainThread*>(thisThread)->check_time();

    thisThread->nodes++;

    // Used to send selDepth info to GUI (selDepth counts from 1, ply from 0)
    if (PvNode && thisThread->selDepth < ss->ply + 1)
        thisThread->selDepth = ss->ply + 1;

    // Transposition table lookup. We don't want the score of a partial
    // search to overwrite a previous full search TT value, so we use a different
    // position key in case of an excluded move.
    excludedMove = ss->excludedMove;
    posKey = pos.key();
    tte = TT.probe(posKey, ss->ttHit);
    ttValue = ss->ttHit ? value_from_tt(tte->value(), ss->ply) : VALUE_NONE;
    ttDepth = tte->depth();
    ttBound = tte->bound();
    ttMove =  rootNode ? thisThread->rootMoves[thisThread->pvIdx].pv[0]
            : ss->ttHit    ? tte->move() : MOVE_NONE;
    ttCapture = ttMove && pos.capture(ttMove);

    // At this point, if excluded, skip straight to step 6, static eval. However,
    // to save indentation, we list the condition in all code between here and there.
    if (!excludedMove)
        ss->ttPv = PvNode || (ss->ttHit && tte->is_pv());

    if (!rootNode)
    {
        // Check if we have an upcoming move which draws by repetition, or
        // if the opponent had an alternative move earlier to this position.
        if (pos.has_game_cycle(ss->ply))
        {
            if (VALUE_DRAW >= beta)
                return VALUE_DRAW;

            gameCycle = true;
            alpha = std::max(alpha, VALUE_DRAW);
        }

        // Step 2. Check for aborted search and immediate draw
        if (pos.is_draw(ss->ply))
            return VALUE_DRAW;

        if (Threads.stop.load(std::memory_order_relaxed) || ss->ply >= MAX_PLY)
            return ss->ply >= MAX_PLY && !ss->inCheck ? evaluate(pos)
                                                      : VALUE_DRAW;

        // Step 3. Mate distance pruning. Even if we mate at the next move our score
        // would be at best mate_in(ss->ply + 1), but if alpha is already bigger because
        // a shorter mate was found upward in the tree then there is no need to search
        // because we will never beat the current alpha. Same logic but with reversed
        // signs applies also in the opposite condition of being mated instead of giving
        // mate. In this case return a fail-high score.
        if (alpha >= mate_in(ss->ply+1))
            return mate_in(ss->ply+1);
    }
    else
        thisThread->rootDelta = beta - alpha;

    assert(0 <= ss->ply && ss->ply < MAX_PLY);

    (ss + 1)->excludedMove = bestMove = MOVE_NONE;
    (ss + 2)->killers[0] = (ss + 2)->killers[1] = MOVE_NONE;
    (ss + 2)->cutoffCnt                         = 0;
    ss->doubleExtensions                        = (ss - 1)->doubleExtensions;
    Square prevSq = is_ok((ss - 1)->currentMove) ? to_sq((ss - 1)->currentMove) : SQ_NONE;
    ss->statScore = 0;

    // At non-PV nodes we check for an early TT cutoff
    if (  !PvNode
        && !excludedMove
        && !gameCycle
        && ttDepth > depth
        && ttValue != VALUE_NONE // Possible in case of TT access race or if !ttHit
        && (ttBound & (ttValue >= beta ? BOUND_LOWER : BOUND_UPPER)))
    {
        // If ttMove is quiet, update move sorting heuristics on TT hit (~2 Elo)
        if (ttMove)
        {
            if (ttValue >= beta)
            {
                // Bonus for a quiet ttMove that fails high (~2 Elo)
                if (!ttCapture)
                    update_quiet_stats(pos, ss, ttMove, stat_bonus(depth));

                // Extra penalty for early quiet moves of
                // the previous ply (~0 Elo on STC, ~2 Elo on LTC).
                if (prevSq != SQ_NONE && (ss - 1)->moveCount <= 2 && !priorCapture)
                    update_continuation_histories(ss - 1, pos.piece_on(prevSq), prevSq,
                                                  -stat_bonus(depth + 1));
            }
            // Penalty for a quiet ttMove that fails low (~1 Elo)
            else if (!ttCapture)
            {
                int penalty = -stat_bonus(depth);
                thisThread->mainHistory[us][from_to(ttMove)] << penalty;
                update_continuation_histories(ss, pos.moved_piece(ttMove), to_sq(ttMove), penalty);
            }
        }

        return ttValue;
    }

    // Step 5. Tablebases probe
    if (!rootNode && !excludedMove && TB::Cardinality)
    {
        int piecesCount = popcount(pos.pieces());

        if (    piecesCount <= TB::Cardinality
            &&  pos.rule50_count() == 0
            && !pos.can_castle(ANY_CASTLING))
        {
            TB::ProbeState err;
            TB::WDLScore v = Tablebases::probe_wdl(pos, &err);

            // Force check of time on the next occasion
            if (thisThread == Threads.main())
                static_cast<MainThread*>(thisThread)->callsCnt = 0;

            if (err != TB::ProbeState::FAIL)
            {
                thisThread->tbHits.fetch_add(1, std::memory_order_relaxed);

                int drawScore = TB::UseRule50 ? 1 : 0;

                int centiPly = TraditionalPawnValue * ss->ply / 100;

                Value tbValue =    v < -drawScore ? -VALUE_TB_WIN + (10 * TraditionalPawnValue * (v == -1)) + centiPly + TraditionalPawnValue * popcount(pos.pieces( pos.side_to_move()))
                                 : v >  drawScore ?  VALUE_TB_WIN - (10 * TraditionalPawnValue * (v ==  1)) - centiPly - TraditionalPawnValue * popcount(pos.pieces(~pos.side_to_move()))
                                 : v < 0 ? Value(-56) : VALUE_DRAW;

                if (    abs(v) <= drawScore
                    || !ss->ttHit
                    || (v < -drawScore && beta  > tbValue + 19)
                    || (v >  drawScore && alpha < tbValue - 19))
                {
                    tte->save(posKey, tbValue, ss->ttPv, v > drawScore ? BOUND_LOWER : v < -drawScore ? BOUND_UPPER : BOUND_EXACT,
                              v == 0 ? MAX_PLY : depth, MOVE_NONE, VALUE_NONE);

                    return tbValue;
                }
            }
        }
    }

    CapturePieceToHistory& captureHistory = thisThread->captureHistory;
    kingDanger = ourMove ? false : pos.king_danger();

    // Step 6. Static evaluation of the position
    if (ss->inCheck)
    {
        // Skip early pruning when in check
        ss->staticEval = eval = VALUE_NONE;
        improving             = false;
    }
    else
    {
    if (excludedMove)
    {
        // Providing the hint that this node's accumulator will be used often
        // brings significant Elo gain (~13 Elo).
        Eval::NNUE::hint_common_parent_position(pos);
        eval = ss->staticEval;
    }
    else if (ss->ttHit)
    {
        // Never assume anything about values stored in TT
        ss->staticEval = eval = tte->eval();
        if (eval == VALUE_NONE)
            ss->staticEval = eval = evaluate(pos);
        else if (PvNode)
            Eval::NNUE::hint_common_parent_position(pos);

        // ttValue can be used as a better position evaluation (~7 Elo)
        if (    ttValue != VALUE_NONE
            && (ttMove != MOVE_NONE || ttValue <= eval)
            && (ttBound & (ttValue > eval ? BOUND_LOWER : BOUND_UPPER)))
            eval = ttValue;
    }
    else
    {
        ss->staticEval = eval = evaluate(pos);
        // Save static evaluation into the transposition table
        tte->save(posKey, VALUE_NONE, ss->ttPv, BOUND_NONE, DEPTH_NONE, MOVE_NONE, eval);
    }

    // Use static evaluation difference to improve quiet move ordering (~4 Elo)
    if (is_ok((ss - 1)->currentMove) && !(ss - 1)->inCheck && !priorCapture)
    {
        int bonus = std::clamp(-18 * int((ss - 1)->staticEval + ss->staticEval), -1812, 1812);
        thisThread->mainHistory[~us][from_to((ss - 1)->currentMove)] << bonus;
    }

    // Set up the improving flag, which is true if current static evaluation is
    // bigger than the previous static evaluation at our turn (if we were in
    // check at our previous move we look at static evaluation at move prior to it
    // and if we were in check at move prior to it flag is set to true) and is
    // false otherwise. The improving flag is used in various pruning heuristics.
    improving = (ss - 2)->staticEval != VALUE_NONE ? ss->staticEval > (ss - 2)->staticEval
              : (ss - 4)->staticEval != VALUE_NONE ? ss->staticEval > (ss - 4)->staticEval
                                                   : true;

    // Begin early pruning.
    if (   !PvNode
        && (ourMove || !excludedMove)
        && !thisThread->nmpGuardV
        &&  abs(eval) < VALUE_MAX_EVAL)
    {
<<<<<<< HEAD
       // Step 8. Futility pruning: child node (~40 Elo)
       // The depth condition is important for mate finding.
       if (    depth < 9 // was 8
           && !ss->ttPv
           && !kingDanger
           && !gameCycle
           && !(thisThread->nmpGuard && nullParity)
           &&  abs(alpha) < VALUE_MAX_EVAL
           &&  eval >= beta
           &&  eval - futility_margin(depth, cutNode && !ss->ttHit, improving) - (ss-1)->statScore / 321 >= beta
           && (!ttMove || ttCapture || depth < 6))
           return eval;

       // Step 9. Null move search with verification search (~35 Elo)
       if (   !thisThread->nmpGuard
           &&  (ss-1)->statScore < 17257
           && !gameCycle
           //&&  beta < VALUE_MATE_IN_MAX_PLY Implied by eval >= beta & abs(eval) < VALUE_MAX_EVAL
           &&  eval >= beta
           &&  eval >= ss->staticEval
           &&  ss->staticEval >= beta - 24 * depth + 281
           &&  pos.non_pawn_material(us)
           && !kingDanger
           && (rootDepth < 11 || ourMove || MoveList<LEGAL>(pos).size() > 5))
       {
           assert(eval - beta >= 0);

           thisThread->nmpSide = ourMove;

           // Null move dynamic reduction based on depth and eval
           Depth R = std::min(int(eval - beta) / 152, 6) + depth / 3 + 4;

           if (!ourMove && (ss-1)->secondaryLine)
               R = std::min(R, 8);

           if (   depth < 11
               || ttValue >= beta
               || ttDepth < depth-R
               || !(ttBound & BOUND_UPPER))
           {
           ss->currentMove = MOVE_NULL;
           ss->continuationHistory = &thisThread->continuationHistory[0][0][NO_PIECE][0];

           pos.do_null_move(st);
           thisThread->nmpGuard = true;
           Value nullValue = -search<NonPV>(pos, ss+1, -beta, -beta+1, depth-R, !cutNode);
           thisThread->nmpGuard = false;
           pos.undo_null_move();

           if (nullValue >= beta)
           {
               // Verification search
               thisThread->nmpGuardV = true;
               Value v = search<NonPV>(pos, ss, beta-1, beta, depth-R, false);
               thisThread->nmpGuardV = false;

               // While it is unsafe to return mate scores from null search, mate scores
               // from verification search are fine.
               if (v >= beta)
                   return v > VALUE_MATE_IN_MAX_PLY ? v : std::min(nullValue, VALUE_MATE_IN_MAX_PLY);
           }
           }
       }

       probCutBeta = beta + 168 - 70 * improving;

       // Step 10. ProbCut (~10 Elo)
       // If we have a good enough capture and a reduced search returns a value
       // much above beta, we can (almost) safely prune the previous move.
       if (    depth > 4
           &&  abs(beta) < VALUE_MAX_EVAL
           && (ttCapture || !ttMove)
           // If we don't have a ttHit or our ttDepth is not greater our
           // reduced depth search, continue with the probcut.
           && (!ss->ttHit || ttDepth < depth - 3))
       {
           assert(probCutBeta < VALUE_INFINITE);
           MovePicker mp(pos, ttMove, KnightValue - BishopValue + PieceValue[type_of(pos.captured_piece())], &captureHistory);

           while ((move = mp.next_move()) != MOVE_NONE)
               if (move != excludedMove)
               {
                   assert(pos.capture(move) || promotion_type(move) == QUEEN);
                   assert(depth >= 5);

                   ss->currentMove = move;
                   ss->continuationHistory = &thisThread->continuationHistory[ss->inCheck]
                                                                             [true]
                                                                             [pos.moved_piece(move)]
                                                                             [to_sq(move)];

                   pos.do_move(move, st);

                   // Perform a preliminary qsearch to verify that the move holds
                   value = -qsearch<NonPV>(pos, ss+1, -probCutBeta, -probCutBeta+1);

                   // If the qsearch held perform the regular search
                   if (value >= probCutBeta)
                       value = -search<NonPV>(pos, ss+1, -probCutBeta, -probCutBeta+1, depth - 4, !cutNode);

                   pos.undo_move(move);

                   if (value >= probCutBeta)
                   {
                       //value -= (probCutBeta - beta); // review this later

                       if (!excludedMove)
                           tte->save(posKey, value_to_tt(value, ss->ply), ss->ttPv,
                                     BOUND_LOWER, depth - 3, move, ss->staticEval);

                       return value;
                   }
               }

           Eval::NNUE::hint_common_parent_position(pos);
       }
    } // End early Pruning

    // Step 11. If the position is not in TT, decrease depth by 2 or 1 depending on node type (~3 Elo)
    if (   PvNode
        && depth >= 3
        && !gameCycle
        && !ttMove
        && (ss-1)->moveCount > 1)
=======
        assert(eval - beta >= 0);

        // Null move dynamic reduction based on depth and eval
        Depth R = std::min(int(eval - beta) / 152, 6) + depth / 3 + 4;

        ss->currentMove         = MOVE_NULL;
        ss->continuationHistory = &thisThread->continuationHistory[0][0][NO_PIECE][0];

        pos.do_null_move(st);

        Value nullValue = -search<NonPV>(pos, ss + 1, -beta, -beta + 1, depth - R, !cutNode);

        pos.undo_null_move();

        // Do not return unproven mate or TB scores
        if (nullValue >= beta && nullValue < VALUE_TB_WIN_IN_MAX_PLY)
        {
            if (thisThread->nmpMinPly || depth < 14)
                return nullValue;

            assert(!thisThread->nmpMinPly);  // Recursive verification is not allowed

            // Do verification search at high depths, with null move pruning disabled
            // until ply exceeds nmpMinPly.
            thisThread->nmpMinPly = ss->ply + 3 * (depth - R) / 4;

            Value v = search<NonPV>(pos, ss, beta - 1, beta, depth - R, false);

            thisThread->nmpMinPly = 0;

            if (v >= beta)
                return nullValue;
        }
    }

    // Step 10. If the position doesn't have a ttMove, decrease depth by 2,
    // or by 4 if the TT entry for the current position was hit and
    // the stored depth is greater than or equal to the current depth.
    // Use qsearch if depth is equal or below zero (~9 Elo)
    if (PvNode && !ttMove)
        depth -= 2 + 2 * (ss->ttHit && tte->depth() >= depth);

    if (depth <= 0)
        return qsearch<PV>(pos, ss, alpha, beta);

    if (cutNode && depth >= 8 && !ttMove)
>>>>>>> 0024133b
        depth -= 2;

    if (    cutNode
        && !(ss-1)->secondaryLine
        &&  depth >= 8
        && !ttMove)
        depth -= 2;

    } // In check search starts here

   // Step 12. A small Probcut idea, when we are in check (~4 Elo)
   probCutBeta = beta + 416;
   if (    ss->inCheck
        && !PvNode
        && ttCapture
        && !gameCycle
        && !kingDanger
        && !(ss-1)->secondaryLine
        && !(thisThread->nmpGuard && nullParity)
        && !(thisThread->nmpGuardV && nullParity)
        && (ttBound & BOUND_LOWER)
        && ttDepth >= depth - 4
        && ttValue >= probCutBeta
        && abs(ttValue) < VALUE_MAX_EVAL
        && abs(beta) < VALUE_MAX_EVAL)
        return probCutBeta;

    const PieceToHistory* contHist[] = {(ss - 1)->continuationHistory,
                                        (ss - 2)->continuationHistory,
                                        (ss - 3)->continuationHistory,
                                        (ss - 4)->continuationHistory,
                                        nullptr,
                                        (ss - 6)->continuationHistory};

    Move countermove =
      prevSq != SQ_NONE ? thisThread->counterMoves[pos.piece_on(prevSq)][prevSq] : MOVE_NONE;

    MovePicker mp(pos, ttMove, depth, &thisThread->mainHistory, &captureHistory, contHist,
                  countermove, ss->killers);

    value            = bestValue;
    moveCountPruning = singularQuietLMR = false;

    // Indicate PvNodes that will probably fail low if the node was searched
    // at a depth equal to or greater than the current depth, and the result
    // of this search was a fail low.
    bool likelyFailLow =    PvNode
                         && ttMove
                         && (ttBound & BOUND_UPPER)
                         && ttDepth >= depth;

    bool lmPrunable = (  !ourMove
                       || ss->ply > 6
                       || (ss-1)->moveCount > 1
                       || (ss-3)->moveCount > 1
                       || (ss-5)->moveCount > 1);

    int lmrAdjustment =   ttCapture
                        + 2 * cutNode
                        + ((ss+1)->cutoffCnt > 3)
                        - (2 + (cutNode && ttDepth >= depth + 3)) * (ss->ttPv && !likelyFailLow)
                        - ((ss-1)->moveCount > 7)
                        - 2 * PvNode;

    bool allowLMR =     depth > 1
                    && !gameCycle
                    && (!PvNode || ss->ply > 1);

    bool doSingular =    !rootNode
                      && !excludedMove // Avoid recursive singular search
                      &&  ttValue != VALUE_NONE
                      && (ttBound & BOUND_LOWER)
                      &&  alpha > -VALUE_MAX_EVAL
                      &&  ttValue > -VALUE_MAX_EVAL / 2
                      &&  ttDepth >= depth - 3
                      &&  depth >= 4 - (thisThread->completedDepth > 24) + 2 * (PvNode && tte->is_pv());

    bool doLMP =    !PvNode
                 && (lmPrunable || ss->ply > 2)
                 &&  pos.non_pawn_material(us);

    // Step 13. Loop through all pseudo-legal moves until no moves remain
    // or a beta cutoff occurs.
    while ((move = mp.next_move(moveCountPruning)) != MOVE_NONE)
    {
        assert(is_ok(move));

        if (move == excludedMove)
            continue;

        // At root obey the "searchmoves" option and skip moves not listed in Root
        // Move List. In MultiPV mode we also skip PV moves that have been already
        // searched and those of lower "TB rank" if we are in a TB root position.
        if (rootNode && !std::count(thisThread->rootMoves.begin() + thisThread->pvIdx,
                                    thisThread->rootMoves.begin() + thisThread->pvLast, move))
            continue;

        ss->moveCount = ++moveCount;

        if (rootNode && thisThread == Threads.main() && Time.elapsed() > 3000)
            sync_cout << "info depth " << depth << " currmove "
                      << UCI::move(move, pos.is_chess960()) << " currmovenumber "
                      << moveCount + thisThread->pvIdx << sync_endl;
        if (PvNode)
            (ss + 1)->pv = nullptr;

        extension = 0;
        capture = pos.capture_stage(move);
        movedPiece = pos.moved_piece(move);
        givesCheck = pos.gives_check(move);
        isMate = false;


        // This tracks all of our possible responses to our opponent's best moves outside of the PV.
        // The reasoning here is that while we look for flaws in the PV, we must otherwise find an improvement
        // in a secondary root move in order to change the PV. Such an improvement must occur on the path of
        // our opponent's best moves or else it is meaningless.
        ss->secondaryLine = (   (rootNode && moveCount > 1)
                            || (!ourMove && (ss-1)->secondaryLine && !excludedMove && moveCount == 1)
                            || ( ourMove && (ss-1)->secondaryLine));

        ss->mainLine = (   (rootNode && moveCount == 1)
                        || (!ourMove && (ss-1)->mainLine)
                        || ( ourMove && (ss-1)->mainLine && moveCount == 1 && !excludedMove));

        if (givesCheck)
        {
            pos.do_move(move, st, givesCheck);
            isMate = MoveList<LEGAL>(pos).size() == 0;
            pos.undo_move(move);
        }

        if (isMate)
        {
            ss->currentMove = move;
            ss->continuationHistory = &thisThread->continuationHistory[ss->inCheck]
                                                                      [capture]
                                                                      [movedPiece]
                                                                      [to_sq(move)];
            value = mate_in(ss->ply+1);

            if (PvNode && (moveCount == 1 || value > alpha))
            {
                (ss+1)->pv = pv;
                (ss+1)->pv[0] = MOVE_NONE;
            }
        }
        else
        {
        // Calculate new depth for this move
        newDepth = depth - 1;
        Value delta = beta - alpha;
        Depth r = reduction(improving, depth, moveCount, delta, thisThread->rootDelta);

        // Step 14. Pruning at shallow depth (~120 Elo).
        // Depth conditions are important for mate finding.
        if (   doLMP
            && bestValue > VALUE_MATED_IN_MAX_PLY)
        {
            // Skip quiet moves if movecount exceeds our FutilityMoveCount threshold (~8 Elo)
            if (!moveCountPruning)
                moveCountPruning = moveCount >= futility_move_count(improving, depth);

            if (lmPrunable)
            {
            // Reduced depth of the next LMR search
            int lmrDepth = newDepth - r;

            if (   capture
                || givesCheck)
            {
                // Futility pruning for captures (~2 Elo)
<<<<<<< HEAD
                if (   !givesCheck
                    //&& !PvNode
                    &&  lmrDepth < 6
                    && !ss->inCheck
                    && ss->staticEval + 188 + 206 * lmrDepth + PieceValue[pos.piece_on(to_sq(move))]
                    + captureHistory[movedPiece][to_sq(move)][type_of(pos.piece_on(to_sq(move)))] / 7 < alpha)
                    continue;
=======
                if (!givesCheck && lmrDepth < 7 && !ss->inCheck)
                {
                    Piece capturedPiece = pos.piece_on(to_sq(move));
                    int   futilityEval =
                      ss->staticEval + 239 + 291 * lmrDepth + PieceValue[capturedPiece]
                      + captureHistory[movedPiece][to_sq(move)][type_of(capturedPiece)] / 7;
                    if (futilityEval < alpha)
                        continue;
                }
>>>>>>> 0024133b

                // SEE based pruning for captures and checks (~11 Elo)
                if (!pos.see_ge(move, Value(-185) * depth))
                    continue;
            }
            else
            {
                int history = (*contHist[0])[movedPiece][to_sq(move)]
                            + (*contHist[1])[movedPiece][to_sq(move)]
                            + (*contHist[3])[movedPiece][to_sq(move)];

                // Continuation history based pruning (~2 Elo)
                if (lmrDepth < 6 && history < -3498 * depth)
                    continue;

                history += 2 * thisThread->mainHistory[us][from_to(move)];

                lmrDepth += history / 7815;
                lmrDepth = std::max(lmrDepth, -2);

                // Futility pruning: parent node (~13 Elo)
<<<<<<< HEAD
                if (   !ss->inCheck
                    && lmrDepth < (6 * (1 + !ourMove))
                    && history < 20500 - 3875 * (depth - 1)
                    && ss->staticEval + 115 + 122 * lmrDepth <= alpha)
=======
                if (!ss->inCheck && lmrDepth < 13 && ss->staticEval + 80 + 122 * lmrDepth <= alpha)
>>>>>>> 0024133b
                    continue;

                lmrDepth = std::max(lmrDepth, 0);

                // Prune moves with negative SEE (~4 Elo)
                if (!pos.see_ge(move, Value(-27 * lmrDepth * lmrDepth)))
                    continue;
            }
            }
        }

        // Step 15. Extensions (~100 Elo)
        // Singular extension search (~94 Elo). If all moves but one fail low on a
        // search of (alpha-s, beta-s), and just one fails high on (alpha, beta),
        // then that move is singular and should be extended. To verify this we do
        // a reduced search on all the other moves but the ttMove and if the result
        // is lower than ttValue minus a margin, then we will extend the ttMove. Note
        // that depth margin and singularBeta margin are known for having non-linear
        // scaling. Their values are optimized to time controls of 180+1.8 and longer
        // so changing them requires tests at this type of time controls.

        if (   gameCycle
            && (   PvNode
                || (ss-1)->mainLine
                || ((ss-1)->secondaryLine && thisThread->pvValue < VALUE_DRAW)))
            extension = 2;

        else if (    doSingular
                 &&  move == ttMove)
        {
<<<<<<< HEAD
            Value singularBeta = std::max(ttValue - (64 + 57 * (ss->ttPv && !PvNode)) * depth / 64, -VALUE_MAX_EVAL);
            Depth singularDepth = (depth - 1) / 2;
=======
            // Singular extension search (~94 Elo). If all moves but one fail low on a
            // search of (alpha-s, beta-s), and just one fails high on (alpha, beta),
            // then that move is singular and should be extended. To verify this we do
            // a reduced search on all the other moves but the ttMove and if the result
            // is lower than ttValue minus a margin, then we will extend the ttMove. Note
            // that depth margin and singularBeta margin are known for having non-linear
            // scaling. Their values are optimized to time controls of 180+1.8 and longer
            // so changing them requires tests at this type of time controls.
            // Recursive singular search is avoided.
            if (!rootNode && move == ttMove && !excludedMove
                && depth >= 4 - (thisThread->completedDepth > 24) + 2 * (PvNode && tte->is_pv())
                && abs(ttValue) < VALUE_TB_WIN_IN_MAX_PLY && (tte->bound() & BOUND_LOWER)
                && tte->depth() >= depth - 3)
            {
                Value singularBeta  = ttValue - (64 + 57 * (ss->ttPv && !PvNode)) * depth / 64;
                Depth singularDepth = (depth - 1) / 2;
>>>>>>> 0024133b

            ss->excludedMove = move;
            // the search with excludedMove will update ss->staticEval
            value = search<NonPV>(pos, ss, singularBeta - 1, singularBeta, singularDepth, cutNode);
            ss->excludedMove = MOVE_NONE;

            if (value < singularBeta)
            {
                singularQuietLMR = !ttCapture;
                // Avoid search explosion by limiting the number of double extensions
                if (  !PvNode
                    && value < singularBeta - 18
                    && ss->doubleExtensions < 12) // watch for search explosion
                {
                    extension = 2;
                    depth += depth < 15;
                }
                else
                    extension = 1;
            }

            // Multi-cut pruning
            // Our ttMove is assumed to fail high, and now we failed high also on a reduced
            // search without the ttMove. So we assume this expected Cut-node is not singular,
            // that multiple moves fail high, and we can prune the whole subtree by returning
            // a soft bound.
            else if (!PvNode)
            {
                if (ttValue >= beta)
                    return ttValue;

<<<<<<< HEAD
                // If the eval of ttMove is less than alpha and value, we reduce it (negative extension)
                // Add ttValue <= value?
                else if (!gameCycle && alpha < VALUE_MAX_EVAL)
                    extension = (cutNode && (ss-1)->moveCount > 1 && !(ss-1)->secondaryLine && depth < 19) ? -2 : -1;
=======
                // Multi-cut pruning
                // Our ttMove is assumed to fail high, and now we failed high also on a
                // reduced search without the ttMove. So we assume this expected cut-node
                // is not singular, that multiple moves fail high, and we can prune the
                // whole subtree by returning a softbound.
                else if (singularBeta >= beta)
                    return singularBeta;

                // If the eval of ttMove is greater than beta, reduce it (negative extension) (~7 Elo)
                else if (ttValue >= beta)
                    extension = -2 - !PvNode;

                // If we are on a cutNode, reduce it based on depth (negative extension) (~1 Elo)
                else if (cutNode)
                    extension = depth < 19 ? -2 : -1;

                // If the eval of ttMove is less than value, reduce it (negative extension) (~1 Elo)
                else if (ttValue <= value)
                    extension = -1;
>>>>>>> 0024133b
            }
        }

        if (extension < 1)
        {
            // Check extensions (~1 Elo)
            if (   givesCheck
                && depth > 7)
                extension = 1;

            // Quiet ttMove extensions (~1 Elo)
            else if (   PvNode
                     && move == ttMove
                     && move == ss->killers[0]
                     && (*contHist[0])[movedPiece][to_sq(move)] >= 4194)
                extension = 1;
        }

        // Add extension to new depth
        newDepth += extension;
        ss->doubleExtensions = (ss - 1)->doubleExtensions + (extension == 2);

        // Speculative prefetch as early as possible
        prefetch(TT.first_entry(pos.key_after(move)));

        // Update the current move (this must be done after singular extension search)
        ss->currentMove = move;
        ss->continuationHistory =
          &thisThread->continuationHistory[ss->inCheck][capture][movedPiece][to_sq(move)];

        // Step 16. Make the move
        pos.do_move(move, st, givesCheck);

        bool lateKingDanger = (rootDepth > 10 && ourMove && ss->ply < 7 && pos.king_danger());

        ss->statScore =  2 * thisThread->mainHistory[us][from_to(move)]
                           + (*contHist[0])[movedPiece][to_sq(move)]
                           + (*contHist[1])[movedPiece][to_sq(move)]
                           + (*contHist[3])[movedPiece][to_sq(move)]
                           - 3848;

        r =         r
                  + lmrAdjustment
                  - (singularQuietLMR && moveCount == 1)
                  - (move == ttMove)
                  - ss->statScore / (10216 + 3855 * (depth > 5 && depth < 23));

        // Step 17. Late moves reduction / extension (LMR, ~117 Elo)
        // We use various heuristics for the sons of a node after the first son has
        // been searched. In general, we would like to reduce them, but there are many
        // cases where we extend a son if it has good chances to be "interesting".
        if (    allowLMR
            && !lateKingDanger
            &&  moveCount > 1
            && (!capture || (cutNode && (ss-1)->moveCount > 1)))
        {
            // In general we want to cap the LMR depth search at newDepth, but when
            // reduction is negative, we allow this move a limited search extension
            // beyond the first move depth. This may lead to hidden double extensions.
            Depth d = std::clamp(newDepth - r, 1, newDepth + 1);

            value = -search<NonPV>(pos, ss + 1, -(alpha + 1), -alpha, d, true);

            // Do a full-depth search when reduced LMR search fails high
            if (value > alpha && d < newDepth)
            {
                // Adjust full-depth search based on LMR results - if the result
                // was good enough search deeper, if it was bad enough search shallower.
                const bool doDeeperSearch     = value > (bestValue + 51 + 10 * (newDepth - d));
                const bool doEvenDeeperSearch = value > alpha + 700 && ss->doubleExtensions <= 6;
                const bool doShallowerSearch  = value < bestValue + newDepth;

                ss->doubleExtensions = ss->doubleExtensions + doEvenDeeperSearch;

                newDepth += doDeeperSearch - doShallowerSearch + doEvenDeeperSearch;

                if (newDepth > d)
                    value = -search<NonPV>(pos, ss + 1, -(alpha + 1), -alpha, newDepth, !cutNode);

                int bonus = value <= alpha ? -stat_bonus(newDepth)
                          : value >= beta  ? stat_bonus(newDepth)
                                           : 0;

                update_continuation_histories(ss, movedPiece, to_sq(move), bonus);
            }
        }

        // Step 18. Full-depth search when LMR is skipped
        else if (!PvNode || moveCount > 1)
        {
            // Increase reduction for cut nodes and not ttMove (~1 Elo)
            if (!ttMove && cutNode)
                r += 2;

            // Note that if expected reduction is high, we reduce search depth by 1 here
            value = -search<NonPV>(pos, ss + 1, -(alpha + 1), -alpha, newDepth - (r > 3), !cutNode);
        }

        // For PV nodes only, do a full PV search on the first move or after a fail high,
        // otherwise let the parent node fail low with value <= alpha and try another move.
        if (PvNode && (moveCount == 1 || value > alpha))
        {
            (ss + 1)->pv    = pv;
            (ss + 1)->pv[0] = MOVE_NONE;

            value = -search<PV>(pos, ss + 1, -beta, -alpha, newDepth, false);
        }

        // Step 19. Undo move
        pos.undo_move(move);
        }

        assert(value > -VALUE_INFINITE && value < VALUE_INFINITE);

        // Step 20. Check for a new best move
        // Finished searching the move. If a stop occurred, the return value of
        // the search cannot be trusted, and we return immediately without
        // updating best move, PV and TT.
        if (Threads.stop.load(std::memory_order_relaxed))
            return VALUE_ZERO;

        if (rootNode)
        {
            RootMove& rm =
              *std::find(thisThread->rootMoves.begin(), thisThread->rootMoves.end(), move);

            if (abs(value) < VALUE_TB_WIN - 7 * TraditionalPawnValue)
                rm.averageScore = rm.averageScore != -VALUE_INFINITE ? (2 * value + rm.averageScore) / 3 : value;
            else
                rm.averageScore = value;

            // PV move or new best move?
            if (moveCount == 1 || value > alpha)
            {
                rm.score = rm.uciScore = value;
                rm.selDepth            = thisThread->selDepth;
                rm.scoreLowerbound = rm.scoreUpperbound = false;

                thisThread->pvValue = value;

                if (value >= beta)
                {
                    rm.scoreLowerbound = true;
                    rm.uciScore = beta;
                }
                else if (value <= alpha)
                {
                    rm.scoreUpperbound = true;
                    rm.uciScore = alpha;
                }

                rm.pv.resize(1);

                assert((ss + 1)->pv);

                for (Move* m = (ss + 1)->pv; *m != MOVE_NONE; ++m)
                    rm.pv.push_back(*m);

                // We record how often the best move has been changed in each iteration.
                // This information is used for time management. In MultiPV mode,
                // we must take care to only do this for the first PV line.
                if (moveCount > 1 && !thisThread->pvIdx)
                    ++thisThread->bestMoveChanges;
            }
            else
                // All other moves but the PV, are set to the lowest value: this
                // is not a problem when sorting because the sort is stable and the
                // move position in the list is preserved - just the PV is pushed up.
                rm.score = -VALUE_INFINITE;
        }

        if (value > bestValue)
        {
            bestValue = value;

            if (value > alpha)
            {
                bestMove = move;

                if (PvNode && !rootNode)  // Update pv even in fail-high case
                    update_pv(ss->pv, move, (ss + 1)->pv);

                if (value >= beta)
                {
                    ss->cutoffCnt += 1 + !ttMove;
                    assert(value >= beta); // Fail high
                    break;
                }
                else
                {
                    // Reduce other moves if we have found at least one score improvement (~2 Elo)
                    if (   depth > 2
                        && depth < 12
                        && !gameCycle
                        && beta  <  VALUE_MAX_EVAL
                        && alpha > -VALUE_MAX_EVAL)
                        depth -= 1;

                    assert(depth > 0);
                    alpha = value;  // Update alpha! Always alpha < beta
                }
            }
        }

        // If the move is worse than some previously searched move,
        // remember it, to update its stats later.
        if (move != bestMove && moveCount <= 32)
        {
            if (capture)
                capturesSearched[captureCount++] = move;

            else
                quietsSearched[quietCount++] = move;
        }
    }

    // Step 21. Check for mate and stalemate
    // All legal moves have been searched and if there are no legal moves, it
    // must be a mate or a stalemate. If we are in a singular extension search then
    // return a fail low score.

    assert(moveCount || !ss->inCheck || excludedMove || !MoveList<LEGAL>(pos).size());

    if (!moveCount)
        bestValue = excludedMove ? alpha : ss->inCheck ? mated_in(ss->ply) : VALUE_DRAW;

    // If there is a move that produces search value greater than alpha we update the stats of searched moves
    else if (bestMove)
        update_all_stats(pos, ss, bestMove, bestValue, beta, prevSq, quietsSearched, quietCount,
                         capturesSearched, captureCount, depth);

    // Bonus for prior countermove that caused the fail low
    else if (!priorCapture && prevSq != SQ_NONE)
    {
        int bonus = (depth > 6) + (PvNode || cutNode) + (bestValue < alpha - 653)
                  + ((ss - 1)->moveCount > 11);
        update_continuation_histories(ss - 1, pos.piece_on(prevSq), prevSq,
                                      stat_bonus(depth) * bonus);
        thisThread->mainHistory[~us][from_to((ss - 1)->currentMove)]
          << stat_bonus(depth) * bonus / 2;
    }

    // If no good move is found and the previous position was ttPv, then the previous
    // opponent move is probably good and the new position is added to the search tree. (~7 Elo)
    if (bestValue <= alpha)
        ss->ttPv = ss->ttPv || ((ss - 1)->ttPv && depth > 3);

    // Write gathered information in transposition table
    if (!excludedMove && !(rootNode && thisThread->pvIdx))
        tte->save(posKey, value_to_tt(bestValue, ss->ply), ss->ttPv,
                  bestValue >= beta    ? BOUND_LOWER
                  : PvNode && bestMove ? BOUND_EXACT
                                       : BOUND_UPPER,
                  depth, bestMove, ss->staticEval);

    assert(bestValue > -VALUE_INFINITE && bestValue < VALUE_INFINITE);

    return bestValue;
}


// Quiescence search function, which is called by the main search
// function with zero depth, or recursively with further decreasing depth per call.
// (~155 Elo)
template<NodeType nodeType>
Value qsearch(Position& pos, Stack* ss, Value alpha, Value beta, Depth depth) {

    static_assert(nodeType != Root);
    constexpr bool PvNode = nodeType == PV;

    assert(alpha >= -VALUE_INFINITE && alpha < beta && beta <= VALUE_INFINITE);
    assert(PvNode || (alpha == beta - 1));
    assert(depth <= 0);

    Move      pv[MAX_PLY+1];
    StateInfo st;
    ASSERT_ALIGNED(&st, Eval::NNUE::CacheLineSize);

    TTEntry* tte;
    Key      posKey;
    Move     ttMove, move, bestMove;
    Depth    ttDepth;
    Bound    ttBound;
    Value    bestValue, value, ttValue, futilityValue, futilityBase;
    bool     pvHit, givesCheck, capture, gameCycle;
    int      moveCount;
    Color    us = pos.side_to_move();

    // Step 1. Initialize node
    if (PvNode)
    {
        (ss + 1)->pv = pv;
        ss->pv[0]    = MOVE_NONE;
    }

    Thread* thisThread = pos.this_thread();
    bestMove           = MOVE_NONE;
    ss->inCheck        = pos.checkers();
    moveCount          = 0;
    gameCycle          = false;

    thisThread->nodes++;

    if (pos.has_game_cycle(ss->ply))
    {
       if (VALUE_DRAW >= beta)
           return VALUE_DRAW;

       alpha = std::max(alpha, VALUE_DRAW);
       gameCycle = true;
    }

    if (pos.is_draw(ss->ply))
        return VALUE_DRAW;

    // Step 2. Check for an immediate draw or maximum ply reached
    if (ss->ply >= MAX_PLY)
        return !ss->inCheck ? evaluate(pos) : VALUE_DRAW;

    if (alpha >= mate_in(ss->ply+1))
        return mate_in(ss->ply+1);

    assert(0 <= ss->ply && ss->ply < MAX_PLY);

    // Decide whether or not to include checks: this fixes also the type of
    // TT entry depth that we are going to use. Note that in qsearch we use
    // only two types of depth in TT: DEPTH_QS_CHECKS or DEPTH_QS_NO_CHECKS.
    ttDepth = ss->inCheck || depth >= DEPTH_QS_CHECKS ? DEPTH_QS_CHECKS : DEPTH_QS_NO_CHECKS;

    // Step 3. Transposition table lookup
    posKey  = pos.key();
    tte     = TT.probe(posKey, ss->ttHit);
    ttValue = ss->ttHit ? value_from_tt(tte->value(), ss->ply) : VALUE_NONE;
    ttBound = tte->bound();
    ttMove  = ss->ttHit ? tte->move() : MOVE_NONE;
    pvHit   = ss->ttHit && tte->is_pv();

    // At non-PV nodes we check for an early TT cutoff
    if (  !PvNode
        && ss->ttHit
        && !gameCycle
        && tte->depth() >= ttDepth
        && ttValue != VALUE_NONE // Only in case of TT access race or if !ttHit
        && (ttBound & (ttValue >= beta ? BOUND_LOWER : BOUND_UPPER)))
        return ttValue;

    // Step 4. Static evaluation of the position
    if (ss->inCheck)
        bestValue = futilityBase = -VALUE_INFINITE;
    else
    {
        if (ss->ttHit)
        {
            // Never assume anything about values stored in TT
            if ((ss->staticEval = bestValue = tte->eval()) == VALUE_NONE)
                ss->staticEval = bestValue = evaluate(pos);

            // ttValue can be used as a better position evaluation (~13 Elo)
            if (    ttValue != VALUE_NONE
                && (ttMove != MOVE_NONE || ttValue <= bestValue)
                && (ttBound & (ttValue > bestValue ? BOUND_LOWER : BOUND_UPPER)))
                bestValue = ttValue;
        }
        else
            // In case of null move search use previous static eval with a different sign
            ss->staticEval = bestValue =
              (ss - 1)->currentMove != MOVE_NULL ? evaluate(pos) : -(ss - 1)->staticEval;

        // Stand pat. Return immediately if static value is at least beta
        if (bestValue >= beta)
        {
            if (!ss->ttHit)
                tte->save(posKey, value_to_tt(bestValue, ss->ply), false, BOUND_LOWER, DEPTH_NONE,
                          MOVE_NONE, ss->staticEval);

            return bestValue;
        }

        if (bestValue > alpha)
            alpha = bestValue;

        futilityBase = ss->staticEval + 200;
    }

    const PieceToHistory* contHist[] = {(ss - 1)->continuationHistory,
                                        (ss - 2)->continuationHistory};

    // Initialize a MovePicker object for the current position, and prepare
    // to search the moves. Because the depth is <= 0 here, only captures,
    // queen promotions, and other checks (only if depth >= DEPTH_QS_CHECKS)
    // will be generated.
    Square     prevSq = is_ok((ss - 1)->currentMove) ? to_sq((ss - 1)->currentMove) : SQ_NONE;
    MovePicker mp(pos, ttMove, depth, &thisThread->mainHistory, &thisThread->captureHistory,
                  contHist, prevSq);

    int quietCheckEvasions = 0;

    // Step 5. Loop through all pseudo-legal moves until no moves remain
    // or a beta cutoff occurs.
    while ((move = mp.next_move()) != MOVE_NONE)
    {
        assert(is_ok(move));

        givesCheck = pos.gives_check(move);
        capture    = pos.capture_stage(move);

        moveCount++;

        // Step 6. Pruning.
        if (bestValue > VALUE_MATED_IN_MAX_PLY && pos.non_pawn_material(us))
        {
            // Futility pruning and moveCount pruning (~10 Elo)
            if (   !givesCheck
                &&  to_sq(move) != prevSq
                &&  futilityBase > -VALUE_MAX_EVAL
                &&  type_of(move) != PROMOTION)
            {
                if (moveCount > 2 + PvNode)
                    continue;

                futilityValue = futilityBase + PieceValue[pos.piece_on(to_sq(move))];

                // If static eval + value of piece we are going to capture is much lower
                // than alpha we can prune this move
                if (futilityValue <= alpha)
                {
                    bestValue = std::max(bestValue, futilityValue);
                    continue;
                }

                // If static eval is much lower than alpha and move is not winning material
                // we can prune this move
                if (futilityBase <= alpha && !pos.see_ge(move, VALUE_ZERO + 1))
                {
                    bestValue = std::max(bestValue, futilityBase);
                    continue;
                }
            }

            // We prune after 2nd quiet check evasion where being 'in check' is implicitly checked through the counter
            // and being a 'quiet' apart from being a tt move is assumed after an increment because captures are pushed ahead.
            if (quietCheckEvasions > 1)
                break;

            // Continuation history based pruning (~3 Elo)
            if (   !capture
                && !PvNode
                && (*contHist[0])[pos.moved_piece(move)][to_sq(move)] < 0
                && (*contHist[1])[pos.moved_piece(move)][to_sq(move)] < 0)
                continue;

            // Do not search moves with bad enough SEE values (~5 Elo)
            if (!pos.see_ge(move, Value(-90)))
                continue;
        }

        // Speculative prefetch as early as possible
        prefetch(TT.first_entry(pos.key_after(move)));

        // Update the current move
        ss->currentMove = move;
        ss->continuationHistory = &thisThread->continuationHistory[ss->inCheck]
                                                                  [capture]
                                                                  [pos.moved_piece(move)]
                                                                  [to_sq(move)];

        quietCheckEvasions += !capture && ss->inCheck;

        // Step 7. Make and search the move
        pos.do_move(move, st, givesCheck);
        value = -qsearch<nodeType>(pos, ss+1, -beta, -alpha, depth - 1);
        pos.undo_move(move);

        assert(value > -VALUE_INFINITE && value < VALUE_INFINITE);

        // Step 8. Check for a new best move
        if (value > bestValue)
        {
            bestValue = value;

            if (value > alpha)
            {
                bestMove = move;

                if (PvNode) // Update pv even in fail-high case
                    update_pv(ss->pv, move, (ss+1)->pv);

                if (value < beta) // Update alpha here!
                    alpha = value;
                else
                    break; // Fail high
            }
        }
    }

    // Step 9. Check for mate
    // All legal moves have been searched. A special case: if we're in check
    // and no legal moves were found, it is checkmate.
    if (ss->inCheck && bestValue == -VALUE_INFINITE)
    {
        assert(!MoveList<LEGAL>(pos).size());

        return mated_in(ss->ply);  // Plies to mate from the root
    }

    // Save gathered info in transposition table
    tte->save(posKey, value_to_tt(bestValue, ss->ply), pvHit,
              bestValue >= beta ? BOUND_LOWER : BOUND_UPPER, ttDepth, bestMove, ss->staticEval);

    assert(bestValue > -VALUE_INFINITE && bestValue < VALUE_INFINITE);

    return bestValue;
}


// Adjusts a mate or TB score from "plies to mate from the root"
// to "plies to mate from the current position". Standard scores are unchanged.
// The function is called before storing a value in the transposition table.
Value value_to_tt(Value v, int ply) {

    assert(v != VALUE_NONE);

    return  v > VALUE_MATE_IN_MAX_PLY  ? v + ply
          : v < VALUE_MATED_IN_MAX_PLY ? v - ply : v;
  }


  // value_from_tt() is the inverse of value_to_tt(): it adjusts a mate or TB score
  // from the transposition table (which refers to the plies to mate/be mated from
  // current position) to "plies to mate/be mated (TB win/loss) from the root".
  // However, to avoid potentially false mate scores related to the 50 moves rule
  // and the graph history interaction problem, we return an optimal TB score instead.

  Value value_from_tt(Value v, int ply) {

    return  v == VALUE_NONE             ? VALUE_NONE
          : v >= VALUE_MATE_IN_MAX_PLY  ? v - ply
          : v <= VALUE_MATED_IN_MAX_PLY ? v + ply : v;
  }

// Adds current move and appends child pv[]
void update_pv(Move* pv, Move move, const Move* childPv) {

    for (*pv++ = move; childPv && *childPv != MOVE_NONE;)
        *pv++ = *childPv++;
    *pv = MOVE_NONE;
}


// Updates stats at the end of search() when a bestMove is found
void update_all_stats(const Position& pos,
                      Stack*          ss,
                      Move            bestMove,
                      Value           bestValue,
                      Value           beta,
                      Square          prevSq,
                      Move*           quietsSearched,
                      int             quietCount,
                      Move*           capturesSearched,
                      int             captureCount,
                      Depth           depth) {

    Color                  us             = pos.side_to_move();
    Thread*                thisThread     = pos.this_thread();
    CapturePieceToHistory& captureHistory = thisThread->captureHistory;
    Piece                  moved_piece    = pos.moved_piece(bestMove);
    PieceType              captured;

    int quietMoveBonus = stat_bonus(depth + 1);

    if (!pos.capture_stage(bestMove))
    {
        int bestMoveBonus = bestValue > beta + 168 ? quietMoveBonus      // larger bonus
                                                   : stat_bonus(depth);  // smaller bonus

        // Increase stats for the best move in case it was a quiet move
        update_quiet_stats(pos, ss, bestMove, bestMoveBonus);

        // Decrease stats for all non-best quiet moves
        for (int i = 0; i < quietCount; ++i)
        {
            thisThread->mainHistory[us][from_to(quietsSearched[i])] << -bestMoveBonus;
            update_continuation_histories(ss, pos.moved_piece(quietsSearched[i]),
                                          to_sq(quietsSearched[i]), -bestMoveBonus);
        }
    }
    else
    {
        // Increase stats for the best move in case it was a capture move
        captured = type_of(pos.piece_on(to_sq(bestMove)));
        captureHistory[moved_piece][to_sq(bestMove)][captured] << quietMoveBonus;
    }

    // Extra penalty for a quiet early move that was not a TT move or
    // main killer move in previous ply when it gets refuted.
    if (prevSq != SQ_NONE
        && ((ss - 1)->moveCount == 1 + (ss - 1)->ttHit
            || ((ss - 1)->currentMove == (ss - 1)->killers[0]))
        && !pos.captured_piece())
        update_continuation_histories(ss - 1, pos.piece_on(prevSq), prevSq, -quietMoveBonus);

    // Decrease stats for all non-best capture moves
    for (int i = 0; i < captureCount; ++i)
    {
        moved_piece = pos.moved_piece(capturesSearched[i]);
        captured    = type_of(pos.piece_on(to_sq(capturesSearched[i])));
        captureHistory[moved_piece][to_sq(capturesSearched[i])][captured] << -quietMoveBonus;
    }
}


// Updates histories of the move pairs formed
// by moves at ply -1, -2, -4, and -6 with current move.
void update_continuation_histories(Stack* ss, Piece pc, Square to, int bonus) {

    for (int i : {1, 2, 3, 4, 6})
    {
        // Only update the first 2 continuation histories if we are in check
        if (ss->inCheck && i > 2)
            break;
        if (is_ok((ss - i)->currentMove))
            (*(ss - i)->continuationHistory)[pc][to] << bonus / (1 + 3 * (i == 3));
    }
}


// Updates move sorting heuristics
void update_quiet_stats(const Position& pos, Stack* ss, Move move, int bonus) {

    // Update killers
    if (ss->killers[0] != move)
    {
        ss->killers[1] = ss->killers[0];
        ss->killers[0] = move;
    }

    Color   us         = pos.side_to_move();
    Thread* thisThread = pos.this_thread();
    thisThread->mainHistory[us][from_to(move)] << bonus;
    update_continuation_histories(ss, pos.moved_piece(move), to_sq(move), bonus);

    // Update countermove history
    if (is_ok((ss - 1)->currentMove))
    {
        Square prevSq                                          = to_sq((ss - 1)->currentMove);
        thisThread->counterMoves[pos.piece_on(prevSq)][prevSq] = move;
    }
}

}  // namespace


// Used to print debug info and, more importantly,
// to detect when we are out of available time and thus stop the search.
void MainThread::check_time() {

    if (--callsCnt > 0)
        return;

    // When using nodes, ensure checking rate is not lower than 0.1% of nodes
    callsCnt = Limits.nodes ? std::min(512, int(Limits.nodes / 1024)) : 512;

    static TimePoint lastInfoTime = now();

    TimePoint elapsed = Time.elapsed();
    TimePoint tick    = Limits.startTime + elapsed;

    if (tick - lastInfoTime >= 1000)
    {
        lastInfoTime = tick;
        dbg_print();
    }

    // We should not stop pondering until told so by the GUI
    if (ponder)
        return;

    if ((Limits.use_time_management() && (elapsed > Time.maximum() || stopOnPonderhit))
        || (Limits.movetime && elapsed >= Limits.movetime)
        || (Limits.nodes && Threads.nodes_searched() >= uint64_t(Limits.nodes)))
        Threads.stop = true;
}


// Formats PV information according to the UCI protocol. UCI requires
// that all (if any) unsearched PV lines are sent using a previous search score.
string UCI::pv(const Position& pos, Depth depth) {

    std::stringstream ss;
    TimePoint         elapsed       = Time.elapsed() + 1;
    const RootMoves&  rootMoves     = pos.this_thread()->rootMoves;
    size_t            pvIdx         = pos.this_thread()->pvIdx;
    size_t            multiPV       = std::min(size_t(Options["MultiPV"]), rootMoves.size());
    uint64_t          nodesSearched = Threads.nodes_searched();
    uint64_t          tbHits        = Threads.tb_hits() + (TB::RootInTB ? rootMoves.size() : 0);

    for (size_t i = 0; i < multiPV; ++i)
    {
        bool updated = rootMoves[i].score != -VALUE_INFINITE;

        if (depth == 1 && !updated && i > 0)
            continue;

        Depth d = updated ? depth : std::max(1, depth - 1);
        Value v = updated ? rootMoves[i].uciScore : rootMoves[i].previousScore;
        Value v2 = rootMoves[i].previousScore;

        if (v == -VALUE_INFINITE)
            v = VALUE_ZERO;

        bool tb = TB::RootInTB && abs(v) < VALUE_TB_WIN - 6 * TraditionalPawnValue;
        v       = tb ? rootMoves[i].tbScore : v;

        if (ss.rdbuf()->in_avail())  // Not at first line
            ss << "\n";

        ss << "info"
           << " depth "    << d
           << " seldepth " << rootMoves[i].selDepth
           << " multipv "  << i + 1
           << " score "    << UCI::value(v, v2);

        if (Options["UCI_ShowWDL"])
            ss << UCI::wdl(v, pos.game_ply());

        if (i == pvIdx && !tb && updated)  // tablebase- and previous-scores are exact
            ss << (rootMoves[i].scoreLowerbound
                     ? " lowerbound"
                     : (rootMoves[i].scoreUpperbound ? " upperbound" : ""));

        ss << " nodes " << nodesSearched << " nps " << nodesSearched * 1000 / elapsed
           << " hashfull " << TT.hashfull() << " tbhits " << tbHits << " time " << elapsed << " pv";

        for (Move m : rootMoves[i].pv)
            ss << " " << UCI::move(m, pos.is_chess960());
    }

    return ss.str();
}


// Called in case we have no ponder move
// before exiting the search, for instance, in case we stop the search during a
// fail high at root. We try hard to have a ponder move to return to the GUI,
// otherwise in case of 'ponder on' we have nothing to think about.
bool RootMove::extract_ponder_from_tt(Position& pos) {

    StateInfo st;
    ASSERT_ALIGNED(&st, Eval::NNUE::CacheLineSize);

    bool ttHit;

    assert(pv.size() == 1);

    if (pv[0] == MOVE_NONE)
        return false;

    pos.do_move(pv[0], st);
    TTEntry* tte = TT.probe(pos.key(), ttHit);

    if (ttHit)
    {
        Move m = tte->move();  // Local copy to be SMP safe
        if (MoveList<LEGAL>(pos).contains(m))
            pv.push_back(m);
    }

    pos.undo_move(pv[0]);
    return pv.size() > 1;
}

void Tablebases::rank_root_moves(Position& pos, Search::RootMoves& rootMoves) {

    RootInTB           = false;
    UseRule50          = bool(Options["Syzygy50MoveRule"]);
    Cardinality        = int(Options["SyzygyProbeLimit"]);

    if (Cardinality > MaxCardinality)
        Cardinality = MaxCardinality;

    if (Cardinality >= popcount(pos.pieces()) && !pos.can_castle(ANY_CASTLING))
    {
        // Rank moves using DTZ tables
        RootInTB = root_probe(pos, rootMoves);

        if (!RootInTB)
        {
            // DTZ tables are missing; try to rank moves using WDL tables
            RootInTB      = root_probe_wdl(pos, rootMoves);
        }
    }

    if (RootInTB)
    {
        // Sort moves according to TB rank
        std::stable_sort(rootMoves.begin(), rootMoves.end(),
                         [](const RootMove &a, const RootMove &b) { return a.tbRank > b.tbRank; });
    }
    else
    {
        // Clean up if root_probe() and root_probe_wdl() have failed
        for (auto& m : rootMoves)
            m.tbRank = 0;
    }
}

}  // namespace Stockfish<|MERGE_RESOLUTION|>--- conflicted
+++ resolved
@@ -321,10 +321,9 @@
             selDepth = 0;
 
             // Reset aspiration window starting size
-<<<<<<< HEAD
-            Value prev = rootMoves[pvIdx].averageScore;
+            Value prev   = rootMoves[pvIdx].averageScore;
             int momentum = int(prev) * prev / 17470;
-            delta = Value(10);
+            delta        = Value(10);
 
             if (prev > VALUE_MATE_IN_MAX_PLY)
                 alpha = VALUE_MATE_IN_MAX_PLY - MAX_PLY;
@@ -332,32 +331,13 @@
                 alpha = std::max(prev - (delta + (prev < 0 ? momentum : 0)),-VALUE_INFINITE);
 
             beta  = std::min(prev + (delta + (prev > 0 ? momentum : 0)), VALUE_INFINITE);
-=======
-            Value avg = rootMoves[pvIdx].averageScore;
-            delta     = Value(10) + int(avg) * avg / 17470;
-            alpha     = std::max(avg - delta, -VALUE_INFINITE);
-            beta      = std::min(avg + delta, VALUE_INFINITE);
-
-            // Adjust optimism based on root move's averageScore (~4 Elo)
-            int opt       = 113 * avg / (std::abs(avg) + 109);
-            optimism[us]  = Value(opt);
-            optimism[~us] = -optimism[us];
->>>>>>> 0024133b
 
             // Start with a small aspiration window and, in the case of a fail
             // high/low, re-search with a bigger window until we don't fail
             // high/low anymore.
             while (true)
             {
-<<<<<<< HEAD
                 bestValue = Stockfish::search<Root>(rootPos, ss, alpha, beta, rootDepth, false);
-=======
-                // Adjust the effective depth searched, but ensure at least one effective increment
-                // for every four searchAgain steps (see issue #2717).
-                Depth adjustedDepth =
-                  std::max(1, rootDepth - failedHighCnt - 3 * (searchAgainCounter + 1) / 4);
-                bestValue = Stockfish::search<Root>(rootPos, ss, alpha, beta, adjustedDepth, false);
->>>>>>> 0024133b
 
                 // Bring the best move to the front. It is critical that sorting
                 // is done with a stable algorithm because all the values but the
@@ -734,7 +714,6 @@
         && !thisThread->nmpGuardV
         &&  abs(eval) < VALUE_MAX_EVAL)
     {
-<<<<<<< HEAD
        // Step 8. Futility pruning: child node (~40 Elo)
        // The depth condition is important for mate finding.
        if (    depth < 9 // was 8
@@ -859,54 +838,6 @@
         && !gameCycle
         && !ttMove
         && (ss-1)->moveCount > 1)
-=======
-        assert(eval - beta >= 0);
-
-        // Null move dynamic reduction based on depth and eval
-        Depth R = std::min(int(eval - beta) / 152, 6) + depth / 3 + 4;
-
-        ss->currentMove         = MOVE_NULL;
-        ss->continuationHistory = &thisThread->continuationHistory[0][0][NO_PIECE][0];
-
-        pos.do_null_move(st);
-
-        Value nullValue = -search<NonPV>(pos, ss + 1, -beta, -beta + 1, depth - R, !cutNode);
-
-        pos.undo_null_move();
-
-        // Do not return unproven mate or TB scores
-        if (nullValue >= beta && nullValue < VALUE_TB_WIN_IN_MAX_PLY)
-        {
-            if (thisThread->nmpMinPly || depth < 14)
-                return nullValue;
-
-            assert(!thisThread->nmpMinPly);  // Recursive verification is not allowed
-
-            // Do verification search at high depths, with null move pruning disabled
-            // until ply exceeds nmpMinPly.
-            thisThread->nmpMinPly = ss->ply + 3 * (depth - R) / 4;
-
-            Value v = search<NonPV>(pos, ss, beta - 1, beta, depth - R, false);
-
-            thisThread->nmpMinPly = 0;
-
-            if (v >= beta)
-                return nullValue;
-        }
-    }
-
-    // Step 10. If the position doesn't have a ttMove, decrease depth by 2,
-    // or by 4 if the TT entry for the current position was hit and
-    // the stored depth is greater than or equal to the current depth.
-    // Use qsearch if depth is equal or below zero (~9 Elo)
-    if (PvNode && !ttMove)
-        depth -= 2 + 2 * (ss->ttHit && tte->depth() >= depth);
-
-    if (depth <= 0)
-        return qsearch<PV>(pos, ss, alpha, beta);
-
-    if (cutNode && depth >= 8 && !ttMove)
->>>>>>> 0024133b
         depth -= 2;
 
     if (    cutNode
@@ -1079,16 +1010,7 @@
                 || givesCheck)
             {
                 // Futility pruning for captures (~2 Elo)
-<<<<<<< HEAD
-                if (   !givesCheck
-                    //&& !PvNode
-                    &&  lmrDepth < 6
-                    && !ss->inCheck
-                    && ss->staticEval + 188 + 206 * lmrDepth + PieceValue[pos.piece_on(to_sq(move))]
-                    + captureHistory[movedPiece][to_sq(move)][type_of(pos.piece_on(to_sq(move)))] / 7 < alpha)
-                    continue;
-=======
-                if (!givesCheck && lmrDepth < 7 && !ss->inCheck)
+                if (!givesCheck && lmrDepth < 6 && !ss->inCheck)
                 {
                     Piece capturedPiece = pos.piece_on(to_sq(move));
                     int   futilityEval =
@@ -1097,7 +1019,6 @@
                     if (futilityEval < alpha)
                         continue;
                 }
->>>>>>> 0024133b
 
                 // SEE based pruning for captures and checks (~11 Elo)
                 if (!pos.see_ge(move, Value(-185) * depth))
@@ -1119,14 +1040,10 @@
                 lmrDepth = std::max(lmrDepth, -2);
 
                 // Futility pruning: parent node (~13 Elo)
-<<<<<<< HEAD
                 if (   !ss->inCheck
                     && lmrDepth < (6 * (1 + !ourMove))
                     && history < 20500 - 3875 * (depth - 1)
-                    && ss->staticEval + 115 + 122 * lmrDepth <= alpha)
-=======
-                if (!ss->inCheck && lmrDepth < 13 && ss->staticEval + 80 + 122 * lmrDepth <= alpha)
->>>>>>> 0024133b
+                    && ss->staticEval + 80 + 122 * lmrDepth <= alpha)
                     continue;
 
                 lmrDepth = std::max(lmrDepth, 0);
@@ -1139,6 +1056,12 @@
         }
 
         // Step 15. Extensions (~100 Elo)
+        if (   gameCycle
+            && (   PvNode
+                || (ss-1)->mainLine
+                || ((ss-1)->secondaryLine && thisThread->pvValue < VALUE_DRAW)))
+            extension = 2;
+
         // Singular extension search (~94 Elo). If all moves but one fail low on a
         // search of (alpha-s, beta-s), and just one fails high on (alpha, beta),
         // then that move is singular and should be extended. To verify this we do
@@ -1147,37 +1070,12 @@
         // that depth margin and singularBeta margin are known for having non-linear
         // scaling. Their values are optimized to time controls of 180+1.8 and longer
         // so changing them requires tests at this type of time controls.
-
-        if (   gameCycle
-            && (   PvNode
-                || (ss-1)->mainLine
-                || ((ss-1)->secondaryLine && thisThread->pvValue < VALUE_DRAW)))
-            extension = 2;
-
+        // Recursive singular search is avoided.
         else if (    doSingular
                  &&  move == ttMove)
         {
-<<<<<<< HEAD
             Value singularBeta = std::max(ttValue - (64 + 57 * (ss->ttPv && !PvNode)) * depth / 64, -VALUE_MAX_EVAL);
             Depth singularDepth = (depth - 1) / 2;
-=======
-            // Singular extension search (~94 Elo). If all moves but one fail low on a
-            // search of (alpha-s, beta-s), and just one fails high on (alpha, beta),
-            // then that move is singular and should be extended. To verify this we do
-            // a reduced search on all the other moves but the ttMove and if the result
-            // is lower than ttValue minus a margin, then we will extend the ttMove. Note
-            // that depth margin and singularBeta margin are known for having non-linear
-            // scaling. Their values are optimized to time controls of 180+1.8 and longer
-            // so changing them requires tests at this type of time controls.
-            // Recursive singular search is avoided.
-            if (!rootNode && move == ttMove && !excludedMove
-                && depth >= 4 - (thisThread->completedDepth > 24) + 2 * (PvNode && tte->is_pv())
-                && abs(ttValue) < VALUE_TB_WIN_IN_MAX_PLY && (tte->bound() & BOUND_LOWER)
-                && tte->depth() >= depth - 3)
-            {
-                Value singularBeta  = ttValue - (64 + 57 * (ss->ttPv && !PvNode)) * depth / 64;
-                Depth singularDepth = (depth - 1) / 2;
->>>>>>> 0024133b
 
             ss->excludedMove = move;
             // the search with excludedMove will update ss->staticEval
@@ -1209,32 +1107,10 @@
                 if (ttValue >= beta)
                     return ttValue;
 
-<<<<<<< HEAD
                 // If the eval of ttMove is less than alpha and value, we reduce it (negative extension)
                 // Add ttValue <= value?
                 else if (!gameCycle && alpha < VALUE_MAX_EVAL)
                     extension = (cutNode && (ss-1)->moveCount > 1 && !(ss-1)->secondaryLine && depth < 19) ? -2 : -1;
-=======
-                // Multi-cut pruning
-                // Our ttMove is assumed to fail high, and now we failed high also on a
-                // reduced search without the ttMove. So we assume this expected cut-node
-                // is not singular, that multiple moves fail high, and we can prune the
-                // whole subtree by returning a softbound.
-                else if (singularBeta >= beta)
-                    return singularBeta;
-
-                // If the eval of ttMove is greater than beta, reduce it (negative extension) (~7 Elo)
-                else if (ttValue >= beta)
-                    extension = -2 - !PvNode;
-
-                // If we are on a cutNode, reduce it based on depth (negative extension) (~1 Elo)
-                else if (cutNode)
-                    extension = depth < 19 ? -2 : -1;
-
-                // If the eval of ttMove is less than value, reduce it (negative extension) (~1 Elo)
-                else if (ttValue <= value)
-                    extension = -1;
->>>>>>> 0024133b
             }
         }
 
