--- conflicted
+++ resolved
@@ -27,16 +27,10 @@
 #include <cstdlib>
 #include <initializer_list>
 #include <iostream>
-<<<<<<< HEAD
 #include <string>
-#include <utility>
-#include <sstream>
-#include "bitboard.h"
-=======
 #include <sstream>
 #include <utility>
-
->>>>>>> 7e427639
+#include "bitboard.h"
 #include "evaluate.h"
 #include "misc.h"
 #include "movegen.h"
@@ -76,13 +70,8 @@
 // Add correctionHistory value to raw staticEval and guarantee evaluation does not hit the tablebase range
 Value to_corrected_static_eval(Value v, const Worker& w, const Position& pos) {
     auto cv = w.correctionHistory[pos.side_to_move()][pawn_structure_index<Correction>(pos)];
-<<<<<<< HEAD
-    v += cv * std::abs(cv) / 12475;
+    v += cv * std::abs(cv) / 11450;
     return std::clamp(v, -VALUE_MAX_EVAL, VALUE_MAX_EVAL);
-=======
-    v += cv * std::abs(cv) / 11450;
-    return std::clamp(v, VALUE_TB_LOSS_IN_MAX_PLY + 1, VALUE_TB_WIN_IN_MAX_PLY - 1);
->>>>>>> 7e427639
 }
 
 // History and stats update bonus, based on depth
@@ -140,11 +129,7 @@
     {
         rootMoves.emplace_back(Move::none());
         sync_cout << "info depth 0 score "
-<<<<<<< HEAD
-                  << UCI::value(rootPos.checkers() ? -VALUE_MATE : VALUE_DRAW)
-=======
                   << UCI::to_score(rootPos.checkers() ? -VALUE_MATE : VALUE_DRAW, rootPos)
->>>>>>> 7e427639
                   << sync_endl;
     }
     else
@@ -276,9 +261,8 @@
             selDepth = 0;
 
             // Reset aspiration window starting size
-<<<<<<< HEAD
             Value avg   = rootMoves[pvIdx].averageScore;
-            int momentum = int(avg) * avg / 12487;
+            int momentum = int(avg) * avg / 12800;
             delta        = 9;
 
             if (avg > VALUE_MATE_IN_MAX_PLY)
@@ -287,16 +271,6 @@
                 alpha = std::max(avg - (delta + (avg < 0 ? momentum : 0)),-VALUE_INFINITE);
 
             beta  = std::min(avg + (delta + (avg > 0 ? momentum : 0)), VALUE_INFINITE);
-=======
-            Value avg = rootMoves[pvIdx].averageScore;
-            delta     = 9 + avg * avg / 12800;
-            alpha     = std::max(avg - delta, -VALUE_INFINITE);
-            beta      = std::min(avg + delta, VALUE_INFINITE);
-
-            // Adjust optimism based on root move's averageScore (~4 Elo)
-            optimism[us]  = 130 * avg / (std::abs(avg) + 90);
-            optimism[~us] = -optimism[us];
->>>>>>> 7e427639
 
             // Start with a small aspiration window and, in the case of a fail
             // high/low, re-search with a bigger window until we don't fail
@@ -403,11 +377,6 @@
         // Do we have time for the next iteration? Can we stop searching now?
         if (limits.use_time_management() && !threads.stop && !mainThread->stopOnPonderhit)
         {
-<<<<<<< HEAD
-=======
-            int nodesEffort = rootMoves[0].effort * 100 / std::max(size_t(1), size_t(nodes));
-
->>>>>>> 7e427639
             double fallingEval = (1067 + 223 * (mainThread->bestPreviousAverageScore - bestValue)
                                      +  97 * (mainThread->iterValue[iterIdx] - bestValue)) / 10000.0;
 
@@ -420,15 +389,8 @@
 
             double bestMoveInstability = 1 + totBestMoveChanges / 8;
 
-<<<<<<< HEAD
             TimePoint elapsedT = mainThread->tm.elapsed(threads.nodes_searched());
             TimePoint optimumT = mainThread->tm.optimum();
-=======
-            if (completedDepth >= 10 && nodesEffort >= 97
-                && mainThread->tm.elapsed(threads.nodes_searched()) > totalTime * 0.739
-                && !mainThread->ponder)
-                threads.stop = true;
->>>>>>> 7e427639
 
             // Stop the search if we have only one legal move, or if available time elapsed
             if (   (rootMoves.size() == 1 && (elapsedT > optimumT / 16))
@@ -442,13 +404,6 @@
                 else
                     threads.stop = true;
             }
-<<<<<<< HEAD
-=======
-            else
-                threads.increaseDepth =
-                  mainThread->ponder
-                  || mainThread->tm.elapsed(threads.nodes_searched()) <= totalTime * 0.506;
->>>>>>> 7e427639
         }
 
         mainThread->iterValue[iterIdx] = bestValue;
@@ -568,20 +523,12 @@
         }
 
         // Step 2. Check for aborted search and immediate draw
-<<<<<<< HEAD
         if (pos.is_draw(ss->ply))
             return VALUE_DRAW;
 
         if (threads.stop.load(std::memory_order_relaxed) || ss->ply >= MAX_PLY)
-            return ss->ply >= MAX_PLY && !ss->inCheck ? evaluate(pos)
+            return ss->ply >= MAX_PLY && !ss->inCheck ? evaluate(networks, pos)
                                                       : VALUE_DRAW;
-=======
-        if (threads.stop.load(std::memory_order_relaxed) || pos.is_draw(ss->ply)
-            || ss->ply >= MAX_PLY)
-            return (ss->ply >= MAX_PLY && !ss->inCheck)
-                   ? evaluate(networks, pos, thisThread->optimism[us])
-                   : value_draw(thisThread->nodes);
->>>>>>> 7e427639
 
         // Step 3. Mate distance pruning. Even if we mate at the next move our score
         // would be at best mate_in(ss->ply + 1), but if alpha is already bigger because
@@ -695,11 +642,7 @@
         // Never assume anything about values stored in TT
         unadjustedStaticEval = tte->eval();
         if (unadjustedStaticEval == VALUE_NONE)
-<<<<<<< HEAD
-            unadjustedStaticEval = evaluate(pos);
-=======
-            unadjustedStaticEval = evaluate(networks, pos, thisThread->optimism[us]);
->>>>>>> 7e427639
+            unadjustedStaticEval = evaluate(networks, pos);
         else if (PvNode)
             Eval::NNUE::hint_common_parent_position(pos, networks);
 
@@ -713,11 +656,7 @@
     }
     else
     {
-<<<<<<< HEAD
-        unadjustedStaticEval = evaluate(pos);
-=======
-        unadjustedStaticEval = evaluate(networks, pos, thisThread->optimism[us]);
->>>>>>> 7e427639
+        unadjustedStaticEval = evaluate(networks, pos);
         ss->staticEval = eval = to_corrected_static_eval(unadjustedStaticEval, *thisThread, pos);
 
         // Static evaluation is saved as it was before adjustment by correction history
@@ -747,7 +686,6 @@
 
     opponentWorsening = ss->staticEval + (ss - 1)->staticEval > 2;
 
-<<<<<<< HEAD
     // Begin early pruning.
     if (   !PvNode
         && (ourMove || !excludedMove)
@@ -763,15 +701,15 @@
            && !kingDanger
            && !gameCycle
            && !(thisThread->nmpGuard && nullParity)
-           &&  eval - futility_margin(depth, cutNode && !ss->ttHit, improving, opponentWorsening) - (ss-1)->statScore / 314 >= beta)
+           &&  eval - futility_margin(depth, cutNode && !ss->ttHit, improving, opponentWorsening) - (ss-1)->statScore / 287 >= beta)
            return eval;
 
        // Step 9. Null move search with verification search (~35 Elo)
        if (   !thisThread->nmpGuard
-           &&  (ss-1)->statScore < 16620
+           &&  (ss-1)->statScore < 16211
            && !gameCycle
            &&  eval >= ss->staticEval
-           &&  ss->staticEval >= beta - 21 * depth + 330
+           &&  ss->staticEval >= beta - 20 * depth + 314
            &&  pos.non_pawn_material(us)
            && !kingDanger
            && (rootDepth < 11 || ourMove || MoveList<LEGAL>(pos).size() > 5))
@@ -781,7 +719,7 @@
            thisThread->nmpSide = ourMove;
 
            // Null move dynamic reduction based on depth and eval
-           Depth R = std::min(int(eval - beta) / 154, 6) + depth / 3 + 4;
+           Depth R = std::min(int(eval - beta) / 151, 6) + depth / 3 + 4;
 
            if (!ourMove && (ss-1)->secondaryLine)
                R = std::min(R, 8);
@@ -815,7 +753,7 @@
            }
        }
 
-       probCutBeta = beta + 181 - 68 * improving;
+       probCutBeta = beta + 168 - 64 * improving;
 
        // Step 10. ProbCut (~10 Elo)
        // If we have a good enough capture and a reduced search returns a value
@@ -867,7 +805,7 @@
                    }
                }
 
-           Eval::NNUE::hint_common_parent_position(pos);
+           Eval::NNUE::hint_common_parent_position(pos, networks);
        }
     } // End early Pruning
 
@@ -888,7 +826,7 @@
     } // In check search starts here
 
    // Step 12. A small Probcut idea, when we are in check (~4 Elo)
-   probCutBeta = beta + 452;
+   probCutBeta = beta + 410;
    if (    ss->inCheck
         && !PvNode
         && ttCapture
@@ -902,145 +840,6 @@
         && ttValue >= probCutBeta
         && abs(ttValue) < VALUE_MAX_EVAL
         && abs(beta) < VALUE_MAX_EVAL)
-=======
-    // Step 7. Razoring (~1 Elo)
-    // If eval is really low check with qsearch if it can exceed alpha, if it can't,
-    // return a fail low.
-    // Adjust razor margin according to cutoffCnt. (~1 Elo)
-    if (eval < alpha - 462 - (296 - 145 * ((ss + 1)->cutoffCnt > 3)) * depth * depth)
-    {
-        value = qsearch<NonPV>(pos, ss, alpha - 1, alpha);
-        if (value < alpha)
-            return value;
-    }
-
-    // Step 8. Futility pruning: child node (~40 Elo)
-    // The depth condition is important for mate finding.
-    if (!ss->ttPv && depth < 12
-        && eval - futility_margin(depth, cutNode && !ss->ttHit, improving, opponentWorsening)
-               - (ss - 1)->statScore / 287
-             >= beta
-        && eval >= beta && eval < VALUE_TB_WIN_IN_MAX_PLY && (!ttMove || ttCapture))
-        return beta > VALUE_TB_LOSS_IN_MAX_PLY ? (eval + beta) / 2 : eval;
-
-    // Step 9. Null move search with verification search (~35 Elo)
-    if (!PvNode && (ss - 1)->currentMove != Move::null() && (ss - 1)->statScore < 16211
-        && eval >= beta && eval >= ss->staticEval && ss->staticEval >= beta - 20 * depth + 314
-        && !excludedMove && pos.non_pawn_material(us) && ss->ply >= thisThread->nmpMinPly
-        && beta > VALUE_TB_LOSS_IN_MAX_PLY)
-    {
-        assert(eval - beta >= 0);
-
-        // Null move dynamic reduction based on depth and eval
-        Depth R = std::min(int(eval - beta) / 151, 6) + depth / 3 + 4;
-
-        ss->currentMove         = Move::null();
-        ss->continuationHistory = &thisThread->continuationHistory[0][0][NO_PIECE][0];
-
-        pos.do_null_move(st, tt);
-
-        Value nullValue = -search<NonPV>(pos, ss + 1, -beta, -beta + 1, depth - R, !cutNode);
-
-        pos.undo_null_move();
-
-        // Do not return unproven mate or TB scores
-        if (nullValue >= beta && nullValue < VALUE_TB_WIN_IN_MAX_PLY)
-        {
-            if (thisThread->nmpMinPly || depth < 16)
-                return nullValue;
-
-            assert(!thisThread->nmpMinPly);  // Recursive verification is not allowed
-
-            // Do verification search at high depths, with null move pruning disabled
-            // until ply exceeds nmpMinPly.
-            thisThread->nmpMinPly = ss->ply + 3 * (depth - R) / 4;
-
-            Value v = search<NonPV>(pos, ss, beta - 1, beta, depth - R, false);
-
-            thisThread->nmpMinPly = 0;
-
-            if (v >= beta)
-                return nullValue;
-        }
-    }
-
-    // Step 10. Internal iterative reductions (~9 Elo)
-    // For PV nodes without a ttMove, we decrease depth by 3.
-    if (PvNode && !ttMove)
-        depth -= 3;
-
-    // Use qsearch if depth <= 0.
-    if (depth <= 0)
-        return qsearch<PV>(pos, ss, alpha, beta);
-
-    // For cutNodes without a ttMove, we decrease depth by 2 if depth is high enough.
-    if (cutNode && depth >= 8 && !ttMove)
-        depth -= 2;
-
-    // Step 11. ProbCut (~10 Elo)
-    // If we have a good enough capture (or queen promotion) and a reduced search returns a value
-    // much above beta, we can (almost) safely prune the previous move.
-    probCutBeta = beta + 168 - 64 * improving;
-    if (
-      !PvNode && depth > 3
-      && std::abs(beta) < VALUE_TB_WIN_IN_MAX_PLY
-      // If value from transposition table is lower than probCutBeta, don't attempt probCut
-      // there and in further interactions with transposition table cutoff depth is set to depth - 3
-      // because probCut search has depth set to depth - 4 but we also do a move before it
-      // So effective depth is equal to depth - 3
-      && !(tte->depth() >= depth - 3 && ttValue != VALUE_NONE && ttValue < probCutBeta))
-    {
-        assert(probCutBeta < VALUE_INFINITE && probCutBeta > beta);
-
-        MovePicker mp(pos, ttMove, probCutBeta - ss->staticEval, &thisThread->captureHistory);
-
-        while ((move = mp.next_move()) != Move::none())
-            if (move != excludedMove && pos.legal(move))
-            {
-                assert(pos.capture_stage(move));
-
-                // Prefetch the TT entry for the resulting position
-                prefetch(tt.first_entry(pos.key_after(move)));
-
-                ss->currentMove = move;
-                ss->continuationHistory =
-                  &this
-                     ->continuationHistory[ss->inCheck][true][pos.moved_piece(move)][move.to_sq()];
-
-                thisThread->nodes.fetch_add(1, std::memory_order_relaxed);
-                pos.do_move(move, st);
-
-                // Perform a preliminary qsearch to verify that the move holds
-                value = -qsearch<NonPV>(pos, ss + 1, -probCutBeta, -probCutBeta + 1);
-
-                // If the qsearch held, perform the regular search
-                if (value >= probCutBeta)
-                    value = -search<NonPV>(pos, ss + 1, -probCutBeta, -probCutBeta + 1, depth - 4,
-                                           !cutNode);
-
-                pos.undo_move(move);
-
-                if (value >= probCutBeta)
-                {
-                    // Save ProbCut data into transposition table
-                    tte->save(posKey, value_to_tt(value, ss->ply), ss->ttPv, BOUND_LOWER, depth - 3,
-                              move, unadjustedStaticEval, tt.generation());
-                    return std::abs(value) < VALUE_TB_WIN_IN_MAX_PLY ? value - (probCutBeta - beta)
-                                                                     : value;
-                }
-            }
-
-        Eval::NNUE::hint_common_parent_position(pos, networks);
-    }
-
-moves_loop:  // When in check, search starts here
-
-    // Step 12. A small Probcut idea, when we are in check (~4 Elo)
-    probCutBeta = beta + 410;
-    if (ss->inCheck && !PvNode && ttCapture && (tte->bound() & BOUND_LOWER)
-        && tte->depth() >= depth - 4 && ttValue >= probCutBeta
-        && std::abs(ttValue) < VALUE_TB_WIN_IN_MAX_PLY && std::abs(beta) < VALUE_TB_WIN_IN_MAX_PLY)
->>>>>>> 7e427639
         return probCutBeta;
 
     const PieceToHistory* contHist[] = {(ss - 1)->continuationHistory,
@@ -1233,18 +1032,11 @@
                 lmrDepth += history / 5686;
 
                 // Futility pruning: parent node (~13 Elo)
-<<<<<<< HEAD
                 if (   !ss->inCheck
-                    && lmrDepth < (6 * (1 + !ourMove))
+                    && lmrDepth < (7 * (1 + !ourMove))
                     && history < 20500 - 3875 * (depth - 1)
-                    && ss->staticEval + (bestValue < ss->staticEval - 57 ? 144 : 57)
-                       + 121 * lmrDepth <= alpha)
-=======
-                if (!ss->inCheck && lmrDepth < 15
                     && ss->staticEval + (bestValue < ss->staticEval - 55 ? 153 : 58)
-                           + 118 * lmrDepth
-                         <= alpha)
->>>>>>> 7e427639
+                       + 118 * lmrDepth <= alpha)
                     continue;
 
                 lmrDepth = std::max(lmrDepth, 0);
@@ -1273,28 +1065,8 @@
         else if (    doSingular
                  &&  move == ttMove)
         {
-<<<<<<< HEAD
-            Value singularBeta = std::max(ttValue - (64 + 57 * (ss->ttPv && !PvNode)) * depth / 64, -VALUE_MAX_EVAL);
+            Value singularBeta = std::max(ttValue - (58 + 55 * (ss->ttPv && !PvNode)) * depth / 64, -VALUE_MAX_EVAL);
             Depth singularDepth = (depth - 1) / 2;
-=======
-            // Singular extension search (~94 Elo). If all moves but one fail low on a
-            // search of (alpha-s, beta-s), and just one fails high on (alpha, beta),
-            // then that move is singular and should be extended. To verify this we do
-            // a reduced search on the position excluding the ttMove and if the result
-            // is lower than ttValue minus a margin, then we will extend the ttMove.
-
-            // Note: the depth margin and singularBeta margin are known for having non-linear
-            // scaling. Their values are optimized to time controls of 180+1.8 and longer
-            // so changing them requires tests at these types of time controls.
-            // Recursive singular search is avoided.
-            if (!rootNode && move == ttMove && !excludedMove
-                && depth >= 4 - (thisThread->completedDepth > 29) + ss->ttPv
-                && std::abs(ttValue) < VALUE_TB_WIN_IN_MAX_PLY && (tte->bound() & BOUND_LOWER)
-                && tte->depth() >= depth - 3)
-            {
-                Value singularBeta  = ttValue - (58 + 55 * (ss->ttPv && !PvNode)) * depth / 64;
-                Depth singularDepth = newDepth / 2;
->>>>>>> 7e427639
 
             ss->excludedMove = move;
             // the search with excludedMove will update ss->staticEval
@@ -1306,10 +1078,10 @@
                 // Avoid search explosion by limiting the number of double extensions
                 if (  !PvNode
                     && value < singularBeta - 18
-                    && ss->multipleExtensions < 12) // watch for search explosion
+                    && ss->multipleExtensions <= 16) // watch for search explosion
                 {
                     extension = 2;
-                    depth += depth < 15;
+                    depth += depth < 14;
                 }
                 else if (   PvNode && !ttCapture && ss->multipleExtensions <= 5
                          && value < singularBeta - 50)
@@ -1318,7 +1090,6 @@
                     extension = 1;
             }
 
-<<<<<<< HEAD
             // Multi-cut pruning
             // Our ttMove is assumed to fail high based on the bound of the TT entry,
             // and if after excluding the ttMove with a reduced search we fail high over the original beta,
@@ -1328,18 +1099,6 @@
             {
                 if (ttValue >= beta)
                     return ttValue;
-=======
-                    // We make sure to limit the extensions in some way to avoid a search explosion
-                    if (!PvNode && ss->multipleExtensions <= 16)
-                    {
-                        extension = 2 + (value < singularBeta - 78 && !ttCapture);
-                        depth += depth < 14;
-                    }
-                    if (PvNode && !ttCapture && ss->multipleExtensions <= 5
-                        && value < singularBeta - 50)
-                        extension = 2;
-                }
->>>>>>> 7e427639
 
                 // If the eval of ttMove is less than alpha and value, we reduce it (negative extension)
                 // Add ttValue <= value?
@@ -1383,42 +1142,15 @@
                            + (*contHist[0])[movedPiece][move.to_sq()]
                            + (*contHist[1])[movedPiece][move.to_sq()]
                            + (*contHist[3])[movedPiece][move.to_sq()]
-                           - 4392;
+                           - 4587;
 
         if (move == ttMove)
-            r =   -ss->statScore / 14189;
-
-<<<<<<< HEAD
+            r =   -ss->statScore / 14956;
+
         else
             r =     r
                   + lmrAdjustment
-                  - ss->statScore / 14189;
-=======
-        // Increase reduction if ttMove is a capture (~3 Elo)
-        if (ttCapture)
-            r++;
-
-        // Decrease reduction for PvNodes (~0 Elo on STC, ~2 Elo on LTC)
-        if (PvNode)
-            r--;
-
-        // Increase reduction if next ply has a lot of fail high (~5 Elo)
-        if ((ss + 1)->cutoffCnt > 3)
-            r++;
-
-        // Set reduction to 0 for first picked move (ttMove) (~2 Elo)
-        // Nullifies all previous reduction adjustments to ttMove and leaves only history to do them
-        else if (move == ttMove)
-            r = 0;
-
-        ss->statScore = 2 * thisThread->mainHistory[us][move.from_to()]
-                      + (*contHist[0])[movedPiece][move.to_sq()]
-                      + (*contHist[1])[movedPiece][move.to_sq()]
-                      + (*contHist[3])[movedPiece][move.to_sq()] - 4587;
-
-        // Decrease/increase reduction for moves with a good/bad history (~8 Elo)
-        r -= ss->statScore / 14956;
->>>>>>> 7e427639
+                  - ss->statScore / 14956;
 
         // Step 17. Late moves reduction / extension (LMR, ~117 Elo)
         // We use various heuristics for the sons of a node after the first son has
@@ -1482,10 +1214,7 @@
 
         // Step 19. Undo move
         pos.undo_move(move);
-<<<<<<< HEAD
-        }
-=======
->>>>>>> 7e427639
+        }
 
         assert(value > -VALUE_INFINITE && value < VALUE_INFINITE);
 
@@ -1501,17 +1230,10 @@
             RootMove& rm =
               *std::find(thisThread->rootMoves.begin(), thisThread->rootMoves.end(), move);
 
-<<<<<<< HEAD
             if (abs(value) < VALUE_TB_WIN - 7 * PawnConversionFactor)
                 rm.averageScore = rm.averageScore != -VALUE_INFINITE ? (2 * value + rm.averageScore) / 3 : value;
             else
                 rm.averageScore = value;
-=======
-            rm.effort += nodes - nodeCount;
-
-            rm.averageScore =
-              rm.averageScore != -VALUE_INFINITE ? (2 * value + rm.averageScore) / 3 : value;
->>>>>>> 7e427639
 
             // PV move or new best move?
             if (moveCount == 1 || value > alpha)
@@ -1573,17 +1295,12 @@
                 else
                 {
                     // Reduce other moves if we have found at least one score improvement (~2 Elo)
-<<<<<<< HEAD
                     if (   depth > 2
-                        && depth < 13
+                        && depth < 12
                         && !gameCycle
-                        && beta  <  VALUE_MAX_EVAL
-                        && alpha > -VALUE_MAX_EVAL)
+                        && beta  <  VALUE_MAX_EVAL / 2
+                        && alpha > -VALUE_MAX_EVAL / 2)
                         depth -= 1;
-=======
-                    if (depth > 2 && depth < 12 && beta < 13665 && value > -12276)
-                        depth -= 2;
->>>>>>> 7e427639
 
                     assert(depth > 0);
                     alpha = value;  // Update alpha! Always alpha < beta
@@ -1723,18 +1440,11 @@
         thisThread->selDepth = ss->ply + 1;
 
     // Step 2. Check for an immediate draw or maximum ply reached
-<<<<<<< HEAD
     if (ss->ply >= MAX_PLY)
-        return !ss->inCheck ? evaluate(pos) : VALUE_DRAW;
+        return !ss->inCheck ? evaluate(networks, pos) : VALUE_DRAW;
 
     if (alpha >= mate_in(ss->ply+1))
         return mate_in(ss->ply+1);
-=======
-    if (pos.is_draw(ss->ply) || ss->ply >= MAX_PLY)
-        return (ss->ply >= MAX_PLY && !ss->inCheck)
-               ? evaluate(networks, pos, thisThread->optimism[us])
-               : VALUE_DRAW;
->>>>>>> 7e427639
 
     assert(0 <= ss->ply && ss->ply < MAX_PLY);
 
@@ -1769,11 +1479,7 @@
             // Never assume anything about values stored in TT
             unadjustedStaticEval = tte->eval();
             if (unadjustedStaticEval == VALUE_NONE)
-<<<<<<< HEAD
-                unadjustedStaticEval = evaluate(pos);
-=======
-                unadjustedStaticEval = evaluate(networks, pos, thisThread->optimism[us]);
->>>>>>> 7e427639
+                unadjustedStaticEval = evaluate(networks, pos);
             ss->staticEval = bestValue =
               to_corrected_static_eval(unadjustedStaticEval, *thisThread, pos);
 
@@ -1787,11 +1493,7 @@
         {
             // In case of null move search, use previous static eval with a different sign
             unadjustedStaticEval = (ss - 1)->currentMove != Move::null()
-<<<<<<< HEAD
-                                   ? evaluate(pos)
-=======
-                                   ? evaluate(networks, pos, thisThread->optimism[us])
->>>>>>> 7e427639
+                                   ? evaluate(networks, pos)
                                    : -(ss - 1)->staticEval;
             ss->staticEval       = bestValue =
               to_corrected_static_eval(unadjustedStaticEval, *thisThread, pos);
@@ -2167,15 +1869,8 @@
             ss << "\n";
 
         ss << "info"
-<<<<<<< HEAD
-           << " depth "    << d
-           << " seldepth " << rootMoves[i].selDepth
-           << " multipv "  << i + 1
-           << " score "    << UCI::value(v);
-=======
            << " depth " << d << " seldepth " << rootMoves[i].selDepth << " multipv " << i + 1
            << " score " << UCI::to_score(v, pos);
->>>>>>> 7e427639
 
         if (worker.options["UCI_ShowWDL"])
             ss << UCI::wdl(v, pos);
