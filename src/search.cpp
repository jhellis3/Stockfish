/*
  Stockfish, a UCI chess playing engine derived from Glaurung 2.1
  Copyright (C) 2004-2022 The Stockfish developers (see AUTHORS file)

  Stockfish is free software: you can redistribute it and/or modify
  it under the terms of the GNU General Public License as published by
  the Free Software Foundation, either version 3 of the License, or
  (at your option) any later version.

  Stockfish is distributed in the hope that it will be useful,
  but WITHOUT ANY WARRANTY; without even the implied warranty of
  MERCHANTABILITY or FITNESS FOR A PARTICULAR PURPOSE.  See the
  GNU General Public License for more details.

  You should have received a copy of the GNU General Public License
  along with this program.  If not, see <http://www.gnu.org/licenses/>.
*/

#include <algorithm>
#include <cassert>
#include <cmath>
#include <cstring>   // For std::memset
#include <iostream>
#include <sstream>

#include "evaluate.h"
#include "misc.h"
#include "movegen.h"
#include "movepick.h"
#include "position.h"
#include "search.h"
#include "thread.h"
#include "timeman.h"
#include "tt.h"
#include "uci.h"
#include "syzygy/tbprobe.h"

namespace Stockfish {

namespace Search {

  LimitsType Limits;
}

namespace Tablebases {

  int Cardinality;
  bool RootInTB;
  bool UseRule50;
}

namespace TB = Tablebases;

using std::string;
using Eval::evaluate;
using namespace Search;

namespace {

  // Different node types, used as a template parameter
  enum NodeType { NonPV, PV, Root };

  // Futility margin
  Value futility_margin(Depth d, bool improving) {
    return Value(165 * (d - improving));
  }

  // Reductions lookup table, initialized at startup
  int Reductions[MAX_MOVES]; // [depth or moveNumber]

  Depth reduction(bool i, Depth d, int mn, Value delta, Value rootDelta) {
    int r = Reductions[d] * Reductions[mn];
    return (r + 1642 - int(delta) * 1024 / int(rootDelta)) / 1024 + (!i && r > 916);
  }

  constexpr int futility_move_count(bool improving, Depth depth) {
    return improving ? (3 + depth * depth)
                     : (3 + depth * depth) / 2;
  }

  // History and stats update bonus, based on depth
  int stat_bonus(Depth d) {
    return std::min((12 * d + 282) * d - 349 , 1594);
  }

  template <NodeType nodeType>
  Value search(Position& pos, Stack* ss, Value alpha, Value beta, Depth depth, bool cutNode);

  template <NodeType nodeType>
  Value qsearch(Position& pos, Stack* ss, Value alpha, Value beta, Depth depth = 0);

  Value value_to_tt(Value v, int ply);
  Value value_from_tt(Value v, int ply, int r50c);
  void update_pv(Move* pv, Move move, const Move* childPv);
  void update_continuation_histories(Stack* ss, Piece pc, Square to, int bonus);
  void update_quiet_stats(const Position& pos, Stack* ss, Move move, int bonus);
  void update_all_stats(const Position& pos, Stack* ss, Move bestMove, Value bestValue, Value beta, Square prevSq,
                        Move* quietsSearched, int quietCount, Move* capturesSearched, int captureCount, Depth depth);

  // perft() is our utility to verify move generation. All the leaf nodes up
  // to the given depth are generated and counted, and the sum is returned.
  template<bool Root>
  uint64_t perft(Position& pos, Depth depth) {

    StateInfo st;
    ASSERT_ALIGNED(&st, Eval::NNUE::CacheLineSize);

    uint64_t cnt, nodes = 0;
    const bool leaf = (depth == 2);

    for (const auto& m : MoveList<LEGAL>(pos))
    {
        if (Root && depth <= 1)
            cnt = 1, nodes++;
        else
        {
            pos.do_move(m, st);
            cnt = leaf ? MoveList<LEGAL>(pos).size() : perft<false>(pos, depth - 1);
            nodes += cnt;
            pos.undo_move(m);
        }
        if (Root)
            sync_cout << UCI::move(m, pos.is_chess960()) << ": " << cnt << sync_endl;
    }
    return nodes;
  }

} // namespace


/// Search::init() is called at startup to initialize various lookup tables

void Search::init() {

  for (int i = 1; i < MAX_MOVES; ++i)
      Reductions[i] = int((20.26 + std::log(Threads.size()) / 2) * std::log(i));
}


/// Search::clear() resets search state to its initial value

void Search::clear() {

  Threads.main()->wait_for_search_finished();

  Time.availableNodes = 0;
  TT.clear();
  Threads.clear();
  Tablebases::init(Options["SyzygyPath"]); // Free mapped files
}


/// MainThread::search() is started when the program receives the UCI 'go'
/// command. It searches from the root position and outputs the "bestmove".

void MainThread::search() {

  if (Limits.perft)
  {
      nodes = perft<true>(rootPos, Limits.perft);
      sync_cout << "\nNodes searched: " << nodes << "\n" << sync_endl;
      return;
  }

  Color us = rootPos.side_to_move();
  Time.init(Limits, us, rootPos.game_ply());
  TT.new_search();

  Eval::NNUE::verify();

  if (rootMoves.empty())
  {
      rootMoves.emplace_back(MOVE_NONE);
      sync_cout << "info depth 0 score "
                << UCI::value(rootPos.checkers() ? -VALUE_MATE, -VALUE_MATE : VALUE_DRAW, VALUE_DRAW)
                << sync_endl;
  }
  else
  {
      Threads.start_searching(); // start non-main threads
      Thread::search();          // main thread start searching
  }

  // When we reach the maximum depth, we can arrive here without a raise of
  // Threads.stop. However, if we are pondering or in an infinite search,
  // the UCI protocol states that we shouldn't print the best move before the
  // GUI sends a "stop" or "ponderhit" command. We therefore simply wait here
  // until the GUI sends one of those commands.

  while (!Threads.stop && (ponder || Limits.infinite))
  {} // Busy wait for a stop or a ponder reset

  // Stop the threads if not already stopped (also raise the stop if
  // "ponderhit" just reset Threads.ponder).
  Threads.stop = true;

  // Wait until all threads have finished
  Threads.wait_for_search_finished();

  // When playing in 'nodes as time' mode, subtract the searched nodes from
  // the available ones before exiting.
  if (Limits.npmsec)
      Time.availableNodes += Limits.inc[us] - Threads.nodes_searched();

  Thread* bestThread = this;

  if (    int(Options["MultiPV"]) == 1
      && !Limits.depth
      &&  rootMoves[0].pv[0] != MOVE_NONE)
      bestThread = Threads.get_best_thread();

  bestPreviousScore = bestThread->rootMoves[0].score;
  bestPreviousAverageScore = bestThread->rootMoves[0].averageScore;

  for (Thread* th : Threads)
    th->previousDepth = bestThread->completedDepth;

  // Send again PV info if we have a new best thread
  if (bestThread != this)
      sync_cout << UCI::pv(bestThread->rootPos, bestThread->completedDepth, -VALUE_INFINITE, VALUE_INFINITE) << sync_endl;

  sync_cout << "bestmove " << UCI::move(bestThread->rootMoves[0].pv[0], rootPos.is_chess960());

  if (bestThread->rootMoves[0].pv.size() > 1 || bestThread->rootMoves[0].extract_ponder_from_tt(rootPos))
      std::cout << " ponder " << UCI::move(bestThread->rootMoves[0].pv[1], rootPos.is_chess960());

  std::cout << sync_endl;
}


/// Thread::search() is the main iterative deepening loop. It calls search()
/// repeatedly with increasing depth until the allocated thinking time has been
/// consumed, the user stops the search, or the maximum search depth is reached.

void Thread::search() {

  // To allow access to (ss-7) up to (ss+2), the stack must be oversized.
  // The former is needed to allow update_continuation_histories(ss-1, ...),
  // which accesses its argument at ss-6, also near the root.
  // The latter is needed for statScore and killer initialization.
  Stack stack[MAX_PLY+10], *ss = stack+7;
  Move  pv[MAX_PLY+1];
  Value alpha, beta, delta;
  Move  lastBestMove = MOVE_NONE;
  Depth lastBestMoveDepth = 0;
  MainThread* mainThread = (this == Threads.main() ? Threads.main() : nullptr);
  double timeReduction = 1, totBestMoveChanges = 0;
  int iterIdx = 0;

  std::memset(ss-7, 0, 10 * sizeof(Stack));
  for (int i = 7; i > 0; i--)
      (ss-i)->continuationHistory = &this->continuationHistory[0][0][NO_PIECE][0]; // Use as a sentinel

  for (int i = 0; i <= MAX_PLY + 2; ++i)
      (ss+i)->ply = i;

  ss->pv = pv;

  bestValue = delta = alpha = -VALUE_INFINITE;
  beta = VALUE_INFINITE;

  if (mainThread)
  {
      if (mainThread->bestPreviousScore == VALUE_INFINITE)
          for (int i = 0; i < 4; ++i)
              mainThread->iterValue[i] = VALUE_ZERO;
      else
          for (int i = 0; i < 4; ++i)
              mainThread->iterValue[i] = mainThread->bestPreviousScore;
  }

  size_t multiPV = size_t(Options["MultiPV"]);

  multiPV = std::min(multiPV, rootMoves.size());

  complexityAverage.set(155, 1);

  // Iterative deepening loop until requested to stop or the target depth is reached
  while (   ++rootDepth < MAX_PLY
         && !Threads.stop
         && !(Limits.depth && mainThread && rootDepth > Limits.depth))
  {
      // Age out PV variability metric
      if (mainThread)
          totBestMoveChanges /= 2;

      // Save the last iteration's scores before first PV line is searched and
      // all the move scores except the (new) PV are set to -VALUE_INFINITE.
      for (RootMove& rm : rootMoves)
          rm.previousScore = rm.score;

      size_t pvFirst = 0;
      pvLast = 0;

      // MultiPV loop. We perform a full root search for each PV line
      for (pvIdx = 0; pvIdx < multiPV && !Threads.stop; ++pvIdx)
      {
          if (pvIdx == pvLast)
          {
              pvFirst = pvLast;
              for (pvLast++; pvLast < rootMoves.size(); pvLast++)
                  if (rootMoves[pvLast].tbRank != rootMoves[pvFirst].tbRank)
                      break;
          }

          // Reset UCI info selDepth for each depth and each PV line
          selDepth = 0;

          // Reset aspiration window starting size
          if (rootDepth >= 4)
          {
              Value prev = rootMoves[pvIdx].averageScore;
              int momentum = int(prev) * prev / 15620;
              delta = Value(10);

              if (prev > VALUE_MATE_IN_MAX_PLY)
                  alpha = VALUE_MATE_IN_MAX_PLY - MAX_PLY;
              else
                  alpha = std::max(prev - (delta + (prev < 0 ? momentum : 0)),-VALUE_INFINITE);

              beta  = std::min(prev + (delta + (prev > 0 ? momentum : 0)), VALUE_INFINITE);
          }

          // Start with a small aspiration window and, in the case of a fail
          // high/low, re-search with a bigger window until we don't fail
          // high/low anymore.
          while (true)
          {
              bestValue = Stockfish::search<Root>(rootPos, ss, alpha, beta, rootDepth, false);

              // Bring the best move to the front. It is critical that sorting
              // is done with a stable algorithm because all the values but the
              // first and eventually the new best one are set to -VALUE_INFINITE
              // and we want to keep the same order for all the moves except the
              // new PV that goes to the front. Note that in case of MultiPV
              // search the already searched PV lines are preserved.
              std::stable_sort(rootMoves.begin() + pvIdx, rootMoves.begin() + pvLast);

              // If search has been stopped, we break immediately. Sorting is
              // safe because RootMoves is still valid, although it refers to
              // the previous iteration.
              if (Threads.stop)
                  break;

              // When failing high/low give some update (without cluttering
              // the UI) before a re-search.
              if (   mainThread
                  && multiPV == 1
                  && (bestValue <= alpha || bestValue >= beta)
                  && Time.elapsed() > 3000)
                  sync_cout << UCI::pv(rootPos, rootDepth, alpha, beta) << sync_endl;

              // In case of failing low/high increase aspiration window and
              // re-search, otherwise exit the loop.
              if (bestValue <= alpha)
              {
                  beta = (alpha + beta) / 2;
                  alpha = std::max(bestValue - delta, -VALUE_INFINITE);

                  if (mainThread)
                      mainThread->stopOnPonderhit = false;
              }
              else if (bestValue >= beta)
                  beta = std::min(bestValue + delta, VALUE_INFINITE);

              else
                  break;

              delta += delta / 4 + 2;

              assert(alpha >= -VALUE_INFINITE && beta <= VALUE_INFINITE);
          }

          // Sort the PV lines searched so far and update the GUI
          std::stable_sort(rootMoves.begin() + pvFirst, rootMoves.begin() + pvIdx + 1);

          if (    mainThread
              && (Threads.stop || pvIdx + 1 == multiPV || Time.elapsed() > 3000))
              sync_cout << UCI::pv(rootPos, rootDepth, alpha, beta) << sync_endl;
      }

      if (!Threads.stop)
          completedDepth = rootDepth;

      if (rootMoves[0].pv[0] != lastBestMove) {
         lastBestMove = rootMoves[0].pv[0];
         lastBestMoveDepth = rootDepth;
      }

      // Have we found a "mate in x"?
      if (   Limits.mate
          && bestValue >= VALUE_MATE_IN_MAX_PLY
          && VALUE_MATE - bestValue <= 2 * Limits.mate)
          Threads.stop = true;

      if (!mainThread)
          continue;

      // Use part of the gained time from a previous stable move for the current move
      for (Thread* th : Threads)
      {
          totBestMoveChanges += th->bestMoveChanges;
          th->bestMoveChanges = 0;
      }

      // Do we have time for the next iteration? Can we stop searching now?
      if (    Limits.use_time_management()
          && !Threads.stop
          && !mainThread->stopOnPonderhit)
      {
          double fallingEval = (71 + 12 * (mainThread->bestPreviousAverageScore - bestValue)
                                    +  6 * (mainThread->iterValue[iterIdx] - bestValue)) / 656.7;
          fallingEval = std::clamp(fallingEval, 0.5, 1.5);

          // If the bestMove is stable over several iterations, reduce time accordingly
          timeReduction = lastBestMoveDepth + 9 < completedDepth ? 1.37 : 0.65;
          double reduction = (1.4 + mainThread->previousTimeReduction) / (2.15 * timeReduction);
          double bestMoveInstability = 1 + 1.7 * totBestMoveChanges / Threads.size();
          int complexity = mainThread->complexityAverage.value();
          double complexPosition = std::min(1.0 + (complexity - 261) / 1738.7, 1.5);

          TimePoint elapsedT = Time.elapsed();
          TimePoint optimumT = Time.optimum();

          // Stop the search if we have only one legal move, or if available time elapsed
          if (   (rootMoves.size() == 1 && (elapsedT > optimumT / 16))
              || elapsedT > optimumT * fallingEval * reduction * bestMoveInstability * complexPosition)
          {
              // If we are allowed to ponder do not stop the search now but
              // keep pondering until the GUI sends "ponderhit" or "stop".
              if (mainThread->ponder)
                  mainThread->stopOnPonderhit = true;
              else
                  Threads.stop = true;
          }
      }

      mainThread->iterValue[iterIdx] = bestValue;
      iterIdx = (iterIdx + 1) & 3;
  }

  if (!mainThread)
      return;

  mainThread->previousTimeReduction = timeReduction;
}


namespace {

  // search<>() is the main search function for both PV and non-PV nodes

  template <NodeType nodeType>
  Value search(Position& pos, Stack* ss, Value alpha, Value beta, Depth depth, bool cutNode) {

    constexpr bool PvNode = nodeType != NonPV;
    constexpr bool rootNode = nodeType == Root;
    const Depth maxNextDepth = rootNode ? depth : depth + 1;

    // Dive into quiescence search when the depth reaches zero
    if (depth <= 0)
        return qsearch<PvNode ? PV : NonPV>(pos, ss, alpha, beta);

    assert(-VALUE_INFINITE <= alpha && alpha < beta && beta <= VALUE_INFINITE);
    assert(PvNode || (alpha == beta - 1));
    assert(0 < depth && depth < MAX_PLY);
    assert(!(PvNode && cutNode));

    Move pv[MAX_PLY+1], capturesSearched[32], quietsSearched[64];
    StateInfo st;
    ASSERT_ALIGNED(&st, Eval::NNUE::CacheLineSize);

    TTEntry* tte;
    Key posKey;
    Move ttMove, move, excludedMove, bestMove;
    Depth extension, newDepth, ttDepth;
    Bound ttBound;
    Value bestValue, value, ttValue, eval, probCutBeta;
    bool givesCheck, improving, priorCapture, isMate, gameCycle;
    bool capture, moveCountPruning,
         ttCapture, kingDanger, ourMove, nullParity, singularQuietLMR;
    Piece movedPiece;
    int moveCount, captureCount, quietCount, improvement, complexity, rootDepth;

    // Step 1. Initialize node
    Thread* thisThread  = pos.this_thread();
    ss->inCheck         = pos.checkers();
    priorCapture        = pos.captured_piece();
    Color us            = pos.side_to_move();
    moveCount           = captureCount = quietCount = ss->moveCount = 0;
    bestValue           = -VALUE_INFINITE;
    gameCycle           = kingDanger = false;
    rootDepth           = thisThread->rootDepth;
    ourMove             = !(ss->ply & 1);
    nullParity          = (ourMove == thisThread->nmpSide);

    // Check for the available remaining time
    if (thisThread == Threads.main())
        static_cast<MainThread*>(thisThread)->check_time();

    thisThread->nodes++;

    // Used to send selDepth info to GUI (selDepth counts from 1, ply from 0)
    if (PvNode && thisThread->selDepth < ss->ply + 1)
        thisThread->selDepth = ss->ply + 1;

    // Transposition table lookup. We don't want the score of a partial
    // search to overwrite a previous full search TT value, so we use a different
    // position key in case of an excluded move.
    excludedMove = ss->excludedMove;
    posKey = excludedMove == MOVE_NONE ? pos.key() : pos.key() ^ make_key(excludedMove);
    tte = TT.probe(posKey, ss->ttHit);
    ttValue = ss->ttHit ? value_from_tt(tte->value(), ss->ply, pos.rule50_count()) : VALUE_NONE;
    ttDepth = tte->depth();
    ttBound = tte->bound();
    ttMove =  rootNode ? thisThread->rootMoves[thisThread->pvIdx].pv[0]
            : ss->ttHit    ? tte->move() : MOVE_NONE;
    ttCapture = ttMove && pos.capture(ttMove);
    if (!excludedMove)
        ss->ttPv = PvNode || (ss->ttHit && tte->is_pv());

    if (!rootNode)
    {
        // Check if we have an upcoming move which draws by repetition, or
        // if the opponent had an alternative move earlier to this position.
        if (pos.has_game_cycle(ss->ply))
        {
            tte->save(posKey, VALUE_DRAW, ss->ttPv, BOUND_EXACT,
                      depth, MOVE_NONE, VALUE_NONE);

            if (VALUE_DRAW >= beta)
                return VALUE_DRAW;

            gameCycle = true;
            alpha = std::max(alpha, VALUE_DRAW);
        }

        // Step 2. Check for aborted search and immediate draw
        if (pos.is_draw(ss->ply))
            return VALUE_DRAW;

        if (Threads.stop.load(std::memory_order_relaxed) || ss->ply >= MAX_PLY)
            return ss->ply >= MAX_PLY && !ss->inCheck ? evaluate(pos)
                                                      : VALUE_DRAW;

        // Step 3. Mate distance pruning. Even if we mate at the next move our score
        // would be at best mate_in(ss->ply+1), but if alpha is already bigger because
        // a shorter mate was found upward in the tree then there is no need to search
        // because we will never beat the current alpha. Same logic but with reversed
        // signs applies also in the opposite condition of being mated instead of giving
        // mate. In this case return a fail-high score.
        if (alpha >= mate_in(ss->ply+1))
            return mate_in(ss->ply+1);

    }
    else
        thisThread->rootDelta = beta - alpha;

    assert(0 <= ss->ply && ss->ply < MAX_PLY);

    (ss+1)->ttPv         = false;
    (ss+1)->excludedMove = bestMove = MOVE_NONE;
    (ss+2)->killers[0]   = (ss+2)->killers[1] = MOVE_NONE;
    (ss+2)->cutoffCnt    = 0;
    ss->doubleExtensions = (ss-1)->doubleExtensions;
    Square prevSq        = to_sq((ss-1)->currentMove);

    // Initialize statScore to zero for the grandchildren of the current position.
    // So statScore is shared between all grandchildren and only the first grandchild
    // starts with statScore = 0. Later grandchildren start with the last calculated
    // statScore of the previous grandchild. This influences the reduction rules in
    // LMR which are based on the statScore of parent position.
    if (!rootNode)
        (ss+2)->statScore = 0;

    // At non-PV nodes we check for an early TT cutoff
    if (  !PvNode
        && ss->ttHit
        && !gameCycle
        && (!ourMove || beta < VALUE_MATE_IN_MAX_PLY)
        && tte->depth() > depth - (tte->bound() == BOUND_EXACT)
        && ttValue != VALUE_NONE // Possible in case of TT access race
        && (ttValue != VALUE_DRAW || VALUE_DRAW >= beta)
        && (tte->bound() & (ttValue >= beta ? BOUND_LOWER : BOUND_UPPER)))
    {
        // If ttMove is quiet, update move sorting heuristics on TT hit (~1 Elo)
        if (ttMove)
        {
            if (ttValue >= beta)
            {
                // Bonus for a quiet ttMove that fails high (~3 Elo)
                if (!ttCapture)
                    update_quiet_stats(pos, ss, ttMove, stat_bonus(depth));

                // Extra penalty for early quiet moves of the previous ply (~0 Elo)
                if ((ss-1)->moveCount <= 2 && !priorCapture)
                    update_continuation_histories(ss-1, pos.piece_on(prevSq), prevSq, -stat_bonus(depth + 1));
            }
            // Penalty for a quiet ttMove that fails low (~1 Elo)
            else if (!ttCapture)
            {
                int penalty = -stat_bonus(depth);
                thisThread->mainHistory[us][from_to(ttMove)] << penalty;
                update_continuation_histories(ss, pos.moved_piece(ttMove), to_sq(ttMove), penalty);
            }
        }

        return ttValue;
    }

    // Step 5. Tablebases probe
    if (!rootNode && TB::Cardinality)
    {
        int piecesCount = popcount(pos.pieces());

        if (    piecesCount <= TB::Cardinality
            &&  pos.rule50_count() == 0
            && !pos.can_castle(ANY_CASTLING))
        {
            TB::ProbeState err;
            TB::WDLScore v = Tablebases::probe_wdl(pos, &err);

            // Force check of time on the next occasion
            if (thisThread == Threads.main())
                static_cast<MainThread*>(thisThread)->callsCnt = 0;

            if (err != TB::ProbeState::FAIL)
            {
                thisThread->tbHits.fetch_add(1, std::memory_order_relaxed);

                int drawScore = TB::UseRule50 ? 1 : 0;

                int centiPly = PawnValueEg * ss->ply / 100;

                Value tbValue =    v < -drawScore ? -VALUE_TB_WIN + (10 * PawnValueEg * (v == -1)) + centiPly + PawnValueEg * popcount(pos.pieces( pos.side_to_move()))
                                 : v >  drawScore ?  VALUE_TB_WIN - (10 * PawnValueEg * (v ==  1)) - centiPly - PawnValueEg * popcount(pos.pieces(~pos.side_to_move()))
                                 : v < 0 ? Value(-56) : VALUE_DRAW;

                if (    abs(v) <= drawScore
                    || !ss->ttHit
                    || (v < -drawScore && beta  > tbValue + 19)
                    || (v >  drawScore && alpha < tbValue - 19))
                {
                    tte->save(posKey, tbValue, ss->ttPv, v > drawScore ? BOUND_LOWER : v < -drawScore ? BOUND_UPPER : BOUND_EXACT,
                              depth, MOVE_NONE, VALUE_NONE);

                    return tbValue;
                }
            }
        }
    }

    CapturePieceToHistory& captureHistory = thisThread->captureHistory;
    kingDanger = ourMove ? false : pos.king_danger();

    // Step 6. Static evaluation of the position
    if (ss->inCheck)
    {
        // Skip early pruning when in check
        ss->staticEval = eval = VALUE_NONE;
        improving = false;
        improvement = 0;
        complexity = 0;
    }
    else
    {
    if (ss->ttHit)
    {
        // Never assume anything about values stored in TT
        ss->staticEval = eval = tte->eval();
        if (eval == VALUE_NONE)
            ss->staticEval = eval = evaluate(pos, &complexity);
        else // Fall back to (semi)classical complexity for TT hits, the NNUE complexity is lost
            complexity = abs(ss->staticEval - pos.psq_eg_stm());

        // ttValue can be used as a better position evaluation (~4 Elo)
        if (    ttValue != VALUE_NONE
            && (ttMove != MOVE_NONE || ttValue <= eval)
            && (ttBound & (ttValue > eval ? BOUND_LOWER : BOUND_UPPER)))
            eval = ttValue;
    }
    else
    {
        ss->staticEval = eval = evaluate(pos, &complexity);

        if (!excludedMove)
            tte->save(posKey, VALUE_NONE, ss->ttPv, BOUND_NONE, DEPTH_NONE, MOVE_NONE, eval);
    }

    thisThread->complexityAverage.update(complexity);

    // Use static evaluation difference to improve quiet move ordering (~3 Elo)
    if (is_ok((ss-1)->currentMove) && !(ss-1)->inCheck && !priorCapture)
    {
        int bonus = std::clamp(-19 * int((ss-1)->staticEval + ss->staticEval), -1914, 1914);
        thisThread->mainHistory[~us][from_to((ss-1)->currentMove)] << bonus;
    }

    // Set up the improvement variable, which is the difference between the current
    // static evaluation and the previous static evaluation at our turn (if we were
    // in check at our previous move we look at the move prior to it). The improvement
    // margin and the improving flag are used in various pruning heuristics.
    improvement =   (ss-2)->staticEval != VALUE_NONE ? ss->staticEval - (ss-2)->staticEval
                  : (ss-4)->staticEval != VALUE_NONE ? ss->staticEval - (ss-4)->staticEval
                  :                                    168;
    improving = improvement > 0;

    // Begin early pruning.
    if (   !PvNode
        && (ourMove || !excludedMove)
        && !thisThread->nmpGuardV
        &&  abs(eval) < 2 * VALUE_KNOWN_WIN)
    {
       // Step 7. Razoring.
       // If eval is really low check with qsearch if it can exceed alpha, if it can't,
       // return a fail low.
       if (  !ourMove
           && eval < alpha - 369 - 254 * depth * depth)
       {
        value = qsearch<NonPV>(pos, ss, alpha - 1, alpha);
        if (value < alpha)
            return value;
       }

       // Step 8. Futility pruning: child node (~25 Elo)
       if (    depth < 8
           && !ss->ttPv
           && !kingDanger
           && !gameCycle
           && !(thisThread->nmpGuard && nullParity)
           &&  abs(alpha) < VALUE_KNOWN_WIN
           &&  eval >= beta
           &&  eval - futility_margin(depth, improving) - (ss-1)->statScore / 303 >= beta)
           return eval;

       // Step 9. Null move search with verification search (~22 Elo)
       if (   !thisThread->nmpGuard
           &&  (ss-1)->statScore < 17139
           && !gameCycle
           &&  beta < VALUE_MATE_IN_MAX_PLY
           &&  eval >= beta
           &&  eval >= ss->staticEval
           &&  ss->staticEval >= beta - 20 * depth - improvement / 13 + 233 + complexity / 25
           &&  pos.non_pawn_material(us)
           && !kingDanger
           && (rootDepth < 11 || ourMove || MoveList<LEGAL>(pos).size() > 5))
       {
           assert(eval - beta >= 0);

           thisThread->nmpSide = ourMove;

           // Null move dynamic reduction based on depth and value
           Depth R = std::min(int(eval - beta) / 168, 7) + depth / 3 + 4 - (complexity > 861);

           if (   depth < 11
               || ttValue >= beta
               || ttDepth < depth-R
               || !(ttBound & BOUND_UPPER))
           {
           ss->currentMove = MOVE_NULL;
           ss->continuationHistory = &thisThread->continuationHistory[0][0][NO_PIECE][0];

           pos.do_null_move(st);
           thisThread->nmpGuard = true;
           Value nullValue = -search<NonPV>(pos, ss+1, -beta, -beta+1, depth-R, !cutNode);
           thisThread->nmpGuard = false;
           pos.undo_null_move();

           if (nullValue >= beta)
           {
               // Do not return unproven mate or TB scores
               nullValue = std::min(nullValue, VALUE_MATE_IN_MAX_PLY);

               if (   abs(beta) < VALUE_KNOWN_WIN
                   && depth < 11
                   && beta <= qsearch<NonPV>(pos, ss, beta-1, beta))
                   return nullValue;

               // Do verification search at high depths
               thisThread->nmpGuardV = true;
               Value v = search<NonPV>(pos, ss, beta-1, beta, depth-R, false);
               thisThread->nmpGuardV = false;

               if (v >= beta)
                   return nullValue;
           }
           }
       }

       probCutBeta = beta + 191 - 54 * improving;

       // Step 10. ProbCut (~10 Elo)
       // If we have a good enough capture and a reduced search returns a value
       // much above beta, we can (almost) safely prune the previous move.
       if (    depth > 4
           &&  abs(beta) < VALUE_MATE_IN_MAX_PLY
           // If we don't have a ttHit or our ttDepth is not greater our
           // reduced depth search, continue with the probcut.
           && (!ss->ttHit || ttDepth < depth - 3))
       {
           assert(probCutBeta < VALUE_INFINITE);
           MovePicker mp(pos, ttMove, probCutBeta - ss->staticEval, depth - 3, &captureHistory);

           while ((move = mp.next_move()) != MOVE_NONE)
               if (move != excludedMove)
               {
                   assert(pos.capture(move) || promotion_type(move) == QUEEN);
                   assert(depth >= 5);

                   ss->currentMove = move;
                   ss->continuationHistory = &thisThread->continuationHistory[ss->inCheck]
                                                                             [true]
                                                                             [pos.moved_piece(move)]
                                                                             [to_sq(move)];

                   pos.do_move(move, st);

                   // Perform a preliminary qsearch to verify that the move holds
                   value = -qsearch<NonPV>(pos, ss+1, -probCutBeta, -probCutBeta+1);

                   // If the qsearch held perform the regular search
                   if (value >= probCutBeta)
                       value = -search<NonPV>(pos, ss+1, -probCutBeta, -probCutBeta+1, depth - 4, !cutNode);

                   pos.undo_move(move);

                   if (value >= probCutBeta)
                   {
                       tte->save(posKey, value_to_tt(value, ss->ply), ss->ttPv,
                                 BOUND_LOWER, depth - 3, move, ss->staticEval);

                       return value;
                   }
               }
       }
    } // End early Pruning

    // Step 11. If the position is not in TT, decrease depth by 2 or 1 depending on node type (~3 Elo)
    if (   PvNode
        && depth >= 3
        && !gameCycle
        && !ttMove
        && (ss-1)->moveCount > 1)
        depth -= 2;

    } // In check search starts here

   // Step 12. A small Probcut idea, when we are in check (~0 Elo)
   probCutBeta = beta + 417;
   if (    ss->inCheck
        && !PvNode
        && depth >= 2
        && ttCapture
        && !gameCycle
        && !kingDanger
        && !(thisThread->nmpGuard && nullParity)
        && !(thisThread->nmpGuardV && nullParity)
        && (ttBound & BOUND_LOWER)
        && ttDepth >= depth - 3
        && ttValue >= probCutBeta
        && abs(ttValue) <= VALUE_KNOWN_WIN
        && abs(beta) <= VALUE_KNOWN_WIN)
        return probCutBeta;

    const PieceToHistory* contHist[] = { (ss-1)->continuationHistory, (ss-2)->continuationHistory,
                                          nullptr                   , (ss-4)->continuationHistory,
                                          nullptr                   , (ss-6)->continuationHistory };

    Move countermove = thisThread->counterMoves[pos.piece_on(prevSq)][prevSq];

    MovePicker mp(pos, ttMove, depth, &thisThread->mainHistory,
                                      &captureHistory,
                                      contHist,
                                      countermove,
                                      ss->killers);

    value = bestValue;
    moveCountPruning = singularQuietLMR = false;

    // Indicate PvNodes that will probably fail low if the node was searched
    // at a depth equal or greater than the current depth, and the result of this search was a fail low.
    bool likelyFailLow =    PvNode
                         && ttMove
                         && (ttBound & BOUND_UPPER)
                         && ttDepth >= depth;

    bool lmPrunable = (  !ourMove
                       || ss->ply > 6
                       || (ss-1)->moveCount > 1
                       || (ss-3)->moveCount > 1
                       || (ss-5)->moveCount > 1);

    int lmrAdjustment =   ttCapture
                        + 2 * cutNode
                        + ((ss+1)->cutoffCnt > 3 && !PvNode)
                        - 2 * (ss->ttPv && !likelyFailLow)
                        - ((ss-1)->moveCount > 7)
                        - 2 * PvNode;

    bool allowLMR =     depth > 1
                    && !gameCycle
                    && (!PvNode || ss->ply > 1);

    bool doSingular =    !rootNode
                      && !excludedMove // Avoid recursive singular search
                      &&  ttValue != VALUE_NONE
                      && (ttBound & BOUND_LOWER)
                      &&  alpha > VALUE_MATED_IN_MAX_PLY + MAX_PLY
                      &&  ttValue > -VALUE_KNOWN_WIN / 2
                      &&  ttDepth >= depth - 3
                      &&  depth >= 4 - (thisThread->previousDepth > 24) + 2 * (PvNode && tte->is_pv());

    bool doLMP =    !PvNode
                 && (lmPrunable || ss->ply > 2)
                 &&  pos.non_pawn_material(us);

    // Step 12. Loop through all pseudo-legal moves until no moves remain
    // or a beta cutoff occurs.
    while ((move = mp.next_move(moveCountPruning)) != MOVE_NONE)
    {
      assert(is_ok(move));

      if (move == excludedMove)
          continue;

      // At root obey the "searchmoves" option and skip moves not listed in Root
      // Move List. As a consequence any illegal move is also skipped. In MultiPV
      // mode we also skip PV moves which have been already searched and those
      // of lower "TB rank" if we are in a TB root position.
      if (rootNode && !std::count(thisThread->rootMoves.begin() + thisThread->pvIdx,
                                  thisThread->rootMoves.begin() + thisThread->pvLast, move))
          continue;

      ss->moveCount = ++moveCount;

      if (rootNode && thisThread == Threads.main() && Time.elapsed() > 3000)
          sync_cout << "info depth " << depth
                    << " currmove " << UCI::move(move, pos.is_chess960())
                    << " currmovenumber " << moveCount + thisThread->pvIdx << sync_endl;
      if (PvNode)
          (ss+1)->pv = nullptr;

      extension = 0;
      capture = pos.capture(move);
      movedPiece = pos.moved_piece(move);
      givesCheck = pos.gives_check(move);
      isMate = false;

      if (givesCheck)
      {
          pos.do_move(move, st, givesCheck);
          isMate = MoveList<LEGAL>(pos).size() == 0;
          pos.undo_move(move);
      }

      if (isMate)
      {
          ss->currentMove = move;
          ss->continuationHistory = &thisThread->continuationHistory[ss->inCheck]
                                                                    [capture]
                                                                    [movedPiece]
                                                                    [to_sq(move)];
          value = mate_in(ss->ply+1);

          if (PvNode && (moveCount == 1 || (value > alpha && (rootNode || value < beta))))
          {
              (ss+1)->pv = pv;
              (ss+1)->pv[0] = MOVE_NONE;
          }
      }
      else
      {
      // If we already have a mate in 1 from the current position and the current
      // move isn't a mate in 1, continue as there is no point to searching it.
      if (bestValue >= mate_in(ss->ply+1))
          continue;

      // Calculate new depth for this move
      newDepth = depth - 1;
      Value delta = beta - alpha;

      // Step 13. Pruning at shallow depth (~98 Elo). Depth conditions are important for mate finding.
      if (   doLMP
          && (bestValue < VALUE_MATE_IN_MAX_PLY || !ourMove)
          && bestValue > VALUE_MATED_IN_MAX_PLY)
      {
          // Skip quiet moves if movecount exceeds our FutilityMoveCount threshold (~7 Elo)
          moveCountPruning = moveCount >= futility_move_count(improving, depth);

          if (lmPrunable)
          {
          // Reduced depth of the next LMR search
          int lmrDepth = std::max(newDepth - reduction(improving, depth, moveCount, delta, thisThread->rootDelta), 0);

          if (   capture
              || givesCheck)
          {
              // Futility pruning for captures (~0 Elo)
              if (   !givesCheck
                  //&& !PvNode
                  &&  lmrDepth < 7 // was 3
                  && !ss->inCheck
                  && ss->staticEval + 180 + 201 * lmrDepth + PieceValue[EG][pos.piece_on(to_sq(move))]
                   + captureHistory[movedPiece][to_sq(move)][type_of(pos.piece_on(to_sq(move)))] / 6 < alpha)
                  continue;

              // SEE based pruning (~9 Elo)
              if (!pos.see_ge(move, Value(-222) * depth))
                  continue;
          }
          else
          {
              int history =   (*contHist[0])[movedPiece][to_sq(move)]
                            + (*contHist[1])[movedPiece][to_sq(move)]
                            + (*contHist[3])[movedPiece][to_sq(move)];

              // Continuation history based pruning (~2 Elo)
              if (   lmrDepth < 5
                  && history < -3875 * (depth - 1))
                  continue;

              history += 2 * thisThread->mainHistory[us][from_to(move)];

              // Futility pruning: parent node (~9 Elo)
              if (   !ss->inCheck
                  && lmrDepth < 13 // was 8
                  && history < 20500 - 3875 * (depth - 1)
                  && ss->staticEval + 106 + 145 * lmrDepth + history / 52 <= alpha)
                  continue;

              // Prune moves with negative SEE (~3 Elo)
              if (!pos.see_ge(move, Value(-24 * lmrDepth * (lmrDepth + 1))))
                  continue;
          }
          }
      }

      // Singular extension search (~58 Elo). If all moves but one fail low on a
      // search of (alpha-s, beta-s), and just one fails high on (alpha, beta),
      // then that move is singular and should be extended. To verify this we do
      // a reduced search on all the other moves but the ttMove and if the
      // result is lower than ttValue minus a margin, then we will extend the ttMove.
      if (    doSingular
          &&  move == ttMove)
      {
          Value singularBeta = std::max(ttValue - (3 + (ss->ttPv && !PvNode)) * depth, VALUE_MATED_IN_MAX_PLY);
          Depth singularDepth = (depth - 1) / 2;

          ss->excludedMove = move;
          value = search<NonPV>(pos, ss, singularBeta - 1, singularBeta, singularDepth, cutNode);
          ss->excludedMove = MOVE_NONE;

          if (value < singularBeta)
          {
              extension = 1;
              singularQuietLMR = !ttCapture;

              // Avoid search explosion by limiting the number of double extensions
              if (  !PvNode
                  && value < singularBeta - 25
                  && ss->doubleExtensions < 4)
                  extension = 2;
          }

          // Multi-cut pruning
          // Our ttMove is assumed to fail high, and now we failed high also on a reduced
          // search without the ttMove. So we assume this expected Cut-node is not singular,
          // that multiple moves fail high, and we can prune the whole subtree by returning
          // a soft bound.
          else if (!PvNode)
          {
            if (ttValue >= beta)
                return ttValue;

            // If the eval of ttMove is less than alpha and value, we reduce it (negative extension)
            else if (!gameCycle && ttValue <= alpha && ttValue <= value && alpha < VALUE_MATE_IN_MAX_PLY - MAX_PLY)
                     extension = -1;
          }
      }

      // Check extensions (~1 Elo)
      if (   extension < 1
          && givesCheck
          && depth > 9
          && abs(ss->staticEval) > 82)
          extension = 1;

      // Add extension to new depth
      newDepth += extension;
      ss->doubleExtensions = (ss-1)->doubleExtensions + (extension == 2);

      // Speculative prefetch as early as possible
      prefetch(TT.first_entry(pos.key_after(move)));

      // Update the current move (this must be done after singular extension search)
      ss->currentMove = move;
      ss->continuationHistory = &thisThread->continuationHistory[ss->inCheck]
                                                                [capture]
                                                                [movedPiece]
                                                                [to_sq(move)];

      // Step 16. Make the move
      pos.do_move(move, st, givesCheck);

      bool lateKingDanger = (rootDepth > 10 && ourMove && ss->ply < 7 && pos.king_danger());

      // Step 17. Late moves reduction / extension (LMR, ~98 Elo)
      // We use various heuristics for the sons of a node after the first son has
      // been searched. In general we would like to reduce them, but there are many
      // cases where we extend a son if it has good chances to be "interesting".
      if (    allowLMR
          && !lateKingDanger
          &&  moveCount > 1
          && (!capture || (cutNode && (ss-1)->moveCount >1)))
      {
         ss->statScore =  2 * thisThread->mainHistory[us][from_to(move)]
                         + (*contHist[0])[movedPiece][to_sq(move)]
                         + (*contHist[1])[movedPiece][to_sq(move)]
                         + (*contHist[3])[movedPiece][to_sq(move)]
                         - 4433;

<<<<<<< HEAD
          Depth r =   reduction(improving, depth, moveCount, delta, thisThread->rootDelta)
                    + lmrAdjustment
                    - singularQuietLMR
                    - (depth > 9 && (mp.threatenedPieces & from_sq(move)))
                    - ss->statScore / 13628;
=======
          // Decrease/increase reduction for moves with a good/bad history (~30 Elo)
          r -= ss->statScore / (13628 + 4000 * (depth > 7 && depth < 19));
>>>>>>> d09653df

          // In general we want to cap the LMR depth search at newDepth, but when
          // reduction is negative, we allow this move a limited search extension
          // beyond the first move depth. This may lead to hidden double extensions.
          Depth d = std::clamp(newDepth - r, 1, newDepth + 1);

          value = -search<NonPV>(pos, ss+1, -(alpha+1), -alpha, d, true);

          // Do full depth search when reduced LMR search fails high
          if (value > alpha && d < newDepth)
          {
              const bool doDeeperSearch = value > (alpha + 64 + 11 * (newDepth - d));
              value = -search<NonPV>(pos, ss+1, -(alpha+1), -alpha, newDepth + doDeeperSearch, !cutNode);

              int bonus = value > alpha ?  stat_bonus(newDepth)
                                        : -stat_bonus(newDepth);

              if (capture)
                  bonus /= 6;

              update_continuation_histories(ss, movedPiece, to_sq(move), bonus);
          }
      }

      // Step 18. Full depth search when LMR is skipped
      else if (!PvNode || moveCount > 1)
      {
              value = -search<NonPV>(pos, ss+1, -(alpha+1), -alpha, newDepth, !cutNode);
      }

      // For PV nodes only, do a full PV search on the first move or after a fail
      // high (in the latter case search only if value < beta), otherwise let the
      // parent node fail low with value <= alpha and try another move.
      if (PvNode && (moveCount == 1 || (value > alpha && (rootNode || value < beta))))
      {
          (ss+1)->pv = pv;
          (ss+1)->pv[0] = MOVE_NONE;

          if (gameCycle && (ss-1)->moveCount < 2)
              newDepth += 2;

          value = -search<PV>(pos, ss+1, -beta, -alpha,
                              std::min(maxNextDepth, newDepth), false);
      }

      // Step 19. Undo move
      pos.undo_move(move);
      }

      assert(value > -VALUE_INFINITE && value < VALUE_INFINITE);

      // Step 20. Check for a new best move
      // Finished searching the move. If a stop occurred, the return value of
      // the search cannot be trusted, and we return immediately without
      // updating best move, PV and TT.
      if (Threads.stop.load(std::memory_order_relaxed))
          return VALUE_ZERO;

      if (rootNode)
      {
          RootMove& rm = *std::find(thisThread->rootMoves.begin(),
                                    thisThread->rootMoves.end(), move);

          if (abs(value) < VALUE_TB_WIN - 6 * PawnValueEg)
              rm.averageScore = rm.averageScore != -VALUE_INFINITE ? (2 * value + rm.averageScore) / 3 : value;
          else
              rm.averageScore = value;

          // PV move or new best move?
          if (moveCount == 1 || value > alpha)
          {
              rm.score = value;
              rm.selDepth = thisThread->selDepth;
              rm.pv.resize(1);

              assert((ss+1)->pv);

              for (Move* m = (ss+1)->pv; *m != MOVE_NONE; ++m)
                  rm.pv.push_back(*m);

              // We record how often the best move has been changed in each iteration.
              // This information is used for time management. In MultiPV mode,
              // we must take care to only do this for the first PV line.
              if (   moveCount > 1
                  && !thisThread->pvIdx)
                  ++thisThread->bestMoveChanges;
          }
          else
              // All other moves but the PV are set to the lowest value: this
              // is not a problem when sorting because the sort is stable and the
              // move position in the list is preserved - just the PV is pushed up.
              rm.score = -VALUE_INFINITE;
      }

      if (value > bestValue)
      {
          bestValue = value;

          if (value > alpha)
          {
              bestMove = move;

              if (PvNode && !rootNode) // Update pv even in fail-high case
                  update_pv(ss->pv, move, (ss+1)->pv);

              if (PvNode && value < beta) // Update alpha! Always alpha < beta
              {
                  alpha = value;

                  // Reduce other moves if we have found at least one score improvement
                  if (   depth > 1
                      && depth < 6
                      && !gameCycle
                      && beta  <  VALUE_KNOWN_WIN
                      && alpha > -VALUE_KNOWN_WIN)
                     depth -= 1;

                  assert(depth > 0);
              }
              else
              {
                  ss->cutoffCnt++;
                  assert(value >= beta); // Fail high
                  break;
              }
          }
      }
      else
         ss->cutoffCnt = 0;


      // If the move is worse than some previously searched move, remember it to update its stats later
      if (move != bestMove)
      {
          if (capture && captureCount < 32)
              capturesSearched[captureCount++] = move;

          else if (!capture && quietCount < 64)
              quietsSearched[quietCount++] = move;
      }
    }

    // The following condition would detect a stop only after move loop has been
    // completed. But in this case bestValue is valid because we have fully
    // searched our subtree, and we can anyhow save the result in TT.
    /*
       if (Threads.stop)
        return VALUE_DRAW;
    */

    // Step 21. Check for mate and stalemate
    // All legal moves have been searched and if there are no legal moves, it
    // must be a mate or a stalemate. If we are in a singular extension search then
    // return a fail low score.

    assert(moveCount || !ss->inCheck || excludedMove || !MoveList<LEGAL>(pos).size());

    if (!moveCount)
        bestValue = excludedMove ? alpha :
                    ss->inCheck  ? mated_in(ss->ply)
                                 : VALUE_DRAW;

    // If there is a move which produces search value greater than alpha we update stats of searched moves
    else if (bestMove)
        update_all_stats(pos, ss, bestMove, bestValue, beta, prevSq,
                         quietsSearched, quietCount, capturesSearched, captureCount, depth);

    // Bonus for prior countermove that caused the fail low
    else if (   (depth >= 5 || PvNode)
             && !priorCapture)
    {
        //Assign extra bonus if current node is PvNode or cutNode
        //or fail low was really bad
        bool extraBonus =    PvNode
                          || cutNode
                          || bestValue < alpha - 62 * depth;

        update_continuation_histories(ss-1, pos.piece_on(prevSq), prevSq, stat_bonus(depth) * (1 + extraBonus));
    }

    // If no good move is found and the previous position was ttPv, then the previous
    // opponent move is probably good and the new position is added to the search tree.
    if (bestValue <= alpha)
        ss->ttPv = ss->ttPv || ((ss-1)->ttPv && depth > 3);

    // Write gathered information in transposition table
    if (!excludedMove && !(rootNode && thisThread->pvIdx))
        tte->save(posKey, value_to_tt(bestValue, ss->ply), ss->ttPv,
                  bestValue >= beta ? BOUND_LOWER :
                  PvNode && bestMove ? BOUND_EXACT : BOUND_UPPER,
                  depth, bestMove, ss->staticEval);

    assert(bestValue > -VALUE_INFINITE && bestValue < VALUE_INFINITE);

    return bestValue;
  }


  // qsearch() is the quiescence search function, which is called by the main search
  // function with zero depth, or recursively with further decreasing depth per call.
  // (~155 elo)
  template <NodeType nodeType>
  Value qsearch(Position& pos, Stack* ss, Value alpha, Value beta, Depth depth) {

    static_assert(nodeType != Root);
    constexpr bool PvNode = nodeType == PV;

    assert(alpha >= -VALUE_INFINITE && alpha < beta && beta <= VALUE_INFINITE);
    assert(PvNode || (alpha == beta - 1));
    assert(depth <= 0);

    Move pv[MAX_PLY+1];
    StateInfo st;
    ASSERT_ALIGNED(&st, Eval::NNUE::CacheLineSize);

    TTEntry* tte;
    Key posKey;
    Move ttMove, move, bestMove;
    Depth ttDepth;
    Bound ttBound;
    Value bestValue, value, ttValue, futilityValue, futilityBase;
    bool pvHit, givesCheck, capture, gameCycle;
    int moveCount;

    if (PvNode)
    {
        (ss+1)->pv = pv;
        ss->pv[0] = MOVE_NONE;
    }

    Thread* thisThread = pos.this_thread();
    bestMove = MOVE_NONE;
    ss->inCheck = pos.checkers();
    moveCount = 0;
    gameCycle = false;

    thisThread->nodes++;

    if (pos.has_game_cycle(ss->ply))
    {
       if (VALUE_DRAW >= beta)
           return VALUE_DRAW;

       alpha = std::max(alpha, VALUE_DRAW);
       gameCycle = true;
    }

    if (pos.is_draw(ss->ply))
        return VALUE_DRAW;

    // Check for an immediate draw or maximum ply reached
    if (ss->ply >= MAX_PLY)
        return !ss->inCheck ? evaluate(pos) : VALUE_DRAW;

    if (alpha >= mate_in(ss->ply+1))
        return mate_in(ss->ply+1);

    assert(0 <= ss->ply && ss->ply < MAX_PLY);

    // Decide whether or not to include checks: this fixes also the type of
    // TT entry depth that we are going to use. Note that in qsearch we use
    // only two types of depth in TT: DEPTH_QS_CHECKS or DEPTH_QS_NO_CHECKS.
    ttDepth = ss->inCheck || depth >= DEPTH_QS_CHECKS ? DEPTH_QS_CHECKS
                                                  : DEPTH_QS_NO_CHECKS;
    // Transposition table lookup
    posKey = pos.key();
    tte = TT.probe(posKey, ss->ttHit);
    ttValue = ss->ttHit ? value_from_tt(tte->value(), ss->ply, pos.rule50_count()) : VALUE_NONE;
    ttBound = tte->bound();
    ttMove = ss->ttHit ? tte->move() : MOVE_NONE;
    pvHit = ss->ttHit && tte->is_pv();

    if (  !PvNode
        && ss->ttHit
        && !gameCycle
        && ((ss->ply & 1) || beta < VALUE_MATE_IN_MAX_PLY)
        && tte->depth() >= ttDepth
        && ttValue != VALUE_NONE // Only in case of TT access race
        && (ttValue != VALUE_DRAW || VALUE_DRAW >= beta)
        && (tte->bound() & (ttValue >= beta ? BOUND_LOWER : BOUND_UPPER)))
        return ttValue;

    // Evaluate the position statically
    if (ss->inCheck)
    {
        ss->staticEval = VALUE_NONE;
        bestValue = futilityBase = -VALUE_INFINITE;
    }
    else
    {
        if (ss->ttHit)
        {
            // Never assume anything about values stored in TT
            if ((ss->staticEval = bestValue = tte->eval()) == VALUE_NONE)
                ss->staticEval = bestValue = evaluate(pos);

            // ttValue can be used as a better position evaluation (~7 Elo)
            if (    ttValue != VALUE_NONE
                && (ttMove != MOVE_NONE || ttValue <= bestValue)
                && (ttBound & (ttValue > bestValue ? BOUND_LOWER : BOUND_UPPER)))
                bestValue = ttValue;
        }
        else
            // In case of null move search use previous static eval with a different sign
            ss->staticEval = bestValue =
            (ss-1)->currentMove != MOVE_NULL ? evaluate(pos)
                                             : -(ss-1)->staticEval;

        // Stand pat. Return immediately if static value is at least beta
        if (bestValue >= beta)
        {
            // Save gathered info in transposition table
            if (!ss->ttHit)
                tte->save(posKey, value_to_tt(bestValue, ss->ply), false, BOUND_LOWER,
                          DEPTH_NONE, MOVE_NONE, ss->staticEval);

            return bestValue;
        }

        if (PvNode && bestValue > alpha)
            alpha = bestValue;

        futilityBase = bestValue + 153;
    }

    const PieceToHistory* contHist[] = { (ss-1)->continuationHistory, (ss-2)->continuationHistory,
                                          nullptr                   , (ss-4)->continuationHistory,
                                          nullptr                   , (ss-6)->continuationHistory };

    // Initialize a MovePicker object for the current position, and prepare
    // to search the moves. Because the depth is <= 0 here, only captures,
    // queen promotions, and other checks (only if depth >= DEPTH_QS_CHECKS)
    // will be generated.
    Square prevSq = to_sq((ss-1)->currentMove);
    MovePicker mp(pos, ttMove, depth, &thisThread->mainHistory,
                                      &thisThread->captureHistory,
                                      contHist,
                                      prevSq);

    int quietCheckEvasions = 0;

    // Loop through the moves until no moves remain or a beta cutoff occurs
    while ((move = mp.next_move()) != MOVE_NONE)
    {
      assert(is_ok(move));

      givesCheck = pos.gives_check(move);
      capture = pos.capture(move);

      moveCount++;

      if (bestValue > VALUE_MATED_IN_MAX_PLY)
      {
         // Futility pruning and moveCount pruning (~5 Elo)
         if (   !givesCheck
             &&  to_sq(move) != prevSq
             &&  futilityBase > -VALUE_KNOWN_WIN
             &&  type_of(move) != PROMOTION)
         {
             if (moveCount > 2 + PvNode)
                 continue;

             futilityValue = futilityBase + PieceValue[EG][pos.piece_on(to_sq(move))];

             if (futilityValue <= alpha)
             {
                 bestValue = std::max(bestValue, futilityValue);
                 continue;
             }

             if (futilityBase <= alpha && !pos.see_ge(move, VALUE_ZERO + 1))
             {
                 bestValue = std::max(bestValue, futilityBase);
                 continue;
             }
         }

         // Do not search moves with negative SEE values (~5 Elo)
         if (!pos.see_ge(move))
             continue;
      }

      // Speculative prefetch as early as possible
      prefetch(TT.first_entry(pos.key_after(move)));

      ss->currentMove = move;
      ss->continuationHistory = &thisThread->continuationHistory[ss->inCheck]
                                                                [capture]
                                                                [pos.moved_piece(move)]
                                                                [to_sq(move)];

      // Continuation history based pruning (~2 Elo)
      if (   !capture
          && !PvNode
          &&  bestValue > VALUE_MATED_IN_MAX_PLY
          && (*contHist[0])[pos.moved_piece(move)][to_sq(move)] < 0
          && (*contHist[1])[pos.moved_piece(move)][to_sq(move)] < 0)
          continue;

      // movecount pruning for quiet check evasions
      if (   bestValue > VALUE_MATED_IN_MAX_PLY
          && quietCheckEvasions > 1
          && !capture
          && ss->inCheck)
          continue;

      quietCheckEvasions += !capture && ss->inCheck;

      // Make and search the move
      pos.do_move(move, st, givesCheck);
      value = -qsearch<nodeType>(pos, ss+1, -beta, -alpha, depth - 1);
      pos.undo_move(move);

      assert(value > -VALUE_INFINITE && value < VALUE_INFINITE);

      // Check for a new best move
      if (value > bestValue)
      {
          bestValue = value;

          if (value > alpha)
          {
              bestMove = move;

              if (PvNode) // Update pv even in fail-high case
                  update_pv(ss->pv, move, (ss+1)->pv);

              if (PvNode && value < beta) // Update alpha here!
                  alpha = value;
              else
                  break; // Fail high
          }
       }
    }

    // All legal moves have been searched. A special case: if we're in check
    // and no legal moves were found, it is checkmate.
    if (ss->inCheck && bestValue == -VALUE_INFINITE)
    {
        assert(!MoveList<LEGAL>(pos).size());

        return mated_in(ss->ply); // Plies to mate from the root
    }

    // Save gathered info in transposition table
    tte->save(posKey, value_to_tt(bestValue, ss->ply), pvHit,
              bestValue >= beta ? BOUND_LOWER : BOUND_UPPER,
              ttDepth, bestMove, ss->staticEval);

    assert(bestValue > -VALUE_INFINITE && bestValue < VALUE_INFINITE);

    return bestValue;
  }


  // value_to_tt() adjusts a mate or TB score from "plies to mate from the root" to
  // "plies to mate from the current position". Standard scores are unchanged.
  // The function is called before storing a value in the transposition table.

  Value value_to_tt(Value v, int ply) {

    assert(v != VALUE_NONE);

    return  v > VALUE_MATE_IN_MAX_PLY  ? v + ply
          : v < VALUE_MATED_IN_MAX_PLY ? v - ply : v;
  }


  // value_from_tt() is the inverse of value_to_tt(): it adjusts a mate or TB score
  // from the transposition table (which refers to the plies to mate/be mated from
  // current position) to "plies to mate/be mated (TB win/loss) from the root". However,
  // for mate scores, to avoid potentially false mate scores related to the 50 moves rule
  // and the graph history interaction, we return an optimal TB score instead.

  Value value_from_tt(Value v, int ply, int r50c) {

    /*return  v == VALUE_NONE             ? VALUE_NONE
          : v >= VALUE_MATE_IN_MAX_PLY  ? v - ply
          : v <= VALUE_MATED_IN_MAX_PLY ? v + ply : v; */

    if (v == VALUE_NONE)
        return VALUE_NONE;

    if (v > VALUE_MATE_IN_MAX_PLY)  // TB win or better
    {
        if (VALUE_MATE - v > 99 - r50c)
            return VALUE_MATE_IN_MAX_PLY; // do not return a potentially false mate score

        return v - ply;
    }

    if (v < VALUE_MATED_IN_MAX_PLY) // TB loss or worse
    {
        if (VALUE_MATE + v > 99 - r50c)
            return VALUE_MATED_IN_MAX_PLY; // do not return a potentially false mate score

        return v + ply;
    }

    return v;
  }


  // update_pv() adds current move and appends child pv[]

  void update_pv(Move* pv, Move move, const Move* childPv) {

    for (*pv++ = move; childPv && *childPv != MOVE_NONE; )
        *pv++ = *childPv++;
    *pv = MOVE_NONE;
  }


  // update_all_stats() updates stats at the end of search() when a bestMove is found

  void update_all_stats(const Position& pos, Stack* ss, Move bestMove, Value bestValue, Value beta, Square prevSq,
                        Move* quietsSearched, int quietCount, Move* capturesSearched, int captureCount, Depth depth) {

    Color us = pos.side_to_move();
    Thread* thisThread = pos.this_thread();
    CapturePieceToHistory& captureHistory = thisThread->captureHistory;
    Piece moved_piece = pos.moved_piece(bestMove);
    PieceType captured = type_of(pos.piece_on(to_sq(bestMove)));
    int bonus1 = stat_bonus(depth + 1);

    if (!pos.capture(bestMove))
    {
        int bonus2 = bestValue > beta + 137 ? bonus1               // larger bonus
                                            : stat_bonus(depth);   // smaller bonus

        // Increase stats for the best move in case it was a quiet move
        update_quiet_stats(pos, ss, bestMove, bonus2);

        // Decrease stats for all non-best quiet moves
        for (int i = 0; i < quietCount; ++i)
        {
            thisThread->mainHistory[us][from_to(quietsSearched[i])] << -bonus2;
            update_continuation_histories(ss, pos.moved_piece(quietsSearched[i]), to_sq(quietsSearched[i]), -bonus2);
        }
    }
    else
        // Increase stats for the best move in case it was a capture move
        captureHistory[moved_piece][to_sq(bestMove)][captured] << bonus1;

    // Extra penalty for a quiet early move that was not a TT move or
    // main killer move in previous ply when it gets refuted.
    if (   ((ss-1)->moveCount == 1 + (ss-1)->ttHit || ((ss-1)->currentMove == (ss-1)->killers[0]))
        && !pos.captured_piece())
            update_continuation_histories(ss-1, pos.piece_on(prevSq), prevSq, -bonus1);

    // Decrease stats for all non-best capture moves
    for (int i = 0; i < captureCount; ++i)
    {
        moved_piece = pos.moved_piece(capturesSearched[i]);
        captured = type_of(pos.piece_on(to_sq(capturesSearched[i])));
        captureHistory[moved_piece][to_sq(capturesSearched[i])][captured] << -bonus1;
    }
  }


  // update_continuation_histories() updates histories of the move pairs formed
  // by moves at ply -1, -2, -4, and -6 with current move.

  void update_continuation_histories(Stack* ss, Piece pc, Square to, int bonus) {

    for (int i : {1, 2, 4, 6})
    {
        // Only update first 2 continuation histories if we are in check
        if (ss->inCheck && i > 2)
            break;
        if (is_ok((ss-i)->currentMove))
            (*(ss-i)->continuationHistory)[pc][to] << bonus;
    }
  }


  // update_quiet_stats() updates move sorting heuristics

  void update_quiet_stats(const Position& pos, Stack* ss, Move move, int bonus) {

    // Update killers
    if (ss->killers[0] != move)
    {
        ss->killers[1] = ss->killers[0];
        ss->killers[0] = move;
    }

    Color us = pos.side_to_move();
    Thread* thisThread = pos.this_thread();
    thisThread->mainHistory[us][from_to(move)] << bonus;
    update_continuation_histories(ss, pos.moved_piece(move), to_sq(move), bonus);

    // Update countermove history
    if (is_ok((ss-1)->currentMove))
    {
        Square prevSq = to_sq((ss-1)->currentMove);
        thisThread->counterMoves[pos.piece_on(prevSq)][prevSq] = move;
    }
  }

} // namespace


/// MainThread::check_time() is used to print debug info and, more importantly,
/// to detect when we are out of available time and thus stop the search.

void MainThread::check_time() {

  if (--callsCnt > 0)
      return;

  // When using nodes, ensure checking rate is not lower than 0.1% of nodes
  callsCnt = Limits.nodes ? std::min(1024, int(Limits.nodes / 1024)) : 1024;

  static TimePoint lastInfoTime = now();

  TimePoint elapsed = Time.elapsed();
  TimePoint tick = Limits.startTime + elapsed;

  if (tick - lastInfoTime >= 1000)
  {
      lastInfoTime = tick;
      dbg_print();
  }

  // We should not stop pondering until told so by the GUI
  if (ponder)
      return;

  if (   (Limits.use_time_management() && (elapsed > Time.maximum() - 10 || stopOnPonderhit))
      || (Limits.movetime && elapsed >= Limits.movetime)
      || (Limits.nodes && Threads.nodes_searched() >= (uint64_t)Limits.nodes))
      Threads.stop = true;
}


/// UCI::pv() formats PV information according to the UCI protocol. UCI requires
/// that all (if any) unsearched PV lines are sent using a previous search score.

string UCI::pv(const Position& pos, Depth depth, Value alpha, Value beta) {

  std::stringstream ss;
  TimePoint elapsed = Time.elapsed() + 1;
  const RootMoves& rootMoves = pos.this_thread()->rootMoves;
  size_t pvIdx = pos.this_thread()->pvIdx;
  size_t multiPV = std::min((size_t)Options["MultiPV"], rootMoves.size());
  uint64_t nodesSearched = Threads.nodes_searched();
  uint64_t tbHits = Threads.tb_hits() + (TB::RootInTB ? rootMoves.size() : 0);

  for (size_t i = 0; i < multiPV; ++i)
  {
      bool updated = rootMoves[i].score != -VALUE_INFINITE;

      if (depth == 1 && !updated && i > 0)
          continue;

      Depth d = updated ? depth : std::max(1, depth - 1);
      Value v = updated ? rootMoves[i].score : rootMoves[i].previousScore;
      Value v2 = rootMoves[i].previousScore;

      if (v == -VALUE_INFINITE)
          v = VALUE_ZERO;

      bool tb = TB::RootInTB && abs(v) < VALUE_TB_WIN - 6 * PawnValueEg;

      v = tb ? rootMoves[i].tbScore : v;

      if (ss.rdbuf()->in_avail()) // Not at first line
          ss << "\n";

      ss << "info"
         << " depth "    << d
         << " seldepth " << rootMoves[i].selDepth
         << " multipv "  << i + 1
         << " score "    << UCI::value(v, v2);

      if (Options["UCI_ShowWDL"])
          ss << UCI::wdl(v, pos.game_ply());

      if (!tb && i == pvIdx)
          ss << (v >= beta ? " lowerbound" : v <= alpha ? " upperbound" : "");

      ss << " nodes "    << nodesSearched
         << " nps "      << nodesSearched * 1000 / elapsed
         << " hashfull " << TT.hashfull()
         << " tbhits "   << tbHits
         << " time "     << elapsed
         << " pv";

      for (Move m : rootMoves[i].pv)
          ss << " " << UCI::move(m, pos.is_chess960());
  }

  return ss.str();
}


/// RootMove::extract_ponder_from_tt() is called in case we have no ponder move
/// before exiting the search, for instance, in case we stop the search during a
/// fail high at root. We try hard to have a ponder move to return to the GUI,
/// otherwise in case of 'ponder on' we have nothing to think on.

bool RootMove::extract_ponder_from_tt(Position& pos) {

    StateInfo st;
    ASSERT_ALIGNED(&st, Eval::NNUE::CacheLineSize);

    bool ttHit;

    assert(pv.size() == 1);

    if (pv[0] == MOVE_NONE)
        return false;

    pos.do_move(pv[0], st);
    TTEntry* tte = TT.probe(pos.key(), ttHit);

    if (ttHit)
    {
        Move m = tte->move(); // Local copy to be SMP safe
        if (MoveList<LEGAL>(pos).contains(m))
            pv.push_back(m);
    }

    pos.undo_move(pv[0]);
    return pv.size() > 1;
}

void Tablebases::rank_root_moves(Position& pos, Search::RootMoves& rootMoves) {

    RootInTB = false;
    UseRule50 = bool(Options["Syzygy50MoveRule"]);
    Cardinality = int(Options["SyzygyProbeLimit"]);

    if (Cardinality > MaxCardinality)
        Cardinality = MaxCardinality;

    if (Cardinality >= popcount(pos.pieces()) && !pos.can_castle(ANY_CASTLING))
    {
        // Rank moves using DTZ tables
        RootInTB = root_probe(pos, rootMoves);

        if (!RootInTB)
        {
            // DTZ tables are missing; try to rank moves using WDL tables
            RootInTB = root_probe_wdl(pos, rootMoves);
        }
    }

    if (RootInTB)
    {
        // Sort moves according to TB rank
        std::stable_sort(rootMoves.begin(), rootMoves.end(),
                  [](const RootMove &a, const RootMove &b) { return a.tbRank > b.tbRank; } );
    }
    else
    {
        // Clean up if root_probe() and root_probe_wdl() have failed
        for (auto& m : rootMoves)
            m.tbRank = 0;
    }
}

} // namespace Stockfish<|MERGE_RESOLUTION|>--- conflicted
+++ resolved
@@ -1111,7 +1111,7 @@
       if (    allowLMR
           && !lateKingDanger
           &&  moveCount > 1
-          && (!capture || (cutNode && (ss-1)->moveCount >1)))
+          && (!capture || (cutNode && (ss-1)->moveCount > 1)))
       {
          ss->statScore =  2 * thisThread->mainHistory[us][from_to(move)]
                          + (*contHist[0])[movedPiece][to_sq(move)]
@@ -1119,16 +1119,11 @@
                          + (*contHist[3])[movedPiece][to_sq(move)]
                          - 4433;
 
-<<<<<<< HEAD
           Depth r =   reduction(improving, depth, moveCount, delta, thisThread->rootDelta)
                     + lmrAdjustment
                     - singularQuietLMR
                     - (depth > 9 && (mp.threatenedPieces & from_sq(move)))
-                    - ss->statScore / 13628;
-=======
-          // Decrease/increase reduction for moves with a good/bad history (~30 Elo)
-          r -= ss->statScore / (13628 + 4000 * (depth > 7 && depth < 19));
->>>>>>> d09653df
+                    - ss->statScore / (13628 + 4000 * (depth > 7 && depth < 19));
 
           // In general we want to cap the LMR depth search at newDepth, but when
           // reduction is negative, we allow this move a limited search extension
