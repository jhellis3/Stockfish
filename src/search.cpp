--- conflicted
+++ resolved
@@ -499,7 +499,7 @@
     Key posKey;
     Move ttMove, move, excludedMove, bestMove;
     Depth extension, newDepth;
-    Value bestValue, value, ttValue, eval, maxValue;
+    Value bestValue, value, ttValue, eval;
     bool ttHit, inCheck, givesCheck, singularExtensionNode, improving;
     bool captureOrPromotion, doFullDepthSearch, moveCountPruning, skipQuiets, ttCapture, pvExact;
     Piece movedPiece;
@@ -511,7 +511,6 @@
     moveCount = captureCount = quietCount = ss->moveCount = 0;
     ss->statScore = 0;
     bestValue = -VALUE_INFINITE;
-    maxValue = VALUE_INFINITE;
 
     // Check for the available remaining time
     if (thisThread == Threads.main())
@@ -607,7 +606,7 @@
             && !pos.can_castle(ANY_CASTLING))
         {
             TB::ProbeState err;
-            TB::WDLScore wdl = Tablebases::probe_wdl(pos, &err);
+            TB::WDLScore v = Tablebases::probe_wdl(pos, &err);
 
             if (err != TB::ProbeState::FAIL)
             {
@@ -615,7 +614,6 @@
 
                 int drawScore = TB::UseRule50 ? 1 : 0;
 
-<<<<<<< HEAD
                 int centiPly = PawnValueEg * ss->ply / 100;
 
                 if (    abs(v) <= drawScore
@@ -633,31 +631,6 @@
 
                     if (abs(v) <= drawScore)
                         return value;
-=======
-                value =  wdl < -drawScore ? -VALUE_MATE + MAX_PLY + ss->ply + 1
-                       : wdl >  drawScore ?  VALUE_MATE - MAX_PLY - ss->ply - 1
-                                          :  VALUE_DRAW + 2 * wdl * drawScore;
-
-                Bound b =  wdl < -drawScore ? BOUND_UPPER
-                         : wdl >  drawScore ? BOUND_LOWER : BOUND_EXACT;
-
-                if (    b == BOUND_EXACT
-                    || (b == BOUND_LOWER ? value >= beta : value <= alpha))
-                {
-                    tte->save(posKey, value_to_tt(value, ss->ply), b,
-                              std::min(DEPTH_MAX - ONE_PLY, depth + 6 * ONE_PLY),
-                              MOVE_NONE, VALUE_NONE, TT.generation());
-
-                    return value;
-                }
-
-                if (PvNode)
-                {
-                    if (b == BOUND_LOWER)
-                        bestValue = value, alpha = std::max(alpha, bestValue);
-                    else
-                        maxValue = value;
->>>>>>> 0a5b03af
                 }
             }
         }
@@ -1144,9 +1117,6 @@
              && is_ok((ss-1)->currentMove))
         update_continuation_histories(ss-1, pos.piece_on(prevSq), prevSq, stat_bonus(depth));
 
-    if (PvNode)
-        bestValue = std::min(bestValue, maxValue);
-
     if (!excludedMove)
         tte->save(posKey, value_to_tt(bestValue, ss->ply),
                   bestValue >= beta ? BOUND_LOWER :
