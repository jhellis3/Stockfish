--- conflicted
+++ resolved
@@ -101,7 +101,7 @@
   Value qsearch(Position& pos, Stack* ss, Value alpha, Value beta, Depth depth = 0);
 
   Value value_to_tt(Value v, int ply);
-  Value value_from_tt(Value v, int ply, int r50c);
+  Value value_from_tt(Value v, int ply);
   void update_pv(Move* pv, Move move, const Move* childPv);
   void update_continuation_histories(Stack* ss, Piece pc, Square to, int bonus);
   void update_quiet_stats(const Position& pos, Stack* ss, Move move, int bonus);
@@ -315,8 +315,7 @@
 
           // Reset aspiration window starting size
           Value prev = rootMoves[pvIdx].averageScore;
-<<<<<<< HEAD
-          int momentum = int(prev) * prev / 15799;
+          int momentum = int(prev) * prev / 17470;
           delta = Value(10);
 
           if (prev > VALUE_MATE_IN_MAX_PLY)
@@ -325,16 +324,6 @@
               alpha = std::max(prev - (delta + (prev < 0 ? momentum : 0)),-VALUE_INFINITE);
 
           beta  = std::min(prev + (delta + (prev > 0 ? momentum : 0)), VALUE_INFINITE);
-=======
-          delta = Value(10) + int(prev) * prev / 17470;
-          alpha = std::max(prev - delta,-VALUE_INFINITE);
-          beta  = std::min(prev + delta, VALUE_INFINITE);
-
-          // Adjust optimism based on root move's previousScore (~4 Elo)
-          int opt = 113 * prev / (std::abs(prev) + 109);
-          optimism[ us] = Value(opt);
-          optimism[~us] = -optimism[us];
->>>>>>> 00263636
 
           // Start with a small aspiration window and, in the case of a fail
           // high/low, re-search with a bigger window until we don't fail
@@ -528,7 +517,7 @@
     excludedMove = ss->excludedMove;
     posKey = pos.key();
     tte = TT.probe(posKey, ss->ttHit);
-    ttValue = ss->ttHit ? value_from_tt(tte->value(), ss->ply, pos.rule50_count()) : VALUE_NONE;
+    ttValue = ss->ttHit ? value_from_tt(tte->value(), ss->ply) : VALUE_NONE;
     ttDepth = tte->depth();
     ttBound = tte->bound();
     ttMove =  rootNode ? thisThread->rootMoves[thisThread->pvIdx].pv[0]
@@ -546,12 +535,18 @@
         // if the opponent had an alternative move earlier to this position.
         if (pos.has_game_cycle(ss->ply))
         {
+            if (VALUE_DRAW >= beta)
+            {
+                if (!excludedMove)
+                    tte->save(posKey, VALUE_DRAW, ss->ttPv, BOUND_LOWER,
+                              depth-4, MOVE_NONE, VALUE_NONE);
+
+                return VALUE_DRAW;
+            }
+
             if (!excludedMove)
-                tte->save(posKey, VALUE_DRAW, ss->ttPv, BOUND_EXACT,
-                          depth, MOVE_NONE, VALUE_NONE);
-
-            if (VALUE_DRAW >= beta)
-                return VALUE_DRAW;
+                tte->save(posKey, VALUE_DRAW, ss->ttPv, BOUND_UPPER,
+                          depth-4, MOVE_NONE, VALUE_NONE);
 
             gameCycle = true;
             alpha = std::max(alpha, VALUE_DRAW);
@@ -590,7 +585,6 @@
     if (  !PvNode
         && !excludedMove
         && !gameCycle
-        && (!ourMove || beta < VALUE_MAX_EVAL)
         && ttDepth > depth
         && ttValue != VALUE_NONE // Possible in case of TT access race or if !ttHit
         && (ttValue != VALUE_DRAW || VALUE_DRAW >= beta)
@@ -719,7 +713,6 @@
                 : (ss-4)->staticEval != VALUE_NONE ? ss->staticEval > (ss-4)->staticEval
                 : true;
 
-<<<<<<< HEAD
     // Begin early pruning.
     if (   !PvNode
         && (ourMove || !excludedMove)
@@ -735,17 +728,20 @@
            && !(thisThread->nmpGuard && nullParity)
            &&  abs(alpha) < VALUE_MAX_EVAL
            &&  eval >= beta
-           &&  eval - futility_margin(depth, cutNode && !ss->ttHit, improving) - (ss-1)->statScore / 306 >= beta)
+           &&  eval - futility_margin(depth, cutNode && !ss->ttHit, improving) - (ss-1)->statScore / 321 >= beta
+           && !(  !ttCapture
+                && ttMove
+                && thisThread->mainHistory[us][from_to(ttMove)] < 989))
            return eval;
 
        // Step 9. Null move search with verification search (~35 Elo)
        if (   !thisThread->nmpGuard
-           &&  (ss-1)->statScore < 17329
+           &&  (ss-1)->statScore < 17257
            && !gameCycle
            //&&  beta < VALUE_MATE_IN_MAX_PLY Implied by eval >= beta & abs(eval) < 2 * VALUE_KNOWN_WIN
            &&  eval >= beta
            &&  eval >= ss->staticEval
-           &&  ss->staticEval >= beta - 21 * depth + 258
+           &&  ss->staticEval >= beta - 24 * depth + 281
            &&  pos.non_pawn_material(us)
            && !kingDanger
            && (rootDepth < 11 || ourMove || MoveList<LEGAL>(pos).size() > 5))
@@ -754,8 +750,8 @@
 
            thisThread->nmpSide = ourMove;
 
-           // Null move dynamic reduction based on depth and value
-           Depth R = std::min(int(eval - beta) / 173, 6) + depth / 3 + 4;
+           // Null move dynamic reduction based on depth and eval
+           Depth R = std::min(int(eval - beta) / 152, 6) + depth / 3 + 4;
 
            if (!ourMove && (ss-1)->secondaryLine)
                R = std::min(R, 8);
@@ -789,7 +785,7 @@
            }
        }
 
-       probCutBeta = beta + 168 - 61 * improving;
+       probCutBeta = beta + 168 - 70 * improving;
 
        // Step 10. ProbCut (~10 Elo)
        // If we have a good enough capture and a reduced search returns a value
@@ -848,89 +844,6 @@
         && !ttMove
         && (ss-1)->moveCount > 1)
         depth -= 2;
-=======
-    // Step 7. Razoring (~1 Elo)
-    // If eval is really low check with qsearch if it can exceed alpha, if it can't,
-    // return a fail low.
-    // Adjust razor margin according to cutoffCnt. (~1 Elo)
-    if (eval < alpha - 492 - (257 - 200 * ((ss+1)->cutoffCnt > 3)) * depth * depth)
-    {
-        value = qsearch<NonPV>(pos, ss, alpha - 1, alpha);
-        if (value < alpha)
-            return value;
-    }
-
-    // Step 8. Futility pruning: child node (~40 Elo)
-    // The depth condition is important for mate finding.
-    if (   !ss->ttPv
-        &&  depth < 9
-        &&  eval - futility_margin(depth, cutNode && !ss->ttHit, improving) - (ss-1)->statScore / 321 >= beta
-        &&  eval >= beta
-        &&  eval < 29462 // smaller than TB wins
-        && !(  !ttCapture
-             && ttMove
-             && thisThread->mainHistory[us][from_to(ttMove)] < 989))
-        return eval;
-
-    // Step 9. Null move search with verification search (~35 Elo)
-    if (   !PvNode
-        && (ss-1)->currentMove != MOVE_NULL
-        && (ss-1)->statScore < 17257
-        &&  eval >= beta
-        &&  eval >= ss->staticEval
-        &&  ss->staticEval >= beta - 24 * depth + 281
-        && !excludedMove
-        &&  pos.non_pawn_material(us)
-        &&  ss->ply >= thisThread->nmpMinPly
-        &&  beta > VALUE_TB_LOSS_IN_MAX_PLY)
-    {
-        assert(eval - beta >= 0);
-
-        // Null move dynamic reduction based on depth and eval
-        Depth R = std::min(int(eval - beta) / 152, 6) + depth / 3 + 4;
-
-        ss->currentMove = MOVE_NULL;
-        ss->continuationHistory = &thisThread->continuationHistory[0][0][NO_PIECE][0];
-
-        pos.do_null_move(st);
-
-        Value nullValue = -search<NonPV>(pos, ss+1, -beta, -beta+1, depth-R, !cutNode);
-
-        pos.undo_null_move();
-
-        if (nullValue >= beta)
-        {
-            // Do not return unproven mate or TB scores
-            nullValue = std::min(nullValue, VALUE_TB_WIN_IN_MAX_PLY-1);
-
-            if (thisThread->nmpMinPly || depth < 14)
-                return nullValue;
-
-            assert(!thisThread->nmpMinPly); // Recursive verification is not allowed
-
-            // Do verification search at high depths, with null move pruning disabled
-            // until ply exceeds nmpMinPly.
-            thisThread->nmpMinPly = ss->ply + 3 * (depth-R) / 4;
-
-            Value v = search<NonPV>(pos, ss, beta-1, beta, depth-R, false);
-
-            thisThread->nmpMinPly = 0;
-
-            if (v >= beta)
-                return nullValue;
-        }
-    }
-
-    // Step 10. If the position doesn't have a ttMove, decrease depth by 2
-    // (or by 4 if the TT entry for the current position was hit and the stored depth is greater than or equal to the current depth).
-    // Use qsearch if depth is equal or below zero (~9 Elo)
-    if (    PvNode
-        && !ttMove)
-        depth -= 2 + 2 * (ss->ttHit && tte->depth() >= depth);
-
-    if (depth <= 0)
-        return qsearch<PV>(pos, ss, alpha, beta);
->>>>>>> 00263636
 
     if (    cutNode
         && !(ss-1)->secondaryLine
@@ -938,72 +851,11 @@
         && !ttMove)
         depth -= 2;
 
-<<<<<<< HEAD
     } // In check search starts here
 
    // Step 12. A small Probcut idea, when we are in check (~4 Elo)
-   probCutBeta = beta + 413;
+   probCutBeta = beta + 416;
    if (    ss->inCheck
-=======
-    probCutBeta = beta + 168 - 70 * improving;
-
-    // Step 11. ProbCut (~10 Elo)
-    // If we have a good enough capture (or queen promotion) and a reduced search returns a value
-    // much above beta, we can (almost) safely prune the previous move.
-    if (   !PvNode
-        &&  depth > 3
-        &&  abs(beta) < VALUE_TB_WIN_IN_MAX_PLY
-        // If value from transposition table is lower than probCutBeta, don't attempt probCut
-        // there and in further interactions with transposition table cutoff depth is set to depth - 3
-        // because probCut search has depth set to depth - 4 but we also do a move before it
-        // So effective depth is equal to depth - 3
-        && !(   tte->depth() >= depth - 3
-             && ttValue != VALUE_NONE
-             && ttValue < probCutBeta))
-    {
-        assert(probCutBeta < VALUE_INFINITE);
-
-        MovePicker mp(pos, ttMove, probCutBeta - ss->staticEval, &captureHistory);
-
-        while ((move = mp.next_move()) != MOVE_NONE)
-            if (move != excludedMove && pos.legal(move))
-            {
-                assert(pos.capture_stage(move));
-
-                ss->currentMove = move;
-                ss->continuationHistory = &thisThread->continuationHistory[ss->inCheck]
-                                                                          [true]
-                                                                          [pos.moved_piece(move)]
-                                                                          [to_sq(move)];
-
-                pos.do_move(move, st);
-
-                // Perform a preliminary qsearch to verify that the move holds
-                value = -qsearch<NonPV>(pos, ss+1, -probCutBeta, -probCutBeta+1);
-
-                // If the qsearch held, perform the regular search
-                if (value >= probCutBeta)
-                    value = -search<NonPV>(pos, ss+1, -probCutBeta, -probCutBeta+1, depth - 4, !cutNode);
-
-                pos.undo_move(move);
-
-                if (value >= probCutBeta)
-                {
-                    // Save ProbCut data into transposition table
-                    tte->save(posKey, value_to_tt(value, ss->ply), ss->ttPv, BOUND_LOWER, depth - 3, move, ss->staticEval);
-                    return value;
-                }
-            }
-
-        Eval::NNUE::hint_common_parent_position(pos);
-    }
-
-moves_loop: // When in check, search starts here
-
-    // Step 12. A small Probcut idea, when we are in check (~4 Elo)
-    probCutBeta = beta + 416;
-    if (   ss->inCheck
->>>>>>> 00263636
         && !PvNode
         && ttCapture
         && !gameCycle
@@ -1051,7 +903,7 @@
                         + 2 * cutNode
                         + ((ss+1)->cutoffCnt > 3)
                         - (2 + (cutNode && ttDepth >= depth + 3)) * (ss->ttPv && !likelyFailLow)
-                        - ((ss-1)->moveCount > 8)
+                        - ((ss-1)->moveCount > 7)
                         - 2 * PvNode;
 
     bool allowLMR =     depth > 1
@@ -1065,7 +917,7 @@
                       &&  alpha > VALUE_MATED_IN_MAX_PLY + MAX_PLY
                       &&  ttValue > -VALUE_MAX_EVAL / 2
                       &&  ttDepth >= depth - 3
-                      &&  depth >= 4 - (thisThread->completedDepth > 22) + 2 * (PvNode && tte->is_pv());
+                      &&  depth >= 4 - (thisThread->completedDepth > 24) + 2 * (PvNode && tte->is_pv());
 
     bool doLMP =    !PvNode
                  && (lmPrunable || ss->ply > 2)
@@ -1078,10 +930,6 @@
       assert(is_ok(move));
 
       if (move == excludedMove)
-          continue;
-
-      // Check for legality
-      if (!pos.legal(move))
           continue;
 
       // At root obey the "searchmoves" option and skip moves not listed in Root
@@ -1139,11 +987,6 @@
       }
       else
       {
-      // If we already have a mate in 1 from the current position and the current
-      // move isn't a mate in 1, continue as there is no point to searching it.
-      if (bestValue >= mate_in(ss->ply+1))
-          continue;
-
       // Calculate new depth for this move
       newDepth = depth - 1;
       Value delta = beta - alpha;
@@ -1168,7 +1011,7 @@
               // Futility pruning for captures (~2 Elo)
               if (   !givesCheck
                   //&& !PvNode
-                  &&  lmrDepth < 6 // was 3
+                  &&  lmrDepth < 6
                   && !ss->inCheck
                   && ss->staticEval + 188 + 206 * lmrDepth + PieceValue[pos.piece_on(to_sq(move))]
                    + captureHistory[movedPiece][to_sq(move)][type_of(pos.piece_on(to_sq(move)))] / 7 < alpha)
@@ -1196,15 +1039,9 @@
 
               // Futility pruning: parent node (~13 Elo)
               if (   !ss->inCheck
-<<<<<<< HEAD
-                  && lmrDepth < (6 * (1 + !ourMove)) // was 8
+                  && lmrDepth < (6 * (1 + !ourMove))
                   && history < 20500 - 3875 * (depth - 1)
-                  //&& (!ourMove || !(ss-1)->secondaryLine)
-                  && ss->staticEval + 112 + 138 * lmrDepth <= alpha)
-=======
-                  && lmrDepth < 13
                   && ss->staticEval + 115 + 122 * lmrDepth <= alpha)
->>>>>>> 00263636
                   continue;
 
               lmrDepth = std::max(lmrDepth, 0);
@@ -1228,30 +1065,8 @@
       if (    doSingular
           &&  move == ttMove)
       {
-<<<<<<< HEAD
-          Value singularBeta = std::max(ttValue - (82 + 65 * (ss->ttPv && !PvNode)) * depth / 64, VALUE_MATED_IN_MAX_PLY);
+          Value singularBeta = std::max(ttValue - (64 + 57 * (ss->ttPv && !PvNode)) * depth / 64, VALUE_MATED_IN_MAX_PLY);
           Depth singularDepth = (depth - 1) / 2;
-=======
-          // Singular extension search (~94 Elo). If all moves but one fail low on a
-          // search of (alpha-s, beta-s), and just one fails high on (alpha, beta),
-          // then that move is singular and should be extended. To verify this we do
-          // a reduced search on all the other moves but the ttMove and if the result
-          // is lower than ttValue minus a margin, then we will extend the ttMove. Note
-          // that depth margin and singularBeta margin are known for having non-linear
-          // scaling. Their values are optimized to time controls of 180+1.8 and longer
-          // so changing them requires tests at this type of time controls.
-          if (   !rootNode
-              &&  depth >= 4 - (thisThread->completedDepth > 24) + 2 * (PvNode && tte->is_pv())
-              &&  move == ttMove
-              && !excludedMove // Avoid recursive singular search
-           /* &&  ttValue != VALUE_NONE Already implicit in the next condition */
-              &&  abs(ttValue) < VALUE_TB_WIN_IN_MAX_PLY
-              && (tte->bound() & BOUND_LOWER)
-              &&  tte->depth() >= depth - 3)
-          {
-              Value singularBeta = ttValue - (64 + 57 * (ss->ttPv && !PvNode)) * depth / 64;
-              Depth singularDepth = (depth - 1) / 2;
->>>>>>> 00263636
 
           ss->excludedMove = move;
           // the search with excludedMove will update ss->staticEval
@@ -1263,25 +1078,11 @@
               singularQuietLMR = !ttCapture;
               // Avoid search explosion by limiting the number of double extensions
               if (  !PvNode
-                  && value < singularBeta - 21
+                  && value < singularBeta - 18
                   && ss->doubleExtensions < 4)
               {
-<<<<<<< HEAD
                   extension = 2;
-                  depth += depth < 13;
-=======
-                  extension = 1;
-                  singularQuietLMR = !ttCapture;
-
-                  // Avoid search explosion by limiting the number of double extensions
-                  if (  !PvNode
-                      && value < singularBeta - 18
-                      && ss->doubleExtensions <= 11)
-                  {
-                      extension = 2;
-                      depth += depth < 15;
-                  }
->>>>>>> 00263636
+                  depth += depth < 15;
               }
               else
                   extension = 1;
@@ -1297,36 +1098,13 @@
             if (ttValue >= beta)
                 return ttValue; // beta safer?
 
-<<<<<<< HEAD
             // If the eval of ttMove is less than alpha and value, we reduce it (negative extension)
             // Add ttValue <= value?
             else if (!gameCycle && alpha < VALUE_MATE_IN_MAX_PLY - MAX_PLY)
-                extension = (cutNode && (ss-1)->moveCount > 1 && !(ss-1)->secondaryLine && depth < 17) ? -3 : -1;
-=======
-              // Multi-cut pruning
-              // Our ttMove is assumed to fail high, and now we failed high also on a
-              // reduced search without the ttMove. So we assume this expected cut-node
-              // is not singular, that multiple moves fail high, and we can prune the
-              // whole subtree by returning a softbound.
-              else if (singularBeta >= beta)
-                  return singularBeta;
-
-              // If the eval of ttMove is greater than beta, we reduce it (negative extension) (~7 Elo)
-              else if (ttValue >= beta)
-                  extension = -2 - !PvNode;
-
-              // If we are on a cutNode, reduce it based on depth (negative extension) (~1 Elo)
-              else if (cutNode)
-                  extension = depth < 19 ? -2 : -1;
-
-              // If the eval of ttMove is less than value, we reduce it (negative extension) (~1 Elo)
-              else if (ttValue <= value)
-                  extension = -1;
->>>>>>> 00263636
+                extension = (cutNode && (ss-1)->moveCount > 1 && !(ss-1)->secondaryLine && depth < 19) ? -2 : -1;
           }
       }
 
-<<<<<<< HEAD
       if (extension < 1)
       {
         // Check extensions (~1 Elo)
@@ -1338,21 +1116,8 @@
         else if (   PvNode
                  && move == ttMove
                  && move == ss->killers[0]
-                 && (*contHist[0])[movedPiece][to_sq(move)] >= 5168)
+                 && (*contHist[0])[movedPiece][to_sq(move)] >= 4194)
             extension = 1;
-=======
-          // Check extensions (~1 Elo)
-          else if (   givesCheck
-                   && depth > 9)
-              extension = 1;
-
-          // Quiet ttMove extensions (~1 Elo)
-          else if (   PvNode
-                   && move == ttMove
-                   && move == ss->killers[0]
-                   && (*contHist[0])[movedPiece][to_sq(move)] >= 4194)
-              extension = 1;
->>>>>>> 00263636
       }
 
       // Add extension to new depth
@@ -1372,62 +1137,19 @@
       // Step 16. Make the move
       pos.do_move(move, st, givesCheck);
 
-<<<<<<< HEAD
       bool lateKingDanger = (rootDepth > 10 && ourMove && ss->ply < 7 && pos.king_danger());
-=======
-      // Decrease reduction if position is or has been on the PV and not likely to fail low. (~3 Elo)
-      // Decrease further on cutNodes. (~1 Elo)
-      if (   ss->ttPv
-          && !likelyFailLow)
-          r -= cutNode && tte->depth() >= depth ? 3 : 2;
-
-      // Decrease reduction if opponent's move count is high (~1 Elo)
-      if ((ss-1)->moveCount > 7)
-          r--;
-
-      // Increase reduction for cut nodes (~3 Elo)
-      if (cutNode)
-          r += 2;
-
-      // Increase reduction if ttMove is a capture (~3 Elo)
-      if (ttCapture)
-          r++;
-
-      // Decrease reduction for PvNodes (~2 Elo)
-      if (PvNode)
-          r--;
-
-      // Decrease reduction if ttMove has been singularly extended (~1 Elo)
-      if (singularQuietLMR)
-          r--;
->>>>>>> 00263636
-
-      // Increase reduction on repetition (~1 Elo)
-     /* if (   move == (ss-4)->currentMove
-          && pos.has_repeated())
-          r += 2;*/
 
       ss->statScore =  2 * thisThread->mainHistory[us][from_to(move)]
-<<<<<<< HEAD
                          + (*contHist[0])[movedPiece][to_sq(move)]
                          + (*contHist[1])[movedPiece][to_sq(move)]
                          + (*contHist[3])[movedPiece][to_sq(move)]
-                         - 4006;
+                         - 3848;
 
       r =         r
                 + lmrAdjustment
                 - (singularQuietLMR && moveCount == 1)
                 - (move == ttMove)
-                - ss->statScore / (11124 + 4740 * (depth > 5 && depth < 22));
-=======
-                     + (*contHist[0])[movedPiece][to_sq(move)]
-                     + (*contHist[1])[movedPiece][to_sq(move)]
-                     + (*contHist[3])[movedPiece][to_sq(move)]
-                     - 3848;
-
-      // Decrease/increase reduction for moves with a good/bad history (~25 Elo)
-      r -= ss->statScore / (10216 + 3855 * (depth > 5 && depth < 23));
->>>>>>> 00263636
+                - ss->statScore / (10216 + 3855 * (depth > 5 && depth < 23));
 
       // Step 17. Late moves reduction / extension (LMR, ~117 Elo)
       // We use various heuristics for the sons of a node after the first son has
@@ -1578,16 +1300,10 @@
                   // Reduce other moves if we have found at least one score improvement (~2 Elo)
                   if (   depth > 2
                       && depth < 12
-<<<<<<< HEAD
                       && !gameCycle
                       && beta  <  VALUE_MAX_EVAL
                       && alpha > -VALUE_MAX_EVAL)
                       depth -= 1;
-=======
-                      && beta  <  13828
-                      && value > -11369)
-                      depth -= 2;
->>>>>>> 00263636
 
                   assert(depth > 0);
                   alpha = value; // Update alpha! Always alpha < beta
@@ -1730,7 +1446,7 @@
     // Step 3. Transposition table lookup
     posKey = pos.key();
     tte = TT.probe(posKey, ss->ttHit);
-    ttValue = ss->ttHit ? value_from_tt(tte->value(), ss->ply, pos.rule50_count()) : VALUE_NONE;
+    ttValue = ss->ttHit ? value_from_tt(tte->value(), ss->ply) : VALUE_NONE;
     ttBound = tte->bound();
     ttMove = ss->ttHit ? tte->move() : MOVE_NONE;
     pvHit = ss->ttHit && tte->is_pv();
@@ -1739,7 +1455,6 @@
     if (  !PvNode
         && ss->ttHit
         && !gameCycle
-        && ((ss->ply & 1) || beta < VALUE_MAX_EVAL)
         && tte->depth() >= ttDepth
         && ttValue != VALUE_NONE // Only in case of TT access race or if !ttHit
         && (ttValue != VALUE_DRAW || VALUE_DRAW >= beta)
@@ -1859,29 +1574,10 @@
              && (*contHist[1])[pos.moved_piece(move)][to_sq(move)] < 0)
             continue;
 
-<<<<<<< HEAD
          // Do not search moves with bad enough SEE values (~5 Elo)
-         if (!pos.see_ge(move, Value(-95)))
+         if (!pos.see_ge(move, Value(-90)))
              continue;
       }
-=======
-            // We prune after the second quiet check evasion move, where being 'in check' is
-            // implicitly checked through the counter, and being a 'quiet move' apart from
-            // being a tt move is assumed after an increment because captures are pushed ahead.
-            if (quietCheckEvasions > 1)
-                break;
-
-            // Continuation history based pruning (~3 Elo)
-            if (   !capture
-                && (*contHist[0])[pos.moved_piece(move)][to_sq(move)] < 0
-                && (*contHist[1])[pos.moved_piece(move)][to_sq(move)] < 0)
-                continue;
-
-            // Do not search moves with bad enough SEE values (~5 Elo)
-            if (!pos.see_ge(move, Value(-90)))
-                continue;
-        }
->>>>>>> 00263636
 
       // Speculative prefetch as early as possible
       prefetch(TT.first_entry(pos.key_after(move)));
@@ -1962,32 +1658,11 @@
   // for mate scores, to avoid potentially false mate scores related to the 50 moves rule
   // and the graph history interaction, we return an optimal TB score instead.
 
-  Value value_from_tt(Value v, int ply, int r50c) {
-
-    /*return  v == VALUE_NONE             ? VALUE_NONE
+  Value value_from_tt(Value v, int ply) {
+
+    return  v == VALUE_NONE             ? VALUE_NONE
           : v >= VALUE_MATE_IN_MAX_PLY  ? v - ply
-          : v <= VALUE_MATED_IN_MAX_PLY ? v + ply : v; */
-
-    if (v == VALUE_NONE)
-        return VALUE_NONE;
-
-    if (v > VALUE_MATE_IN_MAX_PLY)  // TB win or better
-    {
-        if (VALUE_MATE - v > 99 - r50c)
-            return VALUE_MATE_IN_MAX_PLY; // do not return a potentially false mate score
-
-        return v - ply;
-    }
-
-    if (v < VALUE_MATED_IN_MAX_PLY) // TB loss or worse
-    {
-        if (VALUE_MATE + v > 99 - r50c)
-            return VALUE_MATED_IN_MAX_PLY; // do not return a potentially false mate score
-
-        return v + ply;
-    }
-
-    return v;
+          : v <= VALUE_MATED_IN_MAX_PLY ? v + ply : v;
   }
 
 
