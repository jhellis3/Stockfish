--- conflicted
+++ resolved
@@ -1130,15 +1130,12 @@
           }
       }
 
-<<<<<<< HEAD
       // Check extension (~2 Elo)
       if (  !extension
           && givesCheck
           && (pos.is_discovered_check_on_king(~us, move) || pos.see_ge(move)))
           extension = 1;
 
-=======
->>>>>>> b1c8840f
       // Add extension to new depth
       newDepth += extension;
 
@@ -1192,14 +1189,6 @@
 
           if (rootDepth > 10 && pos.king_danger())
               r -= 1;
-/*
-          Needs further testing
-          // Increase reduction at root and non-PV nodes when the best move does not change frequently
-          if (   (rootNode || !PvNode)
-              && thisThread->rootDepth > 10
-              && thisThread->bestMoveChanges <= 2)
-              r++;
-*/
 
           // More reductions for late moves if position was not in previous PV
           if (   moveCountPruning
