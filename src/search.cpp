/*
  Stockfish, a UCI chess playing engine derived from Glaurung 2.1
  Copyright (C) 2004-2024 The Stockfish developers (see AUTHORS file)

  Stockfish is free software: you can redistribute it and/or modify
  it under the terms of the GNU General Public License as published by
  the Free Software Foundation, either version 3 of the License, or
  (at your option) any later version.

  Stockfish is distributed in the hope that it will be useful,
  but WITHOUT ANY WARRANTY; without even the implied warranty of
  MERCHANTABILITY or FITNESS FOR A PARTICULAR PURPOSE.  See the
  GNU General Public License for more details.

  You should have received a copy of the GNU General Public License
  along with this program.  If not, see <http://www.gnu.org/licenses/>.
*/

#include "search.h"

#include <algorithm>
#include <array>
#include <atomic>
#include <cassert>
#include <cmath>
#include <cstdint>
#include <cstdlib>
#include <initializer_list>
#include <string>
#include <utility>
#include "bitboard.h"
#include "evaluate.h"
#include "misc.h"
#include "movegen.h"
#include "movepick.h"
#include "nnue/network.h"
#include "nnue/nnue_accumulator.h"
#include "nnue/nnue_common.h"
#include "nnue/nnue_misc.h"
#include "position.h"
#include "syzygy/tbprobe.h"
#include "thread.h"
#include "timeman.h"
#include "tt.h"
#include "uci.h"
#include "ucioption.h"

namespace Stockfish {

namespace TB = Tablebases;

using Eval::evaluate;
using namespace Search;

namespace {

<<<<<<< HEAD
=======
static constexpr double EvalLevel[10] = {0.981, 0.956, 0.895, 0.949, 0.913,
                                         0.942, 0.933, 0.890, 0.984, 0.941};

>>>>>>> 0fe64286
// Futility margin
Value futility_margin(Depth d, bool noTtCutNode, bool improving, bool oppWorsening) {
    Value futilityMult       = 118 - 45 * noTtCutNode;
    Value improvingDeduction = 52 * improving * futilityMult / 32;
    Value worseningDeduction = (316 + 48 * improving) * oppWorsening * futilityMult / 1024;

    return futilityMult * d - improvingDeduction - worseningDeduction;
}

constexpr int futility_move_count(bool improving, Depth depth) {
    return improving ? (3 + depth * depth) : (3 + depth * depth) / 2;
}

// Add correctionHistory value to raw staticEval and guarantee evaluation does not hit the tablebase range
Value to_corrected_static_eval(Value v, const Worker& w, const Position& pos) {
    auto cv = w.correctionHistory[pos.side_to_move()][pawn_structure_index<Correction>(pos)];
    v += cv * std::abs(cv) / 9260;
    return std::clamp(v, -VALUE_MAX_EVAL, VALUE_MAX_EVAL);
}

// History and stats update bonus, based on depth
int stat_bonus(Depth d) { return std::clamp(214 * d - 318, 16, 1304); }

// History and stats update malus, based on depth
int stat_malus(Depth d) { return (d < 4 ? 572 * d - 284 : 1355); }

Value value_to_tt(Value v, int ply);
Value value_from_tt(Value v, int ply);
void  update_pv(Move* pv, Move move, const Move* childPv);
void  update_continuation_histories(Stack* ss, Piece pc, Square to, int bonus);
void  update_quiet_stats(
   const Position& pos, Stack* ss, Search::Worker& workerThread, Move move, int bonus);
void update_all_stats(const Position& pos,
                      Stack*          ss,
                      Search::Worker& workerThread,
                      Move            bestMove,
                      Value           bestValue,
                      Value           beta,
                      Square          prevSq,
                      Move*           quietsSearched,
                      int             quietCount,
                      Move*           capturesSearched,
                      int             captureCount,
                      Depth           depth);

}  // namespace

Search::Worker::Worker(SharedState&                    sharedState,
                       std::unique_ptr<ISearchManager> sm,
                       size_t                          thread_id) :
    // Unpack the SharedState struct into member variables
    thread_idx(thread_id),
    manager(std::move(sm)),
    options(sharedState.options),
    threads(sharedState.threads),
    tt(sharedState.tt),
    networks(sharedState.networks),
    refreshTable(networks) {
    clear();
}

void Search::Worker::start_searching() {

    // Initialize accumulator refresh entries
    refreshTable.clear(networks);

    // Non-main threads go directly to iterative_deepening()
    if (!is_mainthread())
    {
        iterative_deepening();
        return;
    }

    main_manager()->tm.init(limits, rootPos.side_to_move(), rootPos.game_ply(), options);
    tt.new_search();

    if (rootMoves.empty())
    {
        rootMoves.emplace_back(Move::none());
        main_manager()->updates.onUpdateNoMoves(
          {0, {rootPos.checkers() ? -VALUE_MATE : VALUE_DRAW, rootPos}});
    }
    else
    {
        threads.start_searching();  // start non-main threads
        iterative_deepening();      // main thread start searching
    }

    // When we reach the maximum depth, we can arrive here without a raise of
    // threads.stop. However, if we are pondering or in an infinite search,
    // the UCI protocol states that we shouldn't print the best move before the
    // GUI sends a "stop" or "ponderhit" command. We therefore simply wait here
    // until the GUI sends one of those commands.
    while (!threads.stop && (main_manager()->ponder || limits.infinite))
    {}  // Busy wait for a stop or a ponder reset

    // Stop the threads if not already stopped (also raise the stop if
    // "ponderhit" just reset threads.ponder).
    threads.stop = true;

    // Wait until all threads have finished
    threads.wait_for_search_finished();

    // When playing in 'nodes as time' mode, subtract the searched nodes from
    // the available ones before exiting.
    if (limits.npmsec)
        main_manager()->tm.advance_nodes_time(limits.inc[rootPos.side_to_move()]
                                              - threads.nodes_searched());

    Worker* bestThread = this;

    if (int(options["MultiPV"]) == 1 && !limits.depth && !limits.mate
        && rootMoves[0].pv[0] != Move::none())
        bestThread = threads.get_best_thread()->worker.get();

    main_manager()->bestPreviousScore        = bestThread->rootMoves[0].score;
    main_manager()->bestPreviousAverageScore = bestThread->rootMoves[0].averageScore;

    // Send again PV info if we have a new best thread
    if (bestThread != this)
        main_manager()->pv(*bestThread, threads, tt, bestThread->completedDepth);

    std::string ponder;

    if (bestThread->rootMoves[0].pv.size() > 1
        || bestThread->rootMoves[0].extract_ponder_from_tt(tt, rootPos))
        ponder = UCIEngine::move(bestThread->rootMoves[0].pv[1], rootPos.is_chess960());

    auto bestmove = UCIEngine::move(bestThread->rootMoves[0].pv[0], rootPos.is_chess960());
    main_manager()->updates.onBestmove(bestmove, ponder);
}

// Main iterative deepening loop. It calls search()
// repeatedly with increasing depth until the allocated thinking time has been
// consumed, the user stops the search, or the maximum search depth is reached.
void Search::Worker::iterative_deepening() {

    SearchManager* mainThread = (is_mainthread() ? main_manager() : nullptr);

    Move pv[MAX_PLY + 1];

    Depth lastBestMoveDepth = 0;
    Value lastBestScore     = -VALUE_INFINITE;
    auto  lastBestPV        = std::vector{Move::none()};

    Value  alpha, beta;
    Value  bestValue     = -VALUE_INFINITE;
    Color  us            = rootPos.side_to_move();
    double timeReduction = 1, totBestMoveChanges = 0;
    int    delta, iterIdx                        = 0;

    // Allocate stack with extra size to allow access from (ss - 7) to (ss + 2):
    // (ss - 7) is needed for update_continuation_histories(ss - 1) which accesses (ss - 6),
    // (ss + 2) is needed for initialization of cutOffCnt and killers.
    Stack  stack[MAX_PLY + 10] = {};
    Stack* ss                  = stack + 7;

    for (int i = 7; i > 0; --i)
    {
        (ss - i)->continuationHistory =
          &this->continuationHistory[0][0][NO_PIECE][0];  // Use as a sentinel
        (ss - i)->staticEval = VALUE_NONE;
    }

    for (int i = 0; i <= MAX_PLY + 2; ++i)
        (ss + i)->ply = i;

    ss->pv = pv;

    if (mainThread)
    {
        if (mainThread->bestPreviousScore == VALUE_INFINITE)
            mainThread->iterValue.fill(VALUE_ZERO);
        else
            mainThread->iterValue.fill(mainThread->bestPreviousScore);
    }

    size_t multiPV = size_t(options["MultiPV"]);

    int rootContempt = UCIEngine::to_int(int(options["Contempt"]), rootPos);
    contempt[~us] = 0;

    multiPV = std::min(multiPV, rootMoves.size());

    // Iterative deepening loop until requested to stop or the target depth is reached
    while (++rootDepth < MAX_PLY && !threads.stop
           && !(limits.depth && mainThread && rootDepth > limits.depth))
    {
        // Age out PV variability metric
        if (mainThread)
            totBestMoveChanges /= 2;

        // Save the last iteration's scores before the first PV line is searched and
        // all the move scores except the (new) PV are set to -VALUE_INFINITE.
        for (RootMove& rm : rootMoves)
            rm.previousScore = rm.score;

        size_t pvFirst = 0;
        pvLast         = 0;

        // MultiPV loop. We perform a full root search for each PV line
        for (pvIdx = 0; pvIdx < multiPV && !threads.stop; ++pvIdx)
        {
            if (pvIdx == pvLast)
            {
                pvFirst = pvLast;
                for (pvLast++; pvLast < rootMoves.size(); pvLast++)
                    if (rootMoves[pvLast].tbRank != rootMoves[pvFirst].tbRank)
                        break;
            }

            // Reset UCI info selDepth for each depth and each PV line
            selDepth = 0;

            // Reset aspiration window starting size
<<<<<<< HEAD
            Value avg   = rootMoves[pvIdx].averageScore;
            int momentum = int(avg) * avg / 11254;
            delta        = 11;

            if (avg >= VALUE_DRAW)
                contempt[us] = rootContempt;
            else
                contempt[us] = 0;

            alpha = std::max(avg - (delta + (avg < 0 ? momentum : 0)),-VALUE_INFINITE);

            beta  = std::min(avg + (delta + (avg > 0 ? momentum : 0)), VALUE_INFINITE);
=======
            Value avg = rootMoves[pvIdx].averageScore;
            delta     = 10 + avg * avg / 11480;
            alpha     = std::max(avg - delta, -VALUE_INFINITE);
            beta      = std::min(avg + delta, VALUE_INFINITE);

            // Adjust optimism based on root move's averageScore (~4 Elo)
            optimism[us]  = 122 * avg / (std::abs(avg) + 92);
            optimism[~us] = -optimism[us];
>>>>>>> 0fe64286

            // Start with a small aspiration window and, in the case of a fail
            // high/low, re-search with a bigger window until we don't fail
            // high/low anymore.
            while (true)
            {
                bestValue = search<Root>(rootPos, ss, alpha, beta, rootDepth, false);

                // Bring the best move to the front. It is critical that sorting
                // is done with a stable algorithm because all the values but the
                // first and eventually the new best one is set to -VALUE_INFINITE
                // and we want to keep the same order for all the moves except the
                // new PV that goes to the front. Note that in the case of MultiPV
                // search the already searched PV lines are preserved.
                std::stable_sort(rootMoves.begin() + pvIdx, rootMoves.begin() + pvLast);

                // If search has been stopped, we break immediately. Sorting is
                // safe because RootMoves is still valid, although it refers to
                // the previous iteration.
                if (threads.stop)
                    break;

                // When failing high/low give some update (without cluttering
                // the UI) before a re-search.
                if (mainThread && multiPV == 1 && (bestValue <= alpha || bestValue >= beta)
                    && elapsed() > 3000)
                    main_manager()->pv(*this, threads, tt, rootDepth);

                // In case of failing low/high increase aspiration window and
                // re-search, otherwise exit the loop.
                if (bestValue <= alpha)
                {
                    beta  = (alpha + beta) / 2;
                    alpha = std::max(bestValue - delta, -VALUE_INFINITE);

                  if (mainThread)
                      mainThread->stopOnPonderhit = false;
                }
                else if (bestValue >= beta)
                    beta = std::min(bestValue + delta, VALUE_INFINITE);

                else
                    break;

                delta += delta / 3;

                assert(alpha >= -VALUE_INFINITE && beta <= VALUE_INFINITE);
            }

            // Sort the PV lines searched so far and update the GUI
            std::stable_sort(rootMoves.begin() + pvFirst, rootMoves.begin() + pvIdx + 1);

            if (mainThread
                && (threads.stop || pvIdx + 1 == multiPV || elapsed() > 3000)
                // A thread that aborted search can have mated-in/TB-loss PV and score
                // that cannot be trusted, i.e. it can be delayed or refuted if we would have
                // had time to fully search other root-moves. Thus we suppress this output and
                // below pick a proven score/PV for this thread (from the previous iteration).
                && !(threads.abortedSearch && rootMoves[0].uciScore <= -VALUE_MAX_EVAL))
                main_manager()->pv(*this, threads, tt, rootDepth);
        }

        if (!threads.stop)
            completedDepth = rootDepth;

        // We make sure not to pick an unproven mated-in score,
        // in case this thread prematurely stopped search (aborted-search).
        if (threads.abortedSearch && rootMoves[0].score != -VALUE_INFINITE
            && rootMoves[0].score <= -VALUE_MAX_EVAL)
        {
            // Bring the last best move to the front for best thread selection.
            Utility::move_to_front(rootMoves, [&lastBestPV = std::as_const(lastBestPV)](
                                                const auto& rm) { return rm == lastBestPV[0]; });
            rootMoves[0].pv    = lastBestPV;
            rootMoves[0].score = rootMoves[0].uciScore = lastBestScore;
        }
        else if (rootMoves[0].pv[0] != lastBestPV[0])
        {
            lastBestPV        = rootMoves[0].pv;
            lastBestScore     = rootMoves[0].score;
            lastBestMoveDepth = rootDepth;
        }

        if (!mainThread)
            continue;

        // Have we found a "mate in x"?
        if (limits.mate && rootMoves[0].score == rootMoves[0].uciScore
            && ((rootMoves[0].score > VALUE_MATE_IN_MAX_PLY
                 && VALUE_MATE - rootMoves[0].score <= 2 * limits.mate)
                || (rootMoves[0].score != -VALUE_INFINITE
                    && rootMoves[0].score < VALUE_MATED_IN_MAX_PLY
                    && VALUE_MATE + rootMoves[0].score <= 2 * limits.mate)))
            threads.stop = true;

        // Use part of the gained time from a previous stable move for the current move
        for (Thread* th : threads)
        {
            totBestMoveChanges += th->worker->bestMoveChanges;
            th->worker->bestMoveChanges = 0;
        }

        // Do we have time for the next iteration? Can we stop searching now?
        if (limits.use_time_management() && !threads.stop && !mainThread->stopOnPonderhit)
        {
            double fallingEval = (1067 + 223 * (mainThread->bestPreviousAverageScore - bestValue)
                                     +  97 * (mainThread->iterValue[iterIdx] - bestValue)) / 10000.0;

            fallingEval = std::clamp(fallingEval, 0.580, 1.667);

            // If the bestMove is stable over several iterations, reduce time accordingly
<<<<<<< HEAD
            timeReduction = lastBestMoveDepth + 6 < completedDepth ? 0.68
                                                                   : (mainThread->previousTimeReduction == 0.68 ? 2.20
                                                                                                                : 1.52);
=======
            timeReduction    = lastBestMoveDepth + 8 < completedDepth ? 1.495 : 0.687;
            double reduction = (1.48 + mainThread->previousTimeReduction) / (2.17 * timeReduction);
            double bestMoveInstability = 1 + 1.88 * totBestMoveChanges / threads.size();
            int    el                  = std::clamp((bestValue + 750) / 150, 0, 9);
            double recapture           = limits.capSq == rootMoves[0].pv[0].to_sq() ? 0.955 : 1.005;

            double totalTime = mainThread->tm.optimum() * fallingEval * reduction
                             * bestMoveInstability * EvalLevel[el] * recapture;
>>>>>>> 0fe64286

            double bestMoveInstability = 1 + totBestMoveChanges / 8;

<<<<<<< HEAD
            TimePoint elapsedT = mainThread->tm.elapsed(threads.nodes_searched());
            TimePoint optimumT = mainThread->tm.optimum();

            // Stop the search if we have only one legal move, or if available time elapsed
            if (   (rootMoves.size() == 1 && (elapsedT > optimumT / 16))
                || elapsedT > 4.33 * optimumT
                || elapsedT > optimumT * fallingEval * timeReduction * bestMoveInstability)
=======
            auto elapsedTime = elapsed();

            if (completedDepth >= 10 && nodesEffort >= 97 && elapsedTime > totalTime * 0.739
                && !mainThread->ponder)
                threads.stop = true;

            // Stop the search if we have exceeded the totalTime
            if (elapsedTime > totalTime)
>>>>>>> 0fe64286
            {
                // If we are allowed to ponder do not stop the search now but
                // keep pondering until the GUI sends "ponderhit" or "stop".
                if (mainThread->ponder)
                    mainThread->stopOnPonderhit = true;
                else
                    threads.stop = true;
            }
<<<<<<< HEAD
=======
            else
                threads.increaseDepth = mainThread->ponder || elapsedTime <= totalTime * 0.506;
>>>>>>> 0fe64286
        }

        mainThread->iterValue[iterIdx] = bestValue;
        iterIdx                        = (iterIdx + 1) & 3;
    }

    if (!mainThread)
        return;

    mainThread->previousTimeReduction = timeReduction;
}

void Search::Worker::clear() {
    counterMoves.fill(Move::none());
    mainHistory.fill(0);
    captureHistory.fill(0);
    pawnHistory.fill(0);
    correctionHistory.fill(0);

    for (bool inCheck : {false, true})
        for (StatsType c : {NoCaptures, Captures})
            for (auto& to : continuationHistory[inCheck][c])
                for (auto& h : to)
                    h->fill(-65);

    for (size_t i = 1; i < reductions.size(); ++i)
        reductions[i] = int((20.14 + std::log(size_t(options["Threads"])) / 2) * std::log(i));
}


// Main search function for both PV and non-PV nodes.
template<NodeType nodeType>
Value Search::Worker::search(
  Position& pos, Stack* ss, Value alpha, Value beta, Depth depth, bool cutNode) {

    constexpr bool PvNode   = nodeType != NonPV;
    constexpr bool rootNode = nodeType == Root;

    // Dive into quiescence search when the depth reaches zero
    if (depth <= 0)
        return qsearch < PvNode ? PV : NonPV > (pos, ss, alpha, beta);

    assert(-VALUE_INFINITE <= alpha && alpha < beta && beta <= VALUE_INFINITE);
    assert(PvNode || (alpha == beta - 1));
    assert(0 < depth && depth < MAX_PLY);
    assert(!(PvNode && cutNode));

    Move      pv[MAX_PLY + 1], capturesSearched[32], quietsSearched[32];
    StateInfo st;
    ASSERT_ALIGNED(&st, Eval::NNUE::CacheLineSize);

    TTEntry* tte;
    Key     posKey;
    Move    ttMove, move, excludedMove, bestMove;
    Depth   extension, newDepth, ttDepth;
    Bound   ttBound;
    Value   bestValue, value, ttValue, eval, probCutBeta, drawValue;
    bool    givesCheck, improving, priorCapture, isMate, gameCycle;
    bool    capture, moveCountPruning, opponentWorsening,
            ttCapture, kingDanger, ourMove, nullParity;
    Piece   movedPiece;
    int     moveCount, captureCount, quietCount, r50Count;

    // Step 1. Initialize node
    Worker* thisThread  = this;
    ss->inCheck         = pos.checkers();
    priorCapture        = pos.captured_piece();
    Color us            = pos.side_to_move();
    moveCount           = captureCount = quietCount = ss->moveCount = 0;
    bestValue           = -VALUE_INFINITE;
    gameCycle           = kingDanger = false;
    rootDepth           = thisThread->rootDepth;
    ourMove             = !(ss->ply & 1);
    nullParity          = (ourMove == thisThread->nmpSide);
    ss->secondaryLine   = false;
    ss->mainLine        = false;
    r50Count            = pos.rule50_count();
    drawValue           = contempt[us];

    // Check for the available remaining time
    if (is_mainthread())
        main_manager()->check_time(*thisThread);

    thisThread->nodes++;

    // Used to send selDepth info to GUI (selDepth counts from 1, ply from 0)
    if (PvNode && thisThread->selDepth < ss->ply + 1)
        thisThread->selDepth = ss->ply + 1;

    // Transposition table lookup. We don't want the score of a partial
    // search to overwrite a previous full search TT value, so we use a different
    // position key in case of an excluded move.
    excludedMove = ss->excludedMove;
    posKey = pos.key();
    tte = tt.probe(posKey, ss->ttHit);
    ttValue = ss->ttHit ? value_from_tt(tte->value(), ss->ply) : VALUE_NONE;
    ttValue = (abs(ttValue) > VALUE_MAX_EVAL || r50Count < 14) ? ttValue : ((113 - r50Count) * ttValue / 100);
    ttDepth = tte->depth();
    ttBound = tte->bound();
    ttMove =  rootNode ? thisThread->rootMoves[thisThread->pvIdx].pv[0]
            : ss->ttHit    ? tte->move() : Move::none();
    ttCapture = ttMove && pos.capture(ttMove);

    // At this point, if excluded, skip straight to step 6, static eval. However,
    // to save indentation, we list the condition in all code between here and there.
    if (!excludedMove)
        ss->ttPv = PvNode || (ss->ttHit && tte->is_pv());

    if (!rootNode)
    {
        // Check if we have an upcoming move which draws by repetition, or
        // if the opponent had an alternative move earlier to this position.
        if (pos.has_game_cycle(ss->ply))
        {
            if (drawValue >= beta)
                return drawValue;

            gameCycle = true;
            alpha = std::max(alpha, drawValue);
        }

        // Step 2. Check for aborted search and immediate draw
<<<<<<< HEAD
        if (pos.is_draw(ss->ply))
            return drawValue;

        if (threads.stop.load(std::memory_order_relaxed) || ss->ply >= MAX_PLY)
            return ss->ply >= MAX_PLY && !ss->inCheck ? evaluate(networks, pos, contempt[us])
                                                      : drawValue;
=======
        if (threads.stop.load(std::memory_order_relaxed) || pos.is_draw(ss->ply)
            || ss->ply >= MAX_PLY)
            return (ss->ply >= MAX_PLY && !ss->inCheck)
                   ? evaluate(networks, pos, refreshTable, thisThread->optimism[us])
                   : value_draw(thisThread->nodes);
>>>>>>> 0fe64286

        // Step 3. Mate distance pruning. Even if we mate at the next move our score
        // would be at best mate_in(ss->ply + 1), but if alpha is already bigger because
        // a shorter mate was found upward in the tree then there is no need to search
        // because we will never beat the current alpha. Same logic but with reversed
        // signs applies also in the opposite condition of being mated instead of giving
        // mate. In this case return a fail-high score.
        if (alpha >= mate_in(ss->ply+1))
            return mate_in(ss->ply+1);
    }
    else
        thisThread->rootDelta = beta - alpha;

    assert(0 <= ss->ply && ss->ply < MAX_PLY);

    bestMove             = Move::none();
    (ss + 2)->killers[0] = (ss + 2)->killers[1] = Move::none();
    (ss + 2)->cutoffCnt                         = 0;
    ss->multipleExtensions                      = (ss - 1)->multipleExtensions;
    Square prevSq = ((ss - 1)->currentMove).is_ok() ? ((ss - 1)->currentMove).to_sq() : SQ_NONE;
    ss->statScore = 0;

    // At non-PV nodes we check for an early TT cutoff
    if (  !PvNode
        && !excludedMove
        && !gameCycle
        && !(ss-1)->mainLine
        && ttDepth > depth
        && ttValue != VALUE_NONE // Possible in case of TT access race or if !ttHit
        && (ttBound & (ttValue >= beta ? BOUND_LOWER : BOUND_UPPER)))
    {
        // If ttMove is quiet, update move sorting heuristics on TT hit (~2 Elo)
        if (ttMove && ttValue >= beta)
        {
            // Bonus for a quiet ttMove that fails high (~2 Elo)
            if (!ttCapture)
                update_quiet_stats(pos, ss, *this, ttMove, stat_bonus(depth));

            // Extra penalty for early quiet moves of
            // the previous ply (~1 Elo on STC, ~2 Elo on LTC)
            if (prevSq != SQ_NONE && (ss - 1)->moveCount <= 2 && !priorCapture)
                update_continuation_histories(ss - 1, pos.piece_on(prevSq), prevSq,
                                              -stat_malus(depth + 1));
        }

        return ttValue;
    }

    // Step 5. Tablebases probe
    if (!rootNode && !excludedMove && tbConfig.cardinality)
    {
        int piecesCount = popcount(pos.pieces());

        if (    piecesCount <= tbConfig.cardinality
            &&  r50Count == 0
            && !pos.can_castle(ANY_CASTLING))
        {
            TB::ProbeState err;
            TB::WDLScore v = Tablebases::probe_wdl(pos, &err);

            // Force check of time on the next occasion
            if (is_mainthread())
                main_manager()->callsCnt = 0;

            if (err != TB::ProbeState::FAIL)
            {
                thisThread->tbHits.fetch_add(1, std::memory_order_relaxed);

                int drawScore = tbConfig.useRule50 ? 1 : 0;

                int centiPly = tbConversionFactor * ss->ply / 100;

                Value tbValue =    v < -drawScore ? -VALUE_TB_WIN + (10 * tbConversionFactor * (v == -1)) + centiPly + tbConversionFactor * popcount(pos.pieces( pos.side_to_move()))
                                 : v >  drawScore ?  VALUE_TB_WIN - (10 * tbConversionFactor * (v ==  1)) - centiPly - tbConversionFactor * popcount(pos.pieces(~pos.side_to_move()))
                                 : v < 0 ? Value(-56) : drawValue;

                if (    abs(v) <= drawScore
                    || !ss->ttHit
                    || (v < -drawScore && alpha > tbValue)
                    || (v >  drawScore && alpha < tbValue))
                {
                    tte->save(posKey, tbValue, ss->ttPv, v > drawScore ? BOUND_LOWER : v < -drawScore ? BOUND_UPPER : BOUND_EXACT,
                              v == 0 ? MAX_PLY : depth, Move::none(), VALUE_NONE, tt.generation());

                    return tbValue;
                }
            }
        }
    }

    kingDanger = !ourMove && pos.king_danger(us);

    // Step 6. Static evaluation of the position
    Value unadjustedStaticEval = VALUE_NONE;
    if (ss->inCheck)
    {
        // Skip early pruning when in check
        ss->staticEval = eval = VALUE_NONE;
        improving             = false;
    }
    else
    {
    if (excludedMove)
    {
        // Providing the hint that this node's accumulator will be used often
        // brings significant Elo gain (~13 Elo).
        Eval::NNUE::hint_common_parent_position(pos, networks, refreshTable);
        unadjustedStaticEval = eval = ss->staticEval;
    }
    else if (ss->ttHit)
    {
        // Never assume anything about values stored in TT
        unadjustedStaticEval = tte->eval();
        if (unadjustedStaticEval == VALUE_NONE)
<<<<<<< HEAD
            unadjustedStaticEval = evaluate(networks, pos, contempt[us]);
=======
            unadjustedStaticEval = evaluate(networks, pos, refreshTable, thisThread->optimism[us]);
>>>>>>> 0fe64286
        else if (PvNode)
            Eval::NNUE::hint_common_parent_position(pos, networks, refreshTable);

        ss->staticEval = eval = to_corrected_static_eval(unadjustedStaticEval, *thisThread, pos);

        // ttValue can be used as a better position evaluation (~7 Elo)
        if (    ttValue != VALUE_NONE
            && (ttMove != Move::none() || ttValue <= eval)
            && (ttBound & (ttValue > eval ? BOUND_LOWER : BOUND_UPPER)))
            eval = ttValue;
    }
    else
    {
<<<<<<< HEAD
        unadjustedStaticEval = evaluate(networks, pos, contempt[us]);
=======
        unadjustedStaticEval = evaluate(networks, pos, refreshTable, thisThread->optimism[us]);
>>>>>>> 0fe64286
        ss->staticEval = eval = to_corrected_static_eval(unadjustedStaticEval, *thisThread, pos);

        // Static evaluation is saved as it was before adjustment by correction history
        tte->save(posKey, VALUE_NONE, ss->ttPv, BOUND_NONE, DEPTH_NONE, Move::none(),
                  unadjustedStaticEval, tt.generation());
    }

    // Use static evaluation difference to improve quiet move ordering (~9 Elo)
    if (((ss - 1)->currentMove).is_ok() && !(ss - 1)->inCheck && !priorCapture)
    {
        int bonus = std::clamp(-14 * int((ss - 1)->staticEval + ss->staticEval), -1644, 1384);
        bonus     = bonus > 0 ? 2 * bonus : bonus / 2;
        thisThread->mainHistory[~us][((ss - 1)->currentMove).from_to()] << bonus;
        if (type_of(pos.piece_on(prevSq)) != PAWN && ((ss - 1)->currentMove).type_of() != PROMOTION)
            thisThread->pawnHistory[pawn_structure_index(pos)][pos.piece_on(prevSq)][prevSq]
              << bonus / 2;
    }

    // Set up the improving flag, which is true if current static evaluation is
    // bigger than the previous static evaluation at our turn (if we were in
    // check at our previous move we look at static evaluation at move prior to it
    // and if we were in check at move prior to it flag is set to true) and is
    // false otherwise. The improving flag is used in various pruning heuristics.
    improving = (ss - 2)->staticEval != VALUE_NONE
                ? ss->staticEval > (ss - 2)->staticEval
                : (ss - 4)->staticEval != VALUE_NONE && ss->staticEval > (ss - 4)->staticEval;

    opponentWorsening = ss->staticEval + (ss - 1)->staticEval > 2;

<<<<<<< HEAD
    // Begin early pruning.
    if (   !PvNode
        && (ourMove || !excludedMove)
        && !thisThread->nmpGuardV
        &&  abs(eval) < VALUE_MAX_EVAL
        &&  abs(beta) < VALUE_MAX_EVAL
        &&  eval >= beta)
=======
    // Step 7. Razoring (~1 Elo)
    // If eval is really low check with qsearch if it can exceed alpha, if it can't,
    // return a fail low.
    // Adjust razor margin according to cutoffCnt. (~1 Elo)
    if (eval < alpha - 471 - (275 - 148 * ((ss + 1)->cutoffCnt > 3)) * depth * depth)
    {
        value = qsearch<NonPV>(pos, ss, alpha - 1, alpha);
        if (value < alpha)
            return value;
    }

    // Step 8. Futility pruning: child node (~40 Elo)
    // The depth condition is important for mate finding.
    if (!ss->ttPv && depth < 12
        && eval - futility_margin(depth, cutNode && !ss->ttHit, improving, opponentWorsening)
               - (ss - 1)->statScore / 286
             >= beta
        && eval >= beta && eval < VALUE_TB_WIN_IN_MAX_PLY && (!ttMove || ttCapture))
        return beta > VALUE_TB_LOSS_IN_MAX_PLY ? (eval + beta) / 2 : eval;

    // Step 9. Null move search with verification search (~35 Elo)
    if (!PvNode && (ss - 1)->currentMove != Move::null() && (ss - 1)->statScore < 18001
        && eval >= beta && ss->staticEval >= beta - 21 * depth + 312 && !excludedMove
        && pos.non_pawn_material(us) && ss->ply >= thisThread->nmpMinPly
        && beta > VALUE_TB_LOSS_IN_MAX_PLY)
>>>>>>> 0fe64286
    {
       // Step 8. Futility pruning: child node (~40 Elo)
       // The depth condition is important for mate finding.
       if (    depth < (9 - 2 * ((ss-1)->mainLine || (ss-1)->secondaryLine || (ttMove && !ttCapture)))
           && !ss->ttPv
           && !kingDanger
           && !gameCycle
           && !(thisThread->nmpGuard && nullParity)
           &&  eval - futility_margin(depth, cutNode && !ss->ttHit, improving, opponentWorsening) - (ss-1)->statScore / 284 >= beta)
           return eval;

       // Step 9. Null move search with verification search (~35 Elo)
       if (   !thisThread->nmpGuard
           &&  (ss-1)->statScore < 18001
           && !gameCycle
           &&  eval >= ss->staticEval
           &&  ss->staticEval >= beta - 21 * depth + 315
           &&  pos.non_pawn_material(us)
           && !kingDanger
           && (rootDepth < 11 || ourMove || MoveList<LEGAL>(pos).size() > 5))
       {
           assert(eval - beta >= 0);

           thisThread->nmpSide = ourMove;

           // Null move dynamic reduction based on depth and eval
           Depth R = std::min(int(eval - beta) / 152, 6) + depth / 3 + 4;

           if (!ourMove && (ss-1)->secondaryLine)
               R = std::min(R, 8);

           if (   depth < 11
               || ttValue >= beta
               || ttDepth < depth-R
               || !(ttBound & BOUND_UPPER))
           {
           ss->currentMove = Move::null();
           ss->continuationHistory = &thisThread->continuationHistory[0][0][NO_PIECE][0];

           pos.do_null_move(st, tt);
           thisThread->nmpGuard = true;
           Value nullValue = -search<NonPV>(pos, ss+1, -beta, -beta+1, depth-R, !cutNode);
           thisThread->nmpGuard = false;
           pos.undo_null_move();

           if (nullValue >= beta)
           {
               // Verification search
               thisThread->nmpGuardV = true;
               Value v = search<NonPV>(pos, ss, beta-1, beta, depth-R, false);
               thisThread->nmpGuardV = false;

               // While it is unsafe to return mate scores from null search, mate scores
               // from verification search are fine.
               if (v >= beta)
                   return v > VALUE_MATE_IN_MAX_PLY ? v : std::min(nullValue, VALUE_MATE_IN_MAX_PLY);
           }
           }
       }

       probCutBeta = beta + 169 - 63 * improving;

       // Step 10. ProbCut (~10 Elo)
       // If we have a good enough capture and a reduced search returns a value
       // much above beta, we can (almost) safely prune the previous move.
       if (    depth > 4
           && (ttCapture || !ttMove)
           // If we don't have a ttHit or our ttDepth is not greater our
           // reduced depth search, continue with the probcut.
           && (!ss->ttHit || ttDepth < depth - 3))
       {
           assert(probCutBeta < VALUE_INFINITE);
           MovePicker mp(pos, ttMove, KnightValue - BishopValue + PieceValue[type_of(pos.captured_piece())],
                         &captureHistory);

           while ((move = mp.next_move()) != Move::none())
               if (move != excludedMove)
               {
                   assert(pos.capture_stage(move));

                   // Prefetch the TT entry for the resulting position
                   prefetch(tt.first_entry(pos.key_after(move)));

                   ss->currentMove = move;
                   ss->continuationHistory = &thisThread->continuationHistory[ss->inCheck]
                                                                             [true]
                                                                             [pos.moved_piece(move)]
                                                                             [move.to_sq()];

                   pos.do_move(move, st);

                   // Perform a preliminary qsearch to verify that the move holds
                   value = -qsearch<NonPV>(pos, ss+1, -probCutBeta, -probCutBeta+1);

                   // If the qsearch held perform the regular search
                   if (value >= probCutBeta)
                       value = -search<NonPV>(pos, ss+1, -probCutBeta, -probCutBeta+1, depth - 4, !cutNode);

                   pos.undo_move(move);

                   if (value >= probCutBeta)
                   {
                       //value -= (probCutBeta - beta); // review this later

                       if (!excludedMove)
                           tte->save(posKey, value_to_tt(value, ss->ply), ss->ttPv,
                                     BOUND_LOWER, depth - 3, move, ss->staticEval, tt.generation());

                       return value;
                   }
               }

           Eval::NNUE::hint_common_parent_position(pos, networks);
       }
    } // End early Pruning

    // Step 11. If the position is not in TT, decrease depth by 2 (~3 Elo)
    if (   PvNode
        && depth >= 3
        && !gameCycle
        && !ttMove
        && (ss-1)->moveCount > 1)
        depth -= 2;

<<<<<<< HEAD
    else if (    cutNode
             && !(ss-1)->secondaryLine
             &&  depth >= 8
             && !ttMove)
        depth -= 2;

    } // In check search starts here

   // Step 12. A small Probcut idea, when we are in check (~4 Elo)
   probCutBeta = beta + 436;
   if (    ss->inCheck
        && !PvNode
        &&  ttCapture
        &&  ourMove
        && !gameCycle
        && !kingDanger
        && !(ss-1)->secondaryLine
        && !(thisThread->nmpGuard && nullParity)
        && !(thisThread->nmpGuardV && nullParity)
        && (ttBound & BOUND_LOWER)
        && ttDepth >= depth - 4
        && ttValue >= probCutBeta
        && abs(ttValue) < VALUE_MAX_EVAL
        && abs(beta) < VALUE_MAX_EVAL)
=======
    // Step 11. ProbCut (~10 Elo)
    // If we have a good enough capture (or queen promotion) and a reduced search returns a value
    // much above beta, we can (almost) safely prune the previous move.
    probCutBeta = beta + 169 - 63 * improving;
    if (
      !PvNode && depth > 3
      && std::abs(beta) < VALUE_TB_WIN_IN_MAX_PLY
      // If value from transposition table is lower than probCutBeta, don't attempt probCut
      // there and in further interactions with transposition table cutoff depth is set to depth - 3
      // because probCut search has depth set to depth - 4 but we also do a move before it
      // So effective depth is equal to depth - 3
      && !(tte->depth() >= depth - 3 && ttValue != VALUE_NONE && ttValue < probCutBeta))
    {
        assert(probCutBeta < VALUE_INFINITE && probCutBeta > beta);

        MovePicker mp(pos, ttMove, probCutBeta - ss->staticEval, &thisThread->captureHistory);

        while ((move = mp.next_move()) != Move::none())
            if (move != excludedMove && pos.legal(move))
            {
                assert(pos.capture_stage(move));

                // Prefetch the TT entry for the resulting position
                prefetch(tt.first_entry(pos.key_after(move)));

                ss->currentMove = move;
                ss->continuationHistory =
                  &this
                     ->continuationHistory[ss->inCheck][true][pos.moved_piece(move)][move.to_sq()];

                thisThread->nodes.fetch_add(1, std::memory_order_relaxed);
                pos.do_move(move, st);

                // Perform a preliminary qsearch to verify that the move holds
                value = -qsearch<NonPV>(pos, ss + 1, -probCutBeta, -probCutBeta + 1);

                // If the qsearch held, perform the regular search
                if (value >= probCutBeta)
                    value = -search<NonPV>(pos, ss + 1, -probCutBeta, -probCutBeta + 1, depth - 4,
                                           !cutNode);

                pos.undo_move(move);

                if (value >= probCutBeta)
                {
                    // Save ProbCut data into transposition table
                    tte->save(posKey, value_to_tt(value, ss->ply), ss->ttPv, BOUND_LOWER, depth - 3,
                              move, unadjustedStaticEval, tt.generation());
                    return std::abs(value) < VALUE_TB_WIN_IN_MAX_PLY ? value - (probCutBeta - beta)
                                                                     : value;
                }
            }

        Eval::NNUE::hint_common_parent_position(pos, networks, refreshTable);
    }

moves_loop:  // When in check, search starts here

    // Step 12. A small Probcut idea, when we are in check (~4 Elo)
    probCutBeta = beta + 452;
    if (ss->inCheck && !PvNode && ttCapture && (tte->bound() & BOUND_LOWER)
        && tte->depth() >= depth - 4 && ttValue >= probCutBeta
        && std::abs(ttValue) < VALUE_TB_WIN_IN_MAX_PLY && std::abs(beta) < VALUE_TB_WIN_IN_MAX_PLY)
>>>>>>> 0fe64286
        return probCutBeta;

    const PieceToHistory* contHist[] = {(ss - 1)->continuationHistory,
                                        (ss - 2)->continuationHistory,
                                        (ss - 3)->continuationHistory,
                                        (ss - 4)->continuationHistory,
                                        nullptr,
                                        (ss - 6)->continuationHistory};

    Move countermove =
      prevSq != SQ_NONE ? thisThread->counterMoves[pos.piece_on(prevSq)][prevSq] : Move::none();

    MovePicker mp(pos, ttMove, depth, &thisThread->mainHistory, &thisThread->captureHistory,
                  contHist, &thisThread->pawnHistory, countermove, ss->killers);

    value            = bestValue;
    moveCountPruning = false;

    // Indicate PvNodes that will probably fail low if the node was searched
    // at a depth equal to or greater than the current depth, and the result
    // of this search was a fail low.
    bool likelyFailLow =    PvNode
                         && ttMove
                         && (ttBound & BOUND_UPPER)
                         && ttDepth >= depth;

    bool lmrCapture = cutNode && (ss-1)->moveCount > 1;

    bool gameCycleExtension =    gameCycle
                              && (   PvNode
                                  || (ss-1)->mainLine
                                  || ((ss-1)->secondaryLine && thisThread->pvValue < drawValue));

    bool kingDangerThem = ourMove && pos.king_danger(~us);

    bool lmPrunable = (  !ourMove
                       || ss->ply > 6
                       || (ss-1)->moveCount > 1
                       || (ss-3)->moveCount > 1
                       || (ss-5)->moveCount > 1);

    int lmrAdjustment =   ttCapture
                        + 2 * cutNode
                        + ((ss+1)->cutoffCnt > 3)
                        - (2 + (cutNode && ttDepth >= depth + 3)) * (ss->ttPv && !likelyFailLow)
                        - ((ss-1)->moveCount > 7)
                        - 2 * PvNode;

    bool allowLMR =     depth > 1
                    && !gameCycle
                    && (!kingDangerThem || ss->ply > 6)
                    && (!PvNode || ss->ply > 1);

    bool doSingular =    !rootNode
                      && !excludedMove // Avoid recursive singular search
                      &&  ttValue != VALUE_NONE
                      && (ttBound & BOUND_LOWER)
                      &&  alpha > -VALUE_MAX_EVAL
                      &&  ttValue > -VALUE_MAX_EVAL / 2
                      &&  ttDepth >= depth - 3
                      &&  depth >= 4 - (thisThread->completedDepth > 24) + 2 * (PvNode && tte->is_pv());

    bool doLMP =    !PvNode
                 && (lmPrunable || ss->ply > 2)
                 &&  pos.non_pawn_material(us);

    // Step 13. Loop through all pseudo-legal moves until no moves remain
    // or a beta cutoff occurs.
    while ((move = mp.next_move(moveCountPruning)) != Move::none())
    {
        assert(move.is_ok());

        if (move == excludedMove)
            continue;

        // At root obey the "searchmoves" option and skip moves not listed in Root
        // Move List. In MultiPV mode we also skip PV moves that have been already
        // searched and those of lower "TB rank" if we are in a TB root position.
        if (rootNode && !std::count(thisThread->rootMoves.begin() + thisThread->pvIdx,
                                    thisThread->rootMoves.begin() + thisThread->pvLast, move))
            continue;

        ss->moveCount = ++moveCount;

        if (rootNode && is_mainthread() && elapsed() > 3000)
        {
            main_manager()->updates.onIter(
              {depth, UCIEngine::move(move, pos.is_chess960()), moveCount + thisThread->pvIdx});
        }
        if (PvNode)
            (ss + 1)->pv = nullptr;

        extension = 0;
        capture = pos.capture_stage(move);
        movedPiece = pos.moved_piece(move);
        givesCheck = pos.gives_check(move);
        isMate = false;


        // This tracks all of our possible responses to our opponent's best moves outside of the PV.
        // The reasoning here is that while we look for flaws in the PV, we must otherwise find an improvement
        // in a secondary root move in order to change the PV. Such an improvement must occur on the path of
        // our opponent's best moves or else it is meaningless.
        ss->secondaryLine = (   (rootNode && moveCount > 1)
                            || (!ourMove && (ss-1)->secondaryLine && !excludedMove && moveCount == 1)
                            || ( ourMove && (ss-1)->secondaryLine));

        ss->mainLine = (   (rootNode && moveCount == 1)
                        || (!ourMove && (ss-1)->mainLine)
                        || ( ourMove && (ss-1)->mainLine && moveCount == 1 && !excludedMove));

        if (givesCheck)
        {
            pos.do_move(move, st, givesCheck);
            isMate = MoveList<LEGAL>(pos).size() == 0;
            pos.undo_move(move);
        }

        if (isMate)
        {
            ss->currentMove = move;
            ss->continuationHistory = &thisThread->continuationHistory[ss->inCheck]
                                                                      [capture]
                                                                      [movedPiece]
                                                                      [move.to_sq()];
            value = mate_in(ss->ply+1);

            if (PvNode && (moveCount == 1 || value > alpha))
            {
                (ss+1)->pv = pv;
                (ss+1)->pv[0] = Move::none();
            }
        }
        else
        {
        // Calculate new depth for this move
        newDepth = depth - 1;

        int delta = beta - alpha;

        Depth r = reduction(improving, depth, moveCount, delta);

        // Step 14. Pruning at shallow depth (~120 Elo).
        // Depth conditions are important for mate finding.
        if (   doLMP
            && bestValue > VALUE_MATED_IN_MAX_PLY)
        {
            // Skip quiet moves if movecount exceeds our FutilityMoveCount threshold (~8 Elo)
            if (!moveCountPruning)
                moveCountPruning = moveCount >= futility_move_count(improving, depth);

            if (lmPrunable)
            {
            // Reduced depth of the next LMR search
            int lmrDepth = newDepth - r;

            if (   capture
                || givesCheck)
            {
                // Futility pruning for captures (~2 Elo)
                if (!givesCheck && lmrDepth < 6 && !ss->inCheck)
                {
                    Piece capturedPiece = pos.piece_on(move.to_sq());
                    Value futilityValue =
                      ss->staticEval + 285 + 277 * lmrDepth + PieceValue[capturedPiece]
                      + thisThread->captureHistory[movedPiece][move.to_sq()][type_of(capturedPiece)]
                          / 7;
                    if (futilityValue <= alpha)
                        continue;
                }

                // SEE based pruning for captures and checks (~11 Elo)
                if (!pos.see_ge(move, -203 * depth))
                    continue;
            }
            else
            {
                int history =
                  (*contHist[0])[movedPiece][move.to_sq()]
                  + (*contHist[1])[movedPiece][move.to_sq()]
                  + (*contHist[3])[movedPiece][move.to_sq()]
                  + thisThread->pawnHistory[pawn_structure_index(pos)][movedPiece][move.to_sq()];

                // Continuation history based pruning (~2 Elo)
                if (lmrDepth < 6 && history < -4173 * depth)
                    continue;

                history += 2 * thisThread->mainHistory[us][move.from_to()];

                lmrDepth += history / 5285;

                Value futilityValue =
                  ss->staticEval + (bestValue < ss->staticEval - 54 ? 128 : 57) + 131 * lmrDepth;

                // Futility pruning: parent node (~13 Elo)
<<<<<<< HEAD
                if (   !ss->inCheck
                    && lmrDepth < (7 * (1 + !ourMove))
                    && history < 20500 - 3875 * (depth - 1)
                    && futilityValue <= alpha)
=======
                if (!ss->inCheck && lmrDepth < 14 && futilityValue <= alpha)
                {
                    if (bestValue <= futilityValue && std::abs(bestValue) < VALUE_TB_WIN_IN_MAX_PLY
                        && futilityValue < VALUE_TB_WIN_IN_MAX_PLY)
                        bestValue = (bestValue + futilityValue * 3) / 4;
>>>>>>> 0fe64286
                    continue;

                lmrDepth = std::max(lmrDepth, 0);

                // Prune moves with negative SEE (~4 Elo)
                if (!pos.see_ge(move, -27 * lmrDepth * lmrDepth))
                    continue;
            }
            }
        }

        // Step 15. Extensions (~100 Elo)
        if (depth + ss->ply + 2 < MAX_PLY)
        {
<<<<<<< HEAD
        if (gameCycleExtension)
            extension = 2;

        // Singular extension search (~94 Elo). If all moves but one fail low on a
        // search of (alpha-s, beta-s), and just one fails high on (alpha, beta),
        // then that move is singular and should be extended. To verify this we do
        // a reduced search on the position excluding the ttMove and if the result
        // is lower than ttValue minus a margin, then we will extend the ttMove.

        // Note: the depth margin and singularBeta margin are known for having non-linear
        // scaling. Their values are optimized to time controls of 180+1.8 and longer
        // so changing them requires tests at this type of time controls.
        // Recursive singular search is avoided.
        else if (    doSingular
                 &&  move == ttMove)
        {
            Value singularBeta = std::max(ttValue - (64 + 59 * (ss->ttPv && !PvNode)) * depth / 64, -VALUE_MAX_EVAL);
            Depth singularDepth = (depth - 1) / 2;
=======
            // Singular extension search (~94 Elo). If all moves but one fail low on a
            // search of (alpha-s, beta-s), and just one fails high on (alpha, beta),
            // then that move is singular and should be extended. To verify this we do
            // a reduced search on the position excluding the ttMove and if the result
            // is lower than ttValue minus a margin, then we will extend the ttMove.

            // Note: the depth margin and singularBeta margin are known for having non-linear
            // scaling. Their values are optimized to time controls of 180+1.8 and longer
            // so changing them requires tests at these types of time controls.
            // Recursive singular search is avoided.
            if (!rootNode && move == ttMove && !excludedMove
                && depth >= 4 - (thisThread->completedDepth > 33) + ss->ttPv
                && std::abs(ttValue) < VALUE_TB_WIN_IN_MAX_PLY && (tte->bound() & BOUND_LOWER)
                && tte->depth() >= depth - 3)
            {
                Value singularBeta  = ttValue - (65 + 59 * (ss->ttPv && !PvNode)) * depth / 63;
                Depth singularDepth = newDepth / 2;
>>>>>>> 0fe64286

            ss->excludedMove = move;
            // the search with excludedMove will update ss->staticEval
            value = search<NonPV>(pos, ss, singularBeta - 1, singularBeta, singularDepth, cutNode);
            ss->excludedMove = Move::none();

            if (value < singularBeta && (ttValue > beta - 128 || !ourMove))
            {
                // Avoid search explosion by limiting the number of double extensions
                if (  !PvNode
                    && value < singularBeta - 11
                    && ss->multipleExtensions < 9) // watch for search explosion
                {
                    extension = 2;
                    depth += depth < 14;
                }
                else if (   PvNode && !ttCapture && ss->multipleExtensions <= 5
                         && value < singularBeta - 38)
                    extension = 2;
                else
                    extension = 1;
            }

            // Multi-cut pruning
            // Our ttMove is assumed to fail high based on the bound of the TT entry,
            // and if after excluding the ttMove with a reduced search we fail high over the original beta,
            // we assume this expected cut-node is not singular (multiple moves fail high),
            // and we can prune the whole subtree by returning a softbound.
            else if (value >= singularBeta && !PvNode)
            {
                if (ttValue >= beta && value >= beta)
                    return ttValue;

<<<<<<< HEAD
                // Reduce non-singular moves where we expect to fail low
                else if (ourMove && !gameCycle && !kingDangerThem && alpha < VALUE_MAX_EVAL && ttValue < beta - 128)
                    extension = (cutNode && (ss-1)->moveCount > 1 && !(ss-1)->secondaryLine) ? -2 : -1;
=======
                // Multi-cut pruning
                // Our ttMove is assumed to fail high based on the bound of the TT entry,
                // and if after excluding the ttMove with a reduced search we fail high over the original beta,
                // we assume this expected cut-node is not singular (multiple moves fail high),
                // and we can prune the whole subtree by returning a softbound.
                else if (singularBeta >= beta)
                {
                    if (!ttCapture)
                        update_quiet_stats(pos, ss, *this, ttMove, -stat_malus(depth));

                    return singularBeta;
                }

                // Negative extensions
                // If other moves failed high over (ttValue - margin) without the ttMove on a reduced search,
                // but we cannot do multi-cut because (ttValue - margin) is lower than the original beta,
                // we do not know if the ttMove is singular or can do a multi-cut,
                // so we reduce the ttMove in favor of other moves based on some conditions:

                // If the ttMove is assumed to fail high over current beta (~7 Elo)
                else if (ttValue >= beta)
                    extension = -3;

                // If we are on a cutNode but the ttMove is not assumed to fail high over current beta (~1 Elo)
                else if (cutNode)
                    extension = -2;

                // If the ttMove is assumed to fail low over the value of the reduced search (~1 Elo)
                else if (ttValue <= value)
                    extension = -1;
>>>>>>> 0fe64286
            }
        }

        if (extension < 1)
        {
            // Check extensions (~1 Elo)
            if (   givesCheck
                && depth > 7)
                extension = 1;

<<<<<<< HEAD
            // Recapture extensions (~1 Elo)
=======
            // Extension for capturing the previous moved piece (~0 Elo on STC, ~1 Elo on LTC)
>>>>>>> 0fe64286
            else if (PvNode && move == ttMove && move.to_sq() == prevSq
                     && thisThread->captureHistory[movedPiece][move.to_sq()]
                                                  [type_of(pos.piece_on(move.to_sq()))]
                          > 3807)
                extension = 1;
        }
        }

        // Add extension to new depth
        newDepth += extension;
        ss->multipleExtensions = (ss - 1)->multipleExtensions + (extension >= 2);

        // Speculative prefetch as early as possible
        prefetch(tt.first_entry(pos.key_after(move)));

        // Update the current move (this must be done after singular extension search)
        ss->currentMove = move;
        ss->continuationHistory =
          &thisThread->continuationHistory[ss->inCheck][capture][movedPiece][move.to_sq()];

        // Step 16. Make the move
        thisThread->nodes.fetch_add(1, std::memory_order_relaxed);
        pos.do_move(move, st, givesCheck);

<<<<<<< HEAD
        ss->statScore =  2 * thisThread->mainHistory[us][move.from_to()]
                           + (*contHist[0])[movedPiece][move.to_sq()]
                           + (*contHist[1])[movedPiece][move.to_sq()]
                           + (*contHist[3])[movedPiece][move.to_sq()]
                           - 5007;
=======
        // Decrease reduction if position is or has been on the PV (~7 Elo)
        if (ss->ttPv)
            r -= 1 + (ttValue > alpha) + (tte->depth() >= depth);

        else if (cutNode && move != ttMove && move != ss->killers[0])
            r++;

        // Increase reduction for cut nodes (~4 Elo)
        if (cutNode)
            r += 2 - (tte->depth() >= depth && ss->ttPv);

        // Increase reduction if ttMove is a capture (~3 Elo)
        if (ttCapture)
            r++;

        // Decrease reduction for PvNodes (~0 Elo on STC, ~2 Elo on LTC)
        if (PvNode)
            r--;
>>>>>>> 0fe64286

        if (move == ttMove)
            r =   -ss->statScore / 12901;

<<<<<<< HEAD
        else
            r =     r
                  + lmrAdjustment
                  - ss->statScore / 12901;
=======
        // Set reduction to 0 for first picked move (ttMove) (~2 Elo)
        // Nullifies all previous reduction adjustments to ttMove and leaves only history to do them
        else if (move == ttMove)
            r = 0;

        ss->statScore = 2 * thisThread->mainHistory[us][move.from_to()]
                      + (*contHist[0])[movedPiece][move.to_sq()]
                      + (*contHist[1])[movedPiece][move.to_sq()]
                      + (*contHist[3])[movedPiece][move.to_sq()] - 5024;

        // Decrease/increase reduction for moves with a good/bad history (~8 Elo)
        r -= ss->statScore / 13182;
>>>>>>> 0fe64286

        // Step 17. Late moves reduction / extension (LMR, ~117 Elo)
        // We use various heuristics for the sons of a node after the first son has
        // been searched. In general, we would like to reduce them, but there are many
        // cases where we extend a son if it has good chances to be "interesting".
        if (    allowLMR
            &&  moveCount > 1
            && (!capture || lmrCapture))
        {
            // In general we want to cap the LMR depth search at newDepth, but when
            // reduction is negative, we allow this move a limited search extension
            // beyond the first move depth.
            // To prevent problems when the max value is less than the min value,
            // std::clamp has been replaced by a more robust implementation.
            Depth d = std::max(1, std::min(newDepth - r, newDepth + 1));

            value = -search<NonPV>(pos, ss + 1, -(alpha + 1), -alpha, d, true);

            // Do a full-depth search when reduced LMR search fails high
            if (value > alpha && d < newDepth)
            {
                // Adjust full-depth search based on LMR results - if the result
                // was good enough search deeper, if it was bad enough search shallower.
                const bool doDeeperSearch    = value > (bestValue + 42 + 2 * newDepth);  // (~1 Elo)
                const bool doShallowerSearch = value < bestValue + newDepth;             // (~2 Elo)

                newDepth += doDeeperSearch - doShallowerSearch;

                if (newDepth > d)
                    value = -search<NonPV>(pos, ss + 1, -(alpha + 1), -alpha, newDepth, !cutNode);

                // Post LMR continuation history updates (~1 Elo)
                int bonus = value <= alpha ? -stat_malus(newDepth)
                          : value >= beta  ? stat_bonus(newDepth)
                                           : 0;

                update_continuation_histories(ss, movedPiece, move.to_sq(), bonus);
            }
        }

        // Step 18. Full-depth search when LMR is skipped
        else if (!PvNode || moveCount > 1)
        {
            // Increase reduction if ttMove is not present (~6 Elo)
            if (!ttMove)
                r += 2;

            // Note that if expected reduction is high, we reduce search depth by 1 here (~9 Elo)
            value = -search<NonPV>(pos, ss + 1, -(alpha + 1), -alpha, newDepth - (r > 3), !cutNode);
        }

        // For PV nodes only, do a full PV search on the first move or after a fail high,
        // otherwise let the parent node fail low with value <= alpha and try another move.
        if (PvNode && (moveCount == 1 || value > alpha))
        {
            (ss + 1)->pv    = pv;
            (ss + 1)->pv[0] = Move::none();

            value = -search<PV>(pos, ss + 1, -beta, -alpha, newDepth, false);
        }

        // Step 19. Undo move
        pos.undo_move(move);
        }

        assert(value > -VALUE_INFINITE && value < VALUE_INFINITE);

        // Step 20. Check for a new best move
        // Finished searching the move. If a stop occurred, the return value of
        // the search cannot be trusted, and we return immediately without
        // updating best move, PV and TT.
        if (threads.stop.load(std::memory_order_relaxed))
            return VALUE_ZERO;

        if (rootNode)
        {
            RootMove& rm =
              *std::find(thisThread->rootMoves.begin(), thisThread->rootMoves.end(), move);

            if (abs(value) < VALUE_MAX_EVAL)
                rm.averageScore = rm.averageScore != -VALUE_INFINITE ? (2 * value + rm.averageScore) / 3 : value;
            else
                rm.averageScore = value;

            // PV move or new best move?
            if (moveCount == 1 || value > alpha)
            {
                rm.score = rm.uciScore = value;
                rm.selDepth            = thisThread->selDepth;
                rm.scoreLowerbound = rm.scoreUpperbound = false;

                thisThread->pvValue = value;

                if (value >= beta)
                {
                    rm.scoreLowerbound = true;
                    rm.uciScore = beta;
                }
                else if (value <= alpha)
                {
                    rm.scoreUpperbound = true;
                    rm.uciScore = alpha;
                }

                rm.pv.resize(1);

                assert((ss + 1)->pv);

                for (Move* m = (ss + 1)->pv; *m != Move::none(); ++m)
                    rm.pv.push_back(*m);

                // We record how often the best move has been changed in each iteration.
                // This information is used for time management. In MultiPV mode,
                // we must take care to only do this for the first PV line.
                if (moveCount > 1 && !thisThread->pvIdx)
                    ++thisThread->bestMoveChanges;
            }
            else
                // All other moves but the PV, are set to the lowest value: this
                // is not a problem when sorting because the sort is stable and the
                // move position in the list is preserved - just the PV is pushed up.
                rm.score = -VALUE_INFINITE;
        }

        if (value > bestValue)
        {
            bestValue = value;

            if (value > alpha)
            {
                bestMove = move;

                if (PvNode && !rootNode)  // Update pv even in fail-high case
                    update_pv(ss->pv, move, (ss + 1)->pv);

                if (value >= beta)
                {
                    ss->cutoffCnt += 1 + !ttMove;
                    assert(value >= beta); // Fail high
                    break;
                }
                else
                {
                    // Reduce other moves if we have found at least one score improvement (~2 Elo)
<<<<<<< HEAD
                    if (   depth > 2
                        && depth < 12
                        && !gameCycle
                        && beta  <  VALUE_MAX_EVAL
                        && alpha > -VALUE_MAX_EVAL)
                        depth -= 1; // try 2
=======
                    if (depth > 2 && depth < 12 && beta < 13546 && value > -13478)
                        depth -= 2;
>>>>>>> 0fe64286

                    assert(depth > 0);
                    alpha = value;  // Update alpha! Always alpha < beta
                }
            }
        }

        // If the move is worse than some previously searched move,
        // remember it, to update its stats later.
        if (move != bestMove && moveCount <= 32)
        {
            if (capture)
                capturesSearched[captureCount++] = move;
            else
                quietsSearched[quietCount++] = move;
        }
    }

    // Step 21. Check for mate and stalemate
    // All legal moves have been searched and if there are no legal moves, it
    // must be a mate or a stalemate. If we are in a singular extension search then
    // return a fail low score.

    assert(moveCount || !ss->inCheck || excludedMove || !MoveList<LEGAL>(pos).size());

    // Adjust best value for fail high cases at non-pv nodes
    if (!PvNode && bestValue >= beta && std::abs(bestValue) < VALUE_MAX_EVAL
        && std::abs(beta) < VALUE_MAX_EVAL && std::abs(alpha) < VALUE_MAX_EVAL)
        bestValue = (bestValue * depth + beta) / (depth + 1);

    if (!moveCount)
        bestValue = excludedMove ? alpha : ss->inCheck ? mated_in(ss->ply) : drawValue;

    // If there is a move that produces search value greater than alpha we update the stats of searched moves
    else if (bestMove)
        update_all_stats(pos, ss, *this, bestMove, bestValue, beta, prevSq, quietsSearched,
                         quietCount, capturesSearched, captureCount, depth);

    // Bonus for prior countermove that caused the fail low
    else if (!priorCapture && prevSq != SQ_NONE)
    {
        int bonus = (depth > 5) + (PvNode || cutNode) + ((ss - 1)->statScore < -14761)
                  + ((ss - 1)->moveCount > 11)
                  + (!ss->inCheck && bestValue <= ss->staticEval - 142);
        update_continuation_histories(ss - 1, pos.piece_on(prevSq), prevSq,
                                      stat_bonus(depth) * bonus);
        thisThread->mainHistory[~us][((ss - 1)->currentMove).from_to()]
          << stat_bonus(depth) * bonus / 2;
    }

    // If no good move is found and the previous position was ttPv, then the previous
    // opponent move is probably good and the new position is added to the search tree. (~7 Elo)
    if (bestValue <= alpha)
        ss->ttPv = ss->ttPv || ((ss - 1)->ttPv && depth > 3);

    // Write gathered information in transposition table
    // Static evaluation is saved as it was before correction history
    if (!excludedMove && !(rootNode && thisThread->pvIdx))
        tte->save(posKey, value_to_tt(bestValue, ss->ply), ss->ttPv,
                  bestValue >= beta    ? BOUND_LOWER
                  : PvNode && bestMove ? BOUND_EXACT
                                       : BOUND_UPPER,
                  depth, bestMove, unadjustedStaticEval, tt.generation());

    // Adjust correction history
    if (!ss->inCheck && (!bestMove || !pos.capture(bestMove))
        && !(bestValue >= beta && bestValue <= ss->staticEval)
        && !(!bestMove && bestValue >= ss->staticEval))
    {
        auto bonus = std::clamp(int(bestValue - ss->staticEval) * depth / 8,
                                -CORRECTION_HISTORY_LIMIT / 4, CORRECTION_HISTORY_LIMIT / 4);
        thisThread->correctionHistory[us][pawn_structure_index<Correction>(pos)] << bonus;
    }

    assert(bestValue > -VALUE_INFINITE && bestValue < VALUE_INFINITE);

    return bestValue;
}


// Quiescence search function, which is called by the main search
// function with zero depth, or recursively with further decreasing depth per call.
// (~155 Elo)
template<NodeType nodeType>
Value Search::Worker::qsearch(Position& pos, Stack* ss, Value alpha, Value beta, Depth depth) {

    static_assert(nodeType != Root);
    constexpr bool PvNode = nodeType == PV;

    assert(alpha >= -VALUE_INFINITE && alpha < beta && beta <= VALUE_INFINITE);
    assert(PvNode || (alpha == beta - 1));
    assert(depth <= 0);

    Move      pv[MAX_PLY+1];
    StateInfo st;
    ASSERT_ALIGNED(&st, Eval::NNUE::CacheLineSize);

    TTEntry* tte;
    Key      posKey;
    Move     ttMove, move, bestMove;
    Depth    ttDepth;
<<<<<<< HEAD
    Bound    ttBound;
    Value    bestValue, value, ttValue, futilityValue, futilityBase, drawValue;
    bool     pvHit, givesCheck, capture, gameCycle;
    int      moveCount, r50Count;
=======
    Value    bestValue, value, ttValue, futilityBase;
    bool     pvHit, givesCheck, capture;
    int      moveCount;
>>>>>>> 0fe64286
    Color    us = pos.side_to_move();

    // Step 1. Initialize node
    if (PvNode)
    {
        (ss + 1)->pv = pv;
        ss->pv[0]    = Move::none();
    }

    Worker* thisThread = this;
    bestMove           = Move::none();
    ss->inCheck        = pos.checkers();
    moveCount          = 0;
    gameCycle          = false;
    r50Count           = pos.rule50_count();
    drawValue          = contempt[us];

    thisThread->nodes++;

    if (pos.has_game_cycle(ss->ply))
    {
       if (drawValue >= beta)
           return drawValue;

       alpha = std::max(alpha, drawValue);
       gameCycle = true;
    }

    if (pos.is_draw(ss->ply))
        return drawValue;

    // Used to send selDepth info to GUI (selDepth counts from 1, ply from 0)
    if (PvNode && thisThread->selDepth < ss->ply + 1)
        thisThread->selDepth = ss->ply + 1;

    // Step 2. Check for an immediate draw or maximum ply reached
<<<<<<< HEAD
    if (ss->ply >= MAX_PLY)
        return !ss->inCheck ? evaluate(networks, pos, contempt[us]) : drawValue;

    if (alpha >= mate_in(ss->ply+1))
        return mate_in(ss->ply+1);
=======
    if (pos.is_draw(ss->ply) || ss->ply >= MAX_PLY)
        return (ss->ply >= MAX_PLY && !ss->inCheck)
               ? evaluate(networks, pos, refreshTable, thisThread->optimism[us])
               : VALUE_DRAW;
>>>>>>> 0fe64286

    assert(0 <= ss->ply && ss->ply < MAX_PLY);

    // Decide the replacement and cutoff priority of the qsearch TT entries
    ttDepth = ss->inCheck || depth >= DEPTH_QS_CHECKS ? DEPTH_QS_CHECKS : DEPTH_QS_NO_CHECKS;

    // Step 3. Transposition table lookup
    posKey  = pos.key();
    tte     = tt.probe(posKey, ss->ttHit);
    ttValue = ss->ttHit ? value_from_tt(tte->value(), ss->ply) : VALUE_NONE;
    ttValue = (abs(ttValue) > VALUE_MAX_EVAL || r50Count < 14) ? ttValue : ((113 - r50Count) * ttValue / 100);
    ttBound = tte->bound();
    ttMove  = ss->ttHit ? tte->move() : Move::none();
    pvHit   = ss->ttHit && tte->is_pv();

    // At non-PV nodes we check for an early TT cutoff
    if (  !PvNode
        && ss->ttHit
        && !gameCycle
        && tte->depth() >= ttDepth
        && ttValue != VALUE_NONE // Only in case of TT access race or if !ttHit
        && (ttBound & (ttValue >= beta ? BOUND_LOWER : BOUND_UPPER)))
        return ttValue;

    // Step 4. Static evaluation of the position
    Value unadjustedStaticEval = VALUE_NONE;
    if (ss->inCheck)
        bestValue = futilityBase = -VALUE_INFINITE;
    else
    {
        if (ss->ttHit)
        {
            // Never assume anything about values stored in TT
            unadjustedStaticEval = tte->eval();
            if (unadjustedStaticEval == VALUE_NONE)
<<<<<<< HEAD
                unadjustedStaticEval = evaluate(networks, pos, contempt[us]);
=======
                unadjustedStaticEval =
                  evaluate(networks, pos, refreshTable, thisThread->optimism[us]);
>>>>>>> 0fe64286
            ss->staticEval = bestValue =
              to_corrected_static_eval(unadjustedStaticEval, *thisThread, pos);

            // ttValue can be used as a better position evaluation (~13 Elo)
            if (    ttValue != VALUE_NONE
                && (ttMove != Move::none() || ttValue <= bestValue)
                && (ttBound & (ttValue > bestValue ? BOUND_LOWER : BOUND_UPPER)))
                bestValue = ttValue;
        }
        else
        {
            // In case of null move search, use previous static eval with a different sign
            unadjustedStaticEval = (ss - 1)->currentMove != Move::null()
<<<<<<< HEAD
                                   ? evaluate(networks, pos, contempt[us])
=======
                                   ? evaluate(networks, pos, refreshTable, thisThread->optimism[us])
>>>>>>> 0fe64286
                                   : -(ss - 1)->staticEval;
            ss->staticEval       = bestValue =
              to_corrected_static_eval(unadjustedStaticEval, *thisThread, pos);
        }

        // Stand pat. Return immediately if static value is at least beta
        if (bestValue >= beta)
        {
            if (!ss->ttHit)
                tte->save(posKey, value_to_tt(bestValue, ss->ply), false, BOUND_LOWER, DEPTH_NONE,
                          Move::none(), unadjustedStaticEval, tt.generation());

            return bestValue;
        }

        if (bestValue > alpha)
            alpha = bestValue;

        futilityBase = ss->staticEval + 250;
    }

    const PieceToHistory* contHist[] = {(ss - 1)->continuationHistory,
                                        (ss - 2)->continuationHistory};

    // Initialize a MovePicker object for the current position, and prepare
    // to search the moves. Because the depth is <= 0 here, only captures,
    // queen promotions, and other checks (only if depth >= DEPTH_QS_CHECKS)
    // will be generated.
    Square     prevSq = ((ss - 1)->currentMove).is_ok() ? ((ss - 1)->currentMove).to_sq() : SQ_NONE;
    MovePicker mp(pos, ttMove, depth, &thisThread->mainHistory, &thisThread->captureHistory,
                  contHist, &thisThread->pawnHistory);

    int quietCheckEvasions = 0;

    // Step 5. Loop through all pseudo-legal moves until no moves remain
    // or a beta cutoff occurs.
    while ((move = mp.next_move()) != Move::none())
    {
        assert(move.is_ok());

        givesCheck = pos.gives_check(move);
        capture    = pos.capture_stage(move);

        moveCount++;

        // Step 6. Pruning.
        if (bestValue > VALUE_MATED_IN_MAX_PLY && pos.non_pawn_material(us))
        {
            // Futility pruning and moveCount pruning (~10 Elo)
            if (   !givesCheck
                &&  move.to_sq() != prevSq
                &&  futilityBase > -VALUE_MAX_EVAL
                &&  move.type_of() != PROMOTION)
            {
                if (moveCount > 2)
                    continue;

                Value futilityValue = futilityBase + PieceValue[pos.piece_on(move.to_sq())];

                // If static eval + value of piece we are going to capture is much lower
                // than alpha we can prune this move. (~2 Elo)
                if (futilityValue <= alpha)
                {
                    bestValue = std::max(bestValue, futilityValue);
                    continue;
                }

                // If static eval is much lower than alpha and move is not winning material
                // we can prune this move
                if (futilityBase <= alpha && !pos.see_ge(move, 1))
                {
                    bestValue = std::max(bestValue, futilityBase);
                    continue;
                }
            }

            // We prune after 2nd quiet check evasion where being 'in check' is implicitly checked through the counter
            // and being a 'quiet' apart from being a tt move is assumed after an increment because captures are pushed ahead.
            if (quietCheckEvasions > 1)
                break;

            // Continuation history based pruning (~3 Elo)
            if (   !capture
                && !PvNode
                && (*contHist[0])[pos.moved_piece(move)][move.to_sq()] < 0
                && (*contHist[1])[pos.moved_piece(move)][move.to_sq()] < 0)
                continue;

            // Do not search moves with bad enough SEE values (~5 Elo)
            if (!pos.see_ge(move, -79))
                continue;
        }

        // Speculative prefetch as early as possible
        prefetch(tt.first_entry(pos.key_after(move)));

        // Update the current move
        ss->currentMove = move;
        ss->continuationHistory = &thisThread->continuationHistory[ss->inCheck]
                                                                  [capture]
                                                                  [pos.moved_piece(move)]
                                                                  [move.to_sq()];

        quietCheckEvasions += !capture && ss->inCheck;

        // Step 7. Make and search the move
        thisThread->nodes.fetch_add(1, std::memory_order_relaxed);
        pos.do_move(move, st, givesCheck);
        value = -qsearch<nodeType>(pos, ss+1, -beta, -alpha, depth - 1);
        pos.undo_move(move);

        assert(value > -VALUE_INFINITE && value < VALUE_INFINITE);

        // Step 8. Check for a new best move
        if (value > bestValue)
        {
            bestValue = value;

            if (value > alpha)
            {
                bestMove = move;

                if (PvNode) // Update pv even in fail-high case
                    update_pv(ss->pv, move, (ss+1)->pv);

                if (value < beta) // Update alpha here!
                    alpha = value;
                else
                    break; // Fail high
            }
        }
    }

    // Step 9. Check for mate
    // All legal moves have been searched. A special case: if we're in check
    // and no legal moves were found, it is checkmate.
    if (ss->inCheck && bestValue == -VALUE_INFINITE)
    {
        assert(!MoveList<LEGAL>(pos).size());
        return mated_in(ss->ply);  // Plies to mate from the root
    }

    if (std::abs(bestValue) < VALUE_MAX_EVAL && bestValue >= beta)
        bestValue = (3 * bestValue + beta) / 4;

    // Save gathered info in transposition table
    // Static evaluation is saved as it was before adjustment by correction history
    tte->save(posKey, value_to_tt(bestValue, ss->ply), pvHit,
              bestValue >= beta ? BOUND_LOWER : BOUND_UPPER, ttDepth, bestMove,
              unadjustedStaticEval, tt.generation());

    assert(bestValue > -VALUE_INFINITE && bestValue < VALUE_INFINITE);

    return bestValue;
}

Depth Search::Worker::reduction(bool i, Depth d, int mn, int delta) {
    int reductionScale = reductions[d] * reductions[mn];
    return (reductionScale + 1150 - delta * 832 / rootDelta) / 1024 + (!i && reductionScale > 1025);
}

TimePoint Search::Worker::elapsed() const {
    return main_manager()->tm.elapsed([this]() { return threads.nodes_searched(); });
}


namespace {
// Adjusts a mate or TB score from "plies to mate from the root"
// to "plies to mate from the current position". Standard scores are unchanged.
// The function is called before storing a value in the transposition table.
Value value_to_tt(Value v, int ply) {

    assert(v != VALUE_NONE);

    return  v > VALUE_MATE_IN_MAX_PLY   ? v + ply
          : v < VALUE_MATED_IN_MAX_PLY  ? v - ply : v;
  }


  // value_from_tt() is the inverse of value_to_tt(): it adjusts a mate or TB score
  // from the transposition table (which refers to the plies to mate/be mated from
  // current position) to "plies to mate/be mated (TB win/loss) from the root".
  // However, to avoid potentially false mate scores related to the 50 moves rule
  // and the graph history interaction problem, we return an optimal TB score instead.

  Value value_from_tt(Value v, int ply) {

    return  v == VALUE_NONE            ? VALUE_NONE
          : v > VALUE_MATE_IN_MAX_PLY  ? v - ply
          : v < VALUE_MATED_IN_MAX_PLY ? v + ply : v;
  }

// Adds current move and appends child pv[]
void update_pv(Move* pv, Move move, const Move* childPv) {

    for (*pv++ = move; childPv && *childPv != Move::none();)
        *pv++ = *childPv++;
    *pv = Move::none();
}


// Updates stats at the end of search() when a bestMove is found
void update_all_stats(const Position& pos,
                      Stack*          ss,
                      Search::Worker& workerThread,
                      Move            bestMove,
                      Value           bestValue,
                      Value           beta,
                      Square          prevSq,
                      Move*           quietsSearched,
                      int             quietCount,
                      Move*           capturesSearched,
                      int             captureCount,
                      Depth           depth) {

    Color                  us             = pos.side_to_move();
    CapturePieceToHistory& captureHistory = workerThread.captureHistory;
    Piece                  moved_piece    = pos.moved_piece(bestMove);
    PieceType              captured;

    int quietMoveBonus = stat_bonus(depth + 1);
    int quietMoveMalus = stat_malus(depth);

    if (!pos.capture_stage(bestMove))
    {
        int bestMoveBonus = bestValue > beta + 185 ? quietMoveBonus      // larger bonus
                                                   : stat_bonus(depth);  // smaller bonus

        // Increase stats for the best move in case it was a quiet move
        update_quiet_stats(pos, ss, workerThread, bestMove, bestMoveBonus);

        int pIndex = pawn_structure_index(pos);
        workerThread.pawnHistory[pIndex][moved_piece][bestMove.to_sq()] << quietMoveBonus;

        // Decrease stats for all non-best quiet moves
        for (int i = 0; i < quietCount; ++i)
        {
            workerThread
                .pawnHistory[pIndex][pos.moved_piece(quietsSearched[i])][quietsSearched[i].to_sq()]
              << -quietMoveMalus;

            workerThread.mainHistory[us][quietsSearched[i].from_to()] << -quietMoveMalus;
            update_continuation_histories(ss, pos.moved_piece(quietsSearched[i]),
                                          quietsSearched[i].to_sq(), -quietMoveMalus);
        }
    }
    else
    {
        // Increase stats for the best move in case it was a capture move
        captured = type_of(pos.piece_on(bestMove.to_sq()));
        captureHistory[moved_piece][bestMove.to_sq()][captured] << quietMoveBonus;
    }

    // Extra penalty for a quiet early move that was not a TT move or
    // main killer move in previous ply when it gets refuted.
    if (prevSq != SQ_NONE
        && ((ss - 1)->moveCount == 1 + (ss - 1)->ttHit
            || ((ss - 1)->currentMove == (ss - 1)->killers[0]))
        && !pos.captured_piece())
        update_continuation_histories(ss - 1, pos.piece_on(prevSq), prevSq, -quietMoveMalus);

    // Decrease stats for all non-best capture moves
    for (int i = 0; i < captureCount; ++i)
    {
        moved_piece = pos.moved_piece(capturesSearched[i]);
        captured    = type_of(pos.piece_on(capturesSearched[i].to_sq()));
        captureHistory[moved_piece][capturesSearched[i].to_sq()][captured] << -quietMoveMalus;
    }
}


// Updates histories of the move pairs formed
// by moves at ply -1, -2, -3, -4, and -6 with current move.
void update_continuation_histories(Stack* ss, Piece pc, Square to, int bonus) {

    for (int i : {1, 2, 3, 4, 6})
    {
        // Only update the first 2 continuation histories if we are in check
        if (ss->inCheck && i > 2)
            break;
        if (((ss - i)->currentMove).is_ok())
            (*(ss - i)->continuationHistory)[pc][to] << bonus / (1 + 3 * (i == 3));
    }
}


// Updates move sorting heuristics
void update_quiet_stats(
  const Position& pos, Stack* ss, Search::Worker& workerThread, Move move, int bonus) {

    // Update killers
    if (ss->killers[0] != move)
    {
        ss->killers[1] = ss->killers[0];
        ss->killers[0] = move;
    }

    Color us = pos.side_to_move();
    workerThread.mainHistory[us][move.from_to()] << bonus;
    update_continuation_histories(ss, pos.moved_piece(move), move.to_sq(), bonus);

    // Update countermove history
    if (((ss - 1)->currentMove).is_ok())
    {
        Square prevSq                                           = ((ss - 1)->currentMove).to_sq();
        workerThread.counterMoves[pos.piece_on(prevSq)][prevSq] = move;
    }
}
}


// Used to print debug info and, more importantly,
// to detect when we are out of available time and thus stop the search.
void SearchManager::check_time(Search::Worker& worker) {
    if (--callsCnt > 0)
        return;

    // When using nodes, ensure checking rate is not lower than 0.1% of nodes
    callsCnt = worker.limits.nodes ? std::min(512, int(worker.limits.nodes / 1024)) : 512;

    static TimePoint lastInfoTime = now();

    TimePoint elapsed = tm.elapsed([&worker]() { return worker.threads.nodes_searched(); });
    TimePoint tick    = worker.limits.startTime + elapsed;

    if (tick - lastInfoTime >= 1000)
    {
        lastInfoTime = tick;
        dbg_print();
    }

    // We should not stop pondering until told so by the GUI
    if (ponder)
        return;

    if (
      // Later we rely on the fact that we can at least use the mainthread previous
      // root-search score and PV in a multithreaded environment to prove mated-in scores.
      worker.completedDepth >= 1
      && ((worker.limits.use_time_management() && (elapsed > tm.maximum() || stopOnPonderhit))
          || (worker.limits.movetime && elapsed >= worker.limits.movetime)
          || (worker.limits.nodes && worker.threads.nodes_searched() >= worker.limits.nodes)))
        worker.threads.stop = worker.threads.abortedSearch = true;
}

void SearchManager::pv(const Search::Worker&     worker,
                       const ThreadPool&         threads,
                       const TranspositionTable& tt,
                       Depth                     depth) const {

    const auto  nodes     = threads.nodes_searched();
    const auto& rootMoves = worker.rootMoves;
    const auto& pos       = worker.rootPos;
    size_t      pvIdx     = worker.pvIdx;
    TimePoint   time      = tm.elapsed([nodes]() { return nodes; }) + 1;
    size_t      multiPV   = std::min(size_t(worker.options["MultiPV"]), rootMoves.size());
    uint64_t    tbHits    = threads.tb_hits() + (worker.tbConfig.rootInTB ? rootMoves.size() : 0);

    for (size_t i = 0; i < multiPV; ++i)
    {
        bool updated = rootMoves[i].score != -VALUE_INFINITE;

        if (depth == 1 && !updated && i > 0)
            continue;

        Depth d = updated ? depth : std::max(1, depth - 1);
        Value v = updated ? rootMoves[i].uciScore : rootMoves[i].previousScore;

        if (v == -VALUE_INFINITE)
            v = VALUE_ZERO;

        bool tb = worker.tbConfig.rootInTB && std::abs(v) < VALUE_MAX_EVAL;

        v       = tb ? rootMoves[i].tbScore : v;

        std::string pv;
        for (Move m : rootMoves[i].pv)
            pv += UCIEngine::move(m, pos.is_chess960()) + " ";

        // remove last whitespace
        if (!pv.empty())
            pv.pop_back();

        auto wdl   = worker.options["UCI_ShowWDL"] ? UCIEngine::wdl(v, pos) : "";
        auto bound = rootMoves[i].scoreLowerbound
                     ? "lowerbound"
                     : (rootMoves[i].scoreUpperbound ? "upperbound" : "");

        InfoFull info;

        info.depth    = d;
        info.selDepth = rootMoves[i].selDepth;
        info.multiPV  = i + 1;
        info.score    = {v, pos};
        info.wdl      = wdl;

        if (i == pvIdx && !tb && updated)  // tablebase- and previous-scores are exact
            info.bound = bound;

        info.timeMs   = time;
        info.nodes    = nodes;
        info.nps      = nodes * 1000 / time;
        info.tbHits   = tbHits;
        info.pv       = pv;
        info.hashfull = tt.hashfull();

        updates.onUpdateFull(info);
    }
}

// Called in case we have no ponder move before exiting the search,
// for instance, in case we stop the search during a fail high at root.
// We try hard to have a ponder move to return to the GUI,
// otherwise in case of 'ponder on' we have nothing to think about.
bool RootMove::extract_ponder_from_tt(const TranspositionTable& tt, Position& pos) {

    StateInfo st;
    ASSERT_ALIGNED(&st, Eval::NNUE::CacheLineSize);

    bool ttHit;

    assert(pv.size() == 1);
    if (pv[0] == Move::none())
        return false;

    pos.do_move(pv[0], st);
    TTEntry* tte = tt.probe(pos.key(), ttHit);

    if (ttHit)
    {
        Move m = tte->move();  // Local copy to be SMP safe
        if (MoveList<LEGAL>(pos).contains(m))
            pv.push_back(m);
    }

    pos.undo_move(pv[0]);
    return pv.size() > 1;
}


}  // namespace Stockfish<|MERGE_RESOLUTION|>--- conflicted
+++ resolved
@@ -54,12 +54,6 @@
 
 namespace {
 
-<<<<<<< HEAD
-=======
-static constexpr double EvalLevel[10] = {0.981, 0.956, 0.895, 0.949, 0.913,
-                                         0.942, 0.933, 0.890, 0.984, 0.941};
-
->>>>>>> 0fe64286
 // Futility margin
 Value futility_margin(Depth d, bool noTtCutNode, bool improving, bool oppWorsening) {
     Value futilityMult       = 118 - 45 * noTtCutNode;
@@ -275,10 +269,9 @@
             selDepth = 0;
 
             // Reset aspiration window starting size
-<<<<<<< HEAD
             Value avg   = rootMoves[pvIdx].averageScore;
-            int momentum = int(avg) * avg / 11254;
-            delta        = 11;
+            int momentum = int(avg) * avg / 11480;
+            delta        = 10;
 
             if (avg >= VALUE_DRAW)
                 contempt[us] = rootContempt;
@@ -286,18 +279,7 @@
                 contempt[us] = 0;
 
             alpha = std::max(avg - (delta + (avg < 0 ? momentum : 0)),-VALUE_INFINITE);
-
             beta  = std::min(avg + (delta + (avg > 0 ? momentum : 0)), VALUE_INFINITE);
-=======
-            Value avg = rootMoves[pvIdx].averageScore;
-            delta     = 10 + avg * avg / 11480;
-            alpha     = std::max(avg - delta, -VALUE_INFINITE);
-            beta      = std::min(avg + delta, VALUE_INFINITE);
-
-            // Adjust optimism based on root move's averageScore (~4 Elo)
-            optimism[us]  = 122 * avg / (std::abs(avg) + 92);
-            optimism[~us] = -optimism[us];
->>>>>>> 0fe64286
 
             // Start with a small aspiration window and, in the case of a fail
             // high/low, re-search with a bigger window until we don't fail
@@ -409,41 +391,19 @@
             fallingEval = std::clamp(fallingEval, 0.580, 1.667);
 
             // If the bestMove is stable over several iterations, reduce time accordingly
-<<<<<<< HEAD
             timeReduction = lastBestMoveDepth + 6 < completedDepth ? 0.68
                                                                    : (mainThread->previousTimeReduction == 0.68 ? 2.20
                                                                                                                 : 1.52);
-=======
-            timeReduction    = lastBestMoveDepth + 8 < completedDepth ? 1.495 : 0.687;
-            double reduction = (1.48 + mainThread->previousTimeReduction) / (2.17 * timeReduction);
-            double bestMoveInstability = 1 + 1.88 * totBestMoveChanges / threads.size();
-            int    el                  = std::clamp((bestValue + 750) / 150, 0, 9);
-            double recapture           = limits.capSq == rootMoves[0].pv[0].to_sq() ? 0.955 : 1.005;
-
-            double totalTime = mainThread->tm.optimum() * fallingEval * reduction
-                             * bestMoveInstability * EvalLevel[el] * recapture;
->>>>>>> 0fe64286
 
             double bestMoveInstability = 1 + totBestMoveChanges / 8;
 
-<<<<<<< HEAD
-            TimePoint elapsedT = mainThread->tm.elapsed(threads.nodes_searched());
+            TimePoint elapsedT = elapsed();
             TimePoint optimumT = mainThread->tm.optimum();
 
             // Stop the search if we have only one legal move, or if available time elapsed
             if (   (rootMoves.size() == 1 && (elapsedT > optimumT / 16))
                 || elapsedT > 4.33 * optimumT
                 || elapsedT > optimumT * fallingEval * timeReduction * bestMoveInstability)
-=======
-            auto elapsedTime = elapsed();
-
-            if (completedDepth >= 10 && nodesEffort >= 97 && elapsedTime > totalTime * 0.739
-                && !mainThread->ponder)
-                threads.stop = true;
-
-            // Stop the search if we have exceeded the totalTime
-            if (elapsedTime > totalTime)
->>>>>>> 0fe64286
             {
                 // If we are allowed to ponder do not stop the search now but
                 // keep pondering until the GUI sends "ponderhit" or "stop".
@@ -452,11 +412,8 @@
                 else
                     threads.stop = true;
             }
-<<<<<<< HEAD
-=======
             else
-                threads.increaseDepth = mainThread->ponder || elapsedTime <= totalTime * 0.506;
->>>>>>> 0fe64286
+                threads.increaseDepth = mainThread->ponder || elapsedT <= optimumT * 0.506;
         }
 
         mainThread->iterValue[iterIdx] = bestValue;
@@ -579,20 +536,12 @@
         }
 
         // Step 2. Check for aborted search and immediate draw
-<<<<<<< HEAD
         if (pos.is_draw(ss->ply))
             return drawValue;
 
         if (threads.stop.load(std::memory_order_relaxed) || ss->ply >= MAX_PLY)
-            return ss->ply >= MAX_PLY && !ss->inCheck ? evaluate(networks, pos, contempt[us])
+            return ss->ply >= MAX_PLY && !ss->inCheck ? evaluate(networks, pos, refreshTable, contempt[us])
                                                       : drawValue;
-=======
-        if (threads.stop.load(std::memory_order_relaxed) || pos.is_draw(ss->ply)
-            || ss->ply >= MAX_PLY)
-            return (ss->ply >= MAX_PLY && !ss->inCheck)
-                   ? evaluate(networks, pos, refreshTable, thisThread->optimism[us])
-                   : value_draw(thisThread->nodes);
->>>>>>> 0fe64286
 
         // Step 3. Mate distance pruning. Even if we mate at the next move our score
         // would be at best mate_in(ss->ply + 1), but if alpha is already bigger because
@@ -707,11 +656,7 @@
         // Never assume anything about values stored in TT
         unadjustedStaticEval = tte->eval();
         if (unadjustedStaticEval == VALUE_NONE)
-<<<<<<< HEAD
-            unadjustedStaticEval = evaluate(networks, pos, contempt[us]);
-=======
-            unadjustedStaticEval = evaluate(networks, pos, refreshTable, thisThread->optimism[us]);
->>>>>>> 0fe64286
+            unadjustedStaticEval = evaluate(networks, pos, refreshTable, contempt[us]);
         else if (PvNode)
             Eval::NNUE::hint_common_parent_position(pos, networks, refreshTable);
 
@@ -725,11 +670,7 @@
     }
     else
     {
-<<<<<<< HEAD
-        unadjustedStaticEval = evaluate(networks, pos, contempt[us]);
-=======
-        unadjustedStaticEval = evaluate(networks, pos, refreshTable, thisThread->optimism[us]);
->>>>>>> 0fe64286
+        unadjustedStaticEval = evaluate(networks, pos, refreshTable, contempt[us]);
         ss->staticEval = eval = to_corrected_static_eval(unadjustedStaticEval, *thisThread, pos);
 
         // Static evaluation is saved as it was before adjustment by correction history
@@ -759,7 +700,6 @@
 
     opponentWorsening = ss->staticEval + (ss - 1)->staticEval > 2;
 
-<<<<<<< HEAD
     // Begin early pruning.
     if (   !PvNode
         && (ourMove || !excludedMove)
@@ -767,33 +707,6 @@
         &&  abs(eval) < VALUE_MAX_EVAL
         &&  abs(beta) < VALUE_MAX_EVAL
         &&  eval >= beta)
-=======
-    // Step 7. Razoring (~1 Elo)
-    // If eval is really low check with qsearch if it can exceed alpha, if it can't,
-    // return a fail low.
-    // Adjust razor margin according to cutoffCnt. (~1 Elo)
-    if (eval < alpha - 471 - (275 - 148 * ((ss + 1)->cutoffCnt > 3)) * depth * depth)
-    {
-        value = qsearch<NonPV>(pos, ss, alpha - 1, alpha);
-        if (value < alpha)
-            return value;
-    }
-
-    // Step 8. Futility pruning: child node (~40 Elo)
-    // The depth condition is important for mate finding.
-    if (!ss->ttPv && depth < 12
-        && eval - futility_margin(depth, cutNode && !ss->ttHit, improving, opponentWorsening)
-               - (ss - 1)->statScore / 286
-             >= beta
-        && eval >= beta && eval < VALUE_TB_WIN_IN_MAX_PLY && (!ttMove || ttCapture))
-        return beta > VALUE_TB_LOSS_IN_MAX_PLY ? (eval + beta) / 2 : eval;
-
-    // Step 9. Null move search with verification search (~35 Elo)
-    if (!PvNode && (ss - 1)->currentMove != Move::null() && (ss - 1)->statScore < 18001
-        && eval >= beta && ss->staticEval >= beta - 21 * depth + 312 && !excludedMove
-        && pos.non_pawn_material(us) && ss->ply >= thisThread->nmpMinPly
-        && beta > VALUE_TB_LOSS_IN_MAX_PLY)
->>>>>>> 0fe64286
     {
        // Step 8. Futility pruning: child node (~40 Elo)
        // The depth condition is important for mate finding.
@@ -802,7 +715,7 @@
            && !kingDanger
            && !gameCycle
            && !(thisThread->nmpGuard && nullParity)
-           &&  eval - futility_margin(depth, cutNode && !ss->ttHit, improving, opponentWorsening) - (ss-1)->statScore / 284 >= beta)
+           &&  eval - futility_margin(depth, cutNode && !ss->ttHit, improving, opponentWorsening) - (ss-1)->statScore / 286 >= beta)
            return eval;
 
        // Step 9. Null move search with verification search (~35 Elo)
@@ -810,7 +723,7 @@
            &&  (ss-1)->statScore < 18001
            && !gameCycle
            &&  eval >= ss->staticEval
-           &&  ss->staticEval >= beta - 21 * depth + 315
+           &&  ss->staticEval >= beta - 21 * depth + 312
            &&  pos.non_pawn_material(us)
            && !kingDanger
            && (rootDepth < 11 || ourMove || MoveList<LEGAL>(pos).size() > 5))
@@ -906,7 +819,7 @@
                    }
                }
 
-           Eval::NNUE::hint_common_parent_position(pos, networks);
+           Eval::NNUE::hint_common_parent_position(pos, networks, refreshTable);
        }
     } // End early Pruning
 
@@ -918,7 +831,6 @@
         && (ss-1)->moveCount > 1)
         depth -= 2;
 
-<<<<<<< HEAD
     else if (    cutNode
              && !(ss-1)->secondaryLine
              &&  depth >= 8
@@ -928,7 +840,7 @@
     } // In check search starts here
 
    // Step 12. A small Probcut idea, when we are in check (~4 Elo)
-   probCutBeta = beta + 436;
+   probCutBeta = beta + 452;
    if (    ss->inCheck
         && !PvNode
         &&  ttCapture
@@ -943,71 +855,6 @@
         && ttValue >= probCutBeta
         && abs(ttValue) < VALUE_MAX_EVAL
         && abs(beta) < VALUE_MAX_EVAL)
-=======
-    // Step 11. ProbCut (~10 Elo)
-    // If we have a good enough capture (or queen promotion) and a reduced search returns a value
-    // much above beta, we can (almost) safely prune the previous move.
-    probCutBeta = beta + 169 - 63 * improving;
-    if (
-      !PvNode && depth > 3
-      && std::abs(beta) < VALUE_TB_WIN_IN_MAX_PLY
-      // If value from transposition table is lower than probCutBeta, don't attempt probCut
-      // there and in further interactions with transposition table cutoff depth is set to depth - 3
-      // because probCut search has depth set to depth - 4 but we also do a move before it
-      // So effective depth is equal to depth - 3
-      && !(tte->depth() >= depth - 3 && ttValue != VALUE_NONE && ttValue < probCutBeta))
-    {
-        assert(probCutBeta < VALUE_INFINITE && probCutBeta > beta);
-
-        MovePicker mp(pos, ttMove, probCutBeta - ss->staticEval, &thisThread->captureHistory);
-
-        while ((move = mp.next_move()) != Move::none())
-            if (move != excludedMove && pos.legal(move))
-            {
-                assert(pos.capture_stage(move));
-
-                // Prefetch the TT entry for the resulting position
-                prefetch(tt.first_entry(pos.key_after(move)));
-
-                ss->currentMove = move;
-                ss->continuationHistory =
-                  &this
-                     ->continuationHistory[ss->inCheck][true][pos.moved_piece(move)][move.to_sq()];
-
-                thisThread->nodes.fetch_add(1, std::memory_order_relaxed);
-                pos.do_move(move, st);
-
-                // Perform a preliminary qsearch to verify that the move holds
-                value = -qsearch<NonPV>(pos, ss + 1, -probCutBeta, -probCutBeta + 1);
-
-                // If the qsearch held, perform the regular search
-                if (value >= probCutBeta)
-                    value = -search<NonPV>(pos, ss + 1, -probCutBeta, -probCutBeta + 1, depth - 4,
-                                           !cutNode);
-
-                pos.undo_move(move);
-
-                if (value >= probCutBeta)
-                {
-                    // Save ProbCut data into transposition table
-                    tte->save(posKey, value_to_tt(value, ss->ply), ss->ttPv, BOUND_LOWER, depth - 3,
-                              move, unadjustedStaticEval, tt.generation());
-                    return std::abs(value) < VALUE_TB_WIN_IN_MAX_PLY ? value - (probCutBeta - beta)
-                                                                     : value;
-                }
-            }
-
-        Eval::NNUE::hint_common_parent_position(pos, networks, refreshTable);
-    }
-
-moves_loop:  // When in check, search starts here
-
-    // Step 12. A small Probcut idea, when we are in check (~4 Elo)
-    probCutBeta = beta + 452;
-    if (ss->inCheck && !PvNode && ttCapture && (tte->bound() & BOUND_LOWER)
-        && tte->depth() >= depth - 4 && ttValue >= probCutBeta
-        && std::abs(ttValue) < VALUE_TB_WIN_IN_MAX_PLY && std::abs(beta) < VALUE_TB_WIN_IN_MAX_PLY)
->>>>>>> 0fe64286
         return probCutBeta;
 
     const PieceToHistory* contHist[] = {(ss - 1)->continuationHistory,
@@ -1042,12 +889,6 @@
                                   || ((ss-1)->secondaryLine && thisThread->pvValue < drawValue));
 
     bool kingDangerThem = ourMove && pos.king_danger(~us);
-
-    bool lmPrunable = (  !ourMove
-                       || ss->ply > 6
-                       || (ss-1)->moveCount > 1
-                       || (ss-3)->moveCount > 1
-                       || (ss-5)->moveCount > 1);
 
     int lmrAdjustment =   ttCapture
                         + 2 * cutNode
@@ -1070,8 +911,7 @@
                       &&  ttDepth >= depth - 3
                       &&  depth >= 4 - (thisThread->completedDepth > 24) + 2 * (PvNode && tte->is_pv());
 
-    bool doLMP =    !PvNode
-                 && (lmPrunable || ss->ply > 2)
+    bool doLMP =     ss->ply > 2
                  &&  pos.non_pawn_material(us);
 
     // Step 13. Loop through all pseudo-legal moves until no moves remain
@@ -1159,8 +999,6 @@
             if (!moveCountPruning)
                 moveCountPruning = moveCount >= futility_move_count(improving, depth);
 
-            if (lmPrunable)
-            {
             // Reduced depth of the next LMR search
             int lmrDepth = newDepth - r;
 
@@ -1203,18 +1041,10 @@
                   ss->staticEval + (bestValue < ss->staticEval - 54 ? 128 : 57) + 131 * lmrDepth;
 
                 // Futility pruning: parent node (~13 Elo)
-<<<<<<< HEAD
                 if (   !ss->inCheck
-                    && lmrDepth < (7 * (1 + !ourMove))
+                    && lmrDepth < (7 * (2 - (ourMove && (ss-1)->secondaryLine)))
                     && history < 20500 - 3875 * (depth - 1)
                     && futilityValue <= alpha)
-=======
-                if (!ss->inCheck && lmrDepth < 14 && futilityValue <= alpha)
-                {
-                    if (bestValue <= futilityValue && std::abs(bestValue) < VALUE_TB_WIN_IN_MAX_PLY
-                        && futilityValue < VALUE_TB_WIN_IN_MAX_PLY)
-                        bestValue = (bestValue + futilityValue * 3) / 4;
->>>>>>> 0fe64286
                     continue;
 
                 lmrDepth = std::max(lmrDepth, 0);
@@ -1223,13 +1053,11 @@
                 if (!pos.see_ge(move, -27 * lmrDepth * lmrDepth))
                     continue;
             }
-            }
         }
 
         // Step 15. Extensions (~100 Elo)
         if (depth + ss->ply + 2 < MAX_PLY)
         {
-<<<<<<< HEAD
         if (gameCycleExtension)
             extension = 2;
 
@@ -1247,26 +1075,7 @@
                  &&  move == ttMove)
         {
             Value singularBeta = std::max(ttValue - (64 + 59 * (ss->ttPv && !PvNode)) * depth / 64, -VALUE_MAX_EVAL);
-            Depth singularDepth = (depth - 1) / 2;
-=======
-            // Singular extension search (~94 Elo). If all moves but one fail low on a
-            // search of (alpha-s, beta-s), and just one fails high on (alpha, beta),
-            // then that move is singular and should be extended. To verify this we do
-            // a reduced search on the position excluding the ttMove and if the result
-            // is lower than ttValue minus a margin, then we will extend the ttMove.
-
-            // Note: the depth margin and singularBeta margin are known for having non-linear
-            // scaling. Their values are optimized to time controls of 180+1.8 and longer
-            // so changing them requires tests at these types of time controls.
-            // Recursive singular search is avoided.
-            if (!rootNode && move == ttMove && !excludedMove
-                && depth >= 4 - (thisThread->completedDepth > 33) + ss->ttPv
-                && std::abs(ttValue) < VALUE_TB_WIN_IN_MAX_PLY && (tte->bound() & BOUND_LOWER)
-                && tte->depth() >= depth - 3)
-            {
-                Value singularBeta  = ttValue - (65 + 59 * (ss->ttPv && !PvNode)) * depth / 63;
-                Depth singularDepth = newDepth / 2;
->>>>>>> 0fe64286
+            Depth singularDepth = newDepth / 2;
 
             ss->excludedMove = move;
             // the search with excludedMove will update ss->staticEval
@@ -1300,42 +1109,9 @@
                 if (ttValue >= beta && value >= beta)
                     return ttValue;
 
-<<<<<<< HEAD
                 // Reduce non-singular moves where we expect to fail low
                 else if (ourMove && !gameCycle && !kingDangerThem && alpha < VALUE_MAX_EVAL && ttValue < beta - 128)
                     extension = (cutNode && (ss-1)->moveCount > 1 && !(ss-1)->secondaryLine) ? -2 : -1;
-=======
-                // Multi-cut pruning
-                // Our ttMove is assumed to fail high based on the bound of the TT entry,
-                // and if after excluding the ttMove with a reduced search we fail high over the original beta,
-                // we assume this expected cut-node is not singular (multiple moves fail high),
-                // and we can prune the whole subtree by returning a softbound.
-                else if (singularBeta >= beta)
-                {
-                    if (!ttCapture)
-                        update_quiet_stats(pos, ss, *this, ttMove, -stat_malus(depth));
-
-                    return singularBeta;
-                }
-
-                // Negative extensions
-                // If other moves failed high over (ttValue - margin) without the ttMove on a reduced search,
-                // but we cannot do multi-cut because (ttValue - margin) is lower than the original beta,
-                // we do not know if the ttMove is singular or can do a multi-cut,
-                // so we reduce the ttMove in favor of other moves based on some conditions:
-
-                // If the ttMove is assumed to fail high over current beta (~7 Elo)
-                else if (ttValue >= beta)
-                    extension = -3;
-
-                // If we are on a cutNode but the ttMove is not assumed to fail high over current beta (~1 Elo)
-                else if (cutNode)
-                    extension = -2;
-
-                // If the ttMove is assumed to fail low over the value of the reduced search (~1 Elo)
-                else if (ttValue <= value)
-                    extension = -1;
->>>>>>> 0fe64286
             }
         }
 
@@ -1346,11 +1122,7 @@
                 && depth > 7)
                 extension = 1;
 
-<<<<<<< HEAD
             // Recapture extensions (~1 Elo)
-=======
-            // Extension for capturing the previous moved piece (~0 Elo on STC, ~1 Elo on LTC)
->>>>>>> 0fe64286
             else if (PvNode && move == ttMove && move.to_sq() == prevSq
                      && thisThread->captureHistory[movedPiece][move.to_sq()]
                                                   [type_of(pos.piece_on(move.to_sq()))]
@@ -1375,55 +1147,19 @@
         thisThread->nodes.fetch_add(1, std::memory_order_relaxed);
         pos.do_move(move, st, givesCheck);
 
-<<<<<<< HEAD
         ss->statScore =  2 * thisThread->mainHistory[us][move.from_to()]
                            + (*contHist[0])[movedPiece][move.to_sq()]
                            + (*contHist[1])[movedPiece][move.to_sq()]
                            + (*contHist[3])[movedPiece][move.to_sq()]
-                           - 5007;
-=======
-        // Decrease reduction if position is or has been on the PV (~7 Elo)
-        if (ss->ttPv)
-            r -= 1 + (ttValue > alpha) + (tte->depth() >= depth);
-
-        else if (cutNode && move != ttMove && move != ss->killers[0])
-            r++;
-
-        // Increase reduction for cut nodes (~4 Elo)
-        if (cutNode)
-            r += 2 - (tte->depth() >= depth && ss->ttPv);
-
-        // Increase reduction if ttMove is a capture (~3 Elo)
-        if (ttCapture)
-            r++;
-
-        // Decrease reduction for PvNodes (~0 Elo on STC, ~2 Elo on LTC)
-        if (PvNode)
-            r--;
->>>>>>> 0fe64286
+                           - 5024;
 
         if (move == ttMove)
-            r =   -ss->statScore / 12901;
-
-<<<<<<< HEAD
+            r =   -ss->statScore / 13182;
+
         else
             r =     r
                   + lmrAdjustment
-                  - ss->statScore / 12901;
-=======
-        // Set reduction to 0 for first picked move (ttMove) (~2 Elo)
-        // Nullifies all previous reduction adjustments to ttMove and leaves only history to do them
-        else if (move == ttMove)
-            r = 0;
-
-        ss->statScore = 2 * thisThread->mainHistory[us][move.from_to()]
-                      + (*contHist[0])[movedPiece][move.to_sq()]
-                      + (*contHist[1])[movedPiece][move.to_sq()]
-                      + (*contHist[3])[movedPiece][move.to_sq()] - 5024;
-
-        // Decrease/increase reduction for moves with a good/bad history (~8 Elo)
-        r -= ss->statScore / 13182;
->>>>>>> 0fe64286
+                  - ss->statScore / 13182;
 
         // Step 17. Late moves reduction / extension (LMR, ~117 Elo)
         // We use various heuristics for the sons of a node after the first son has
@@ -1568,17 +1304,12 @@
                 else
                 {
                     // Reduce other moves if we have found at least one score improvement (~2 Elo)
-<<<<<<< HEAD
                     if (   depth > 2
                         && depth < 12
                         && !gameCycle
                         && beta  <  VALUE_MAX_EVAL
                         && alpha > -VALUE_MAX_EVAL)
                         depth -= 1; // try 2
-=======
-                    if (depth > 2 && depth < 12 && beta < 13546 && value > -13478)
-                        depth -= 2;
->>>>>>> 0fe64286
 
                     assert(depth > 0);
                     alpha = value;  // Update alpha! Always alpha < beta
@@ -1680,16 +1411,10 @@
     Key      posKey;
     Move     ttMove, move, bestMove;
     Depth    ttDepth;
-<<<<<<< HEAD
     Bound    ttBound;
-    Value    bestValue, value, ttValue, futilityValue, futilityBase, drawValue;
+    Value    bestValue, value, ttValue, futilityBase, drawValue;
     bool     pvHit, givesCheck, capture, gameCycle;
     int      moveCount, r50Count;
-=======
-    Value    bestValue, value, ttValue, futilityBase;
-    bool     pvHit, givesCheck, capture;
-    int      moveCount;
->>>>>>> 0fe64286
     Color    us = pos.side_to_move();
 
     // Step 1. Initialize node
@@ -1726,18 +1451,11 @@
         thisThread->selDepth = ss->ply + 1;
 
     // Step 2. Check for an immediate draw or maximum ply reached
-<<<<<<< HEAD
     if (ss->ply >= MAX_PLY)
-        return !ss->inCheck ? evaluate(networks, pos, contempt[us]) : drawValue;
+        return !ss->inCheck ? evaluate(networks, pos, refreshTable, contempt[us]) : drawValue;
 
     if (alpha >= mate_in(ss->ply+1))
         return mate_in(ss->ply+1);
-=======
-    if (pos.is_draw(ss->ply) || ss->ply >= MAX_PLY)
-        return (ss->ply >= MAX_PLY && !ss->inCheck)
-               ? evaluate(networks, pos, refreshTable, thisThread->optimism[us])
-               : VALUE_DRAW;
->>>>>>> 0fe64286
 
     assert(0 <= ss->ply && ss->ply < MAX_PLY);
 
@@ -1773,12 +1491,7 @@
             // Never assume anything about values stored in TT
             unadjustedStaticEval = tte->eval();
             if (unadjustedStaticEval == VALUE_NONE)
-<<<<<<< HEAD
-                unadjustedStaticEval = evaluate(networks, pos, contempt[us]);
-=======
-                unadjustedStaticEval =
-                  evaluate(networks, pos, refreshTable, thisThread->optimism[us]);
->>>>>>> 0fe64286
+                unadjustedStaticEval = evaluate(networks, pos, refreshTable, contempt[us]);
             ss->staticEval = bestValue =
               to_corrected_static_eval(unadjustedStaticEval, *thisThread, pos);
 
@@ -1792,11 +1505,7 @@
         {
             // In case of null move search, use previous static eval with a different sign
             unadjustedStaticEval = (ss - 1)->currentMove != Move::null()
-<<<<<<< HEAD
-                                   ? evaluate(networks, pos, contempt[us])
-=======
-                                   ? evaluate(networks, pos, refreshTable, thisThread->optimism[us])
->>>>>>> 0fe64286
+                                   ? evaluate(networks, pos, refreshTable, contempt[us])
                                    : -(ss - 1)->staticEval;
             ss->staticEval       = bestValue =
               to_corrected_static_eval(unadjustedStaticEval, *thisThread, pos);
