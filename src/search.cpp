/*
  Stockfish, a UCI chess playing engine derived from Glaurung 2.1
  Copyright (C) 2004-2022 The Stockfish developers (see AUTHORS file)

  Stockfish is free software: you can redistribute it and/or modify
  it under the terms of the GNU General Public License as published by
  the Free Software Foundation, either version 3 of the License, or
  (at your option) any later version.

  Stockfish is distributed in the hope that it will be useful,
  but WITHOUT ANY WARRANTY; without even the implied warranty of
  MERCHANTABILITY or FITNESS FOR A PARTICULAR PURPOSE.  See the
  GNU General Public License for more details.

  You should have received a copy of the GNU General Public License
  along with this program.  If not, see <http://www.gnu.org/licenses/>.
*/

#include <algorithm>
#include <cassert>
#include <cmath>
#include <cstring>   // For std::memset
#include <iostream>
#include <sstream>

#include "evaluate.h"
#include "misc.h"
#include "movegen.h"
#include "movepick.h"
#include "position.h"
#include "search.h"
#include "thread.h"
#include "timeman.h"
#include "tt.h"
#include "uci.h"
#include "syzygy/tbprobe.h"

namespace Stockfish {

namespace Search {

  LimitsType Limits;
}

namespace Tablebases {

  int Cardinality;
  bool RootInTB;
  bool UseRule50;
}

namespace TB = Tablebases;

using std::string;
using Eval::evaluate;
using namespace Search;

namespace {

  // Different node types, used as a template parameter
  enum NodeType { NonPV, PV, Root };

  // Futility margin
  Value futility_margin(Depth d, bool improving) {
    return Value(147 * (d - improving));
  }

  // Reductions lookup table, initialized at startup
  int Reductions[MAX_MOVES]; // [depth or moveNumber]

  Depth reduction(bool i, Depth d, int mn, Value delta, Value rootDelta) {
    int r = Reductions[d] * Reductions[mn];
    return (r + 1627 - int(delta) * 1024 / int(rootDelta)) / 1024 + (!i && r > 992);
  }

  constexpr int futility_move_count(bool improving, Depth depth) {
    return (3 + depth * depth) / (2 - improving);
  }

  // History and stats update bonus, based on depth
  int stat_bonus(Depth d) {
    return std::min((8 * d + 281) * d - 241 , 1949);
  }

<<<<<<< HEAD
=======
  // Add a small random component to draw evaluations to avoid 3-fold blindness
  Value value_draw(Thread* thisThread) {
    return VALUE_DRAW + Value(2 * (thisThread->nodes & 1) - 1);
  }

  // Skill structure is used to implement strength limit. If we have an uci_elo then
  // we convert it to a suitable fractional skill level using anchoring to CCRL Elo
  // (goldfish 1.13 = 2000) and a fit through Ordo derived Elo for match (TC 60+0.6)
  // results spanning a wide range of k values.
  struct Skill {
    Skill(int skill_level, int uci_elo) {
        if (uci_elo)
            level = std::clamp(std::pow((uci_elo - 1346.6) / 143.4, 1 / 0.806), 0.0, 20.0);
        else
            level = double(skill_level);
    }
    bool enabled() const { return level < 20.0; }
    bool time_to_pick(Depth depth) const { return depth == 1 + int(level); }
    Move pick_best(size_t multiPV);

    double level;
    Move best = MOVE_NONE;
  };

>>>>>>> 3ec6e1d2
  template <NodeType nodeType>
  Value search(Position& pos, Stack* ss, Value alpha, Value beta, Depth depth, bool cutNode);

  template <NodeType nodeType>
  Value qsearch(Position& pos, Stack* ss, Value alpha, Value beta, Depth depth = 0);

  Value value_to_tt(Value v, int ply);
  Value value_from_tt(Value v, int ply, int r50c);
  void update_pv(Move* pv, Move move, Move* childPv);
  void update_continuation_histories(Stack* ss, Piece pc, Square to, int bonus);
  void update_quiet_stats(const Position& pos, Stack* ss, Move move, int bonus);
  void update_all_stats(const Position& pos, Stack* ss, Move bestMove, Value bestValue, Value beta, Square prevSq,
                        Move* quietsSearched, int quietCount, Move* capturesSearched, int captureCount, Depth depth);

  // perft() is our utility to verify move generation. All the leaf nodes up
  // to the given depth are generated and counted, and the sum is returned.
  template<bool Root>
  uint64_t perft(Position& pos, Depth depth) {

    StateInfo st;
    ASSERT_ALIGNED(&st, Eval::NNUE::CacheLineSize);

    uint64_t cnt, nodes = 0;
    const bool leaf = (depth == 2);

    for (const auto& m : MoveList<LEGAL>(pos))
    {
        if (Root && depth <= 1)
            cnt = 1, nodes++;
        else
        {
            pos.do_move(m, st);
            cnt = leaf ? MoveList<LEGAL>(pos).size() : perft<false>(pos, depth - 1);
            nodes += cnt;
            pos.undo_move(m);
        }
        if (Root)
            sync_cout << UCI::move(m, pos.is_chess960()) << ": " << cnt << sync_endl;
    }
    return nodes;
  }

} // namespace


/// Search::init() is called at startup to initialize various lookup tables

void Search::init() {

  for (int i = 1; i < MAX_MOVES; ++i)
      Reductions[i] = int((21.14 + std::log(Threads.size()) / 2) * std::log(i));
}


/// Search::clear() resets search state to its initial value

void Search::clear() {

  Threads.main()->wait_for_search_finished();

  Time.availableNodes = 0;
  TT.clear();
  Threads.clear();
  Tablebases::init(Options["SyzygyPath"]); // Free mapped files
}


/// MainThread::search() is started when the program receives the UCI 'go'
/// command. It searches from the root position and outputs the "bestmove".

void MainThread::search() {

  if (Limits.perft)
  {
      nodes = perft<true>(rootPos, Limits.perft);
      sync_cout << "\nNodes searched: " << nodes << "\n" << sync_endl;
      return;
  }

  Color us = rootPos.side_to_move();
  Time.init(Limits, us, rootPos.game_ply());
  TT.new_search();

  Eval::NNUE::verify();

  if (rootMoves.empty())
  {
      rootMoves.emplace_back(MOVE_NONE);
      sync_cout << "info depth 0 score "
                << UCI::value(rootPos.checkers() ? -VALUE_MATE, -VALUE_MATE : VALUE_DRAW, VALUE_DRAW)
                << sync_endl;
  }
  else
  {
      Threads.start_searching(); // start non-main threads
      Thread::search();          // main thread start searching
  }

  // When we reach the maximum depth, we can arrive here without a raise of
  // Threads.stop. However, if we are pondering or in an infinite search,
  // the UCI protocol states that we shouldn't print the best move before the
  // GUI sends a "stop" or "ponderhit" command. We therefore simply wait here
  // until the GUI sends one of those commands.

  while (!Threads.stop && (ponder || Limits.infinite))
  {} // Busy wait for a stop or a ponder reset

  // Stop the threads if not already stopped (also raise the stop if
  // "ponderhit" just reset Threads.ponder).
  Threads.stop = true;

  // Wait until all threads have finished
  Threads.wait_for_search_finished();

  // When playing in 'nodes as time' mode, subtract the searched nodes from
  // the available ones before exiting.
  if (Limits.npmsec)
      Time.availableNodes += Limits.inc[us] - Threads.nodes_searched();

  Thread* bestThread = this;

  if (    int(Options["MultiPV"]) == 1
      && !Limits.depth
      &&  rootMoves[0].pv[0] != MOVE_NONE)
      bestThread = Threads.get_best_thread();

  bestPreviousScore = bestThread->rootMoves[0].score;
  bestPreviousAverageScore = bestThread->rootMoves[0].averageScore;

  // Send again PV info if we have a new best thread
  if (bestThread != this)
      sync_cout << UCI::pv(bestThread->rootPos, bestThread->completedDepth, -VALUE_INFINITE, VALUE_INFINITE) << sync_endl;

  sync_cout << "bestmove " << UCI::move(bestThread->rootMoves[0].pv[0], rootPos.is_chess960());

  if (bestThread->rootMoves[0].pv.size() > 1 || bestThread->rootMoves[0].extract_ponder_from_tt(rootPos))
      std::cout << " ponder " << UCI::move(bestThread->rootMoves[0].pv[1], rootPos.is_chess960());

  std::cout << sync_endl;
}


/// Thread::search() is the main iterative deepening loop. It calls search()
/// repeatedly with increasing depth until the allocated thinking time has been
/// consumed, the user stops the search, or the maximum search depth is reached.

void Thread::search() {

  // To allow access to (ss-7) up to (ss+2), the stack must be oversized.
  // The former is needed to allow update_continuation_histories(ss-1, ...),
  // which accesses its argument at ss-6, also near the root.
  // The latter is needed for statScore and killer initialization.
  Stack stack[MAX_PLY+10], *ss = stack+7;
  Move  pv[MAX_PLY+1];
  Value alpha, beta, delta;
  Move  lastBestMove = MOVE_NONE;
  Depth lastBestMoveDepth = 0;
  MainThread* mainThread = (this == Threads.main() ? Threads.main() : nullptr);
  double timeReduction = 1, totBestMoveChanges = 0;
  int iterIdx = 0;

  std::memset(ss-7, 0, 10 * sizeof(Stack));
  for (int i = 7; i > 0; i--)
      (ss-i)->continuationHistory = &this->continuationHistory[0][0][NO_PIECE][0]; // Use as a sentinel

  for (int i = 0; i <= MAX_PLY + 2; ++i)
      (ss+i)->ply = i;

  ss->pv = pv;

  bestValue = delta = alpha = -VALUE_INFINITE;
  beta = VALUE_INFINITE;

  if (mainThread)
  {
      if (mainThread->bestPreviousScore == VALUE_INFINITE)
          for (int i = 0; i < 4; ++i)
              mainThread->iterValue[i] = VALUE_ZERO;
      else
          for (int i = 0; i < 4; ++i)
              mainThread->iterValue[i] = mainThread->bestPreviousScore;
  }

  size_t multiPV = size_t(Options["MultiPV"]);

  multiPV = std::min(multiPV, rootMoves.size());

<<<<<<< HEAD
=======
  complexityAverage.set(211, 1);

  trend         = SCORE_ZERO;
  optimism[ us] = Value(33);
  optimism[~us] = -optimism[us];

  int searchAgainCounter = 0;

>>>>>>> 3ec6e1d2
  // Iterative deepening loop until requested to stop or the target depth is reached
  while (   ++rootDepth < MAX_PLY
         && !Threads.stop
         && !(Limits.depth && mainThread && rootDepth > Limits.depth))
  {
      // Age out PV variability metric
      if (mainThread)
          totBestMoveChanges /= 2;

      // Save the last iteration's scores before first PV line is searched and
      // all the move scores except the (new) PV are set to -VALUE_INFINITE.
      for (RootMove& rm : rootMoves)
          rm.previousScore = rm.score;

      size_t pvFirst = 0;
      pvLast = 0;

      // MultiPV loop. We perform a full root search for each PV line
      for (pvIdx = 0; pvIdx < multiPV && !Threads.stop; ++pvIdx)
      {
          if (pvIdx == pvLast)
          {
              pvFirst = pvLast;
              for (pvLast++; pvLast < rootMoves.size(); pvLast++)
                  if (rootMoves[pvLast].tbRank != rootMoves[pvFirst].tbRank)
                      break;
          }

          // Reset UCI info selDepth for each depth and each PV line
          selDepth = 0;

          // Reset aspiration window starting size
          if (rootDepth >= 4)
          {
              Value prev = rootMoves[pvIdx].averageScore;
<<<<<<< HEAD
              int momentum = int(prev) * prev / 16384;
              delta = Value(17);

              if (prev >= VALUE_MATE_IN_MAX_PLY)
                  alpha = VALUE_TB_WIN_IN_MAX_PLY;
              else
                  alpha = std::max(prev - (delta + (prev < 0 ? momentum : 0)),-VALUE_INFINITE);

              beta  = std::min(prev + (delta + (prev > 0 ? momentum : 0)), VALUE_INFINITE);
=======
              delta = Value(19) + int(prev) * prev / 18321;
              alpha = std::max(prev - delta,-VALUE_INFINITE);
              beta  = std::min(prev + delta, VALUE_INFINITE);

              // Adjust trend and optimism based on root move's previousScore
              int tr = sigmoid(prev, 4, 11, 92, 119, 1);
              trend = (us == WHITE ?  make_score(tr, tr / 2)
                                   : -make_score(tr, tr / 2));

              int opt = sigmoid(prev, 9, 18, 115, 12250, 187);
              optimism[ us] = Value(opt);
              optimism[~us] = -optimism[us];
>>>>>>> 3ec6e1d2
          }

          // Start with a small aspiration window and, in the case of a fail
          // high/low, re-search with a bigger window until we don't fail
          // high/low anymore.
          while (true)
          {
              bestValue = Stockfish::search<Root>(rootPos, ss, alpha, beta, rootDepth, false);

              // Bring the best move to the front. It is critical that sorting
              // is done with a stable algorithm because all the values but the
              // first and eventually the new best one are set to -VALUE_INFINITE
              // and we want to keep the same order for all the moves except the
              // new PV that goes to the front. Note that in case of MultiPV
              // search the already searched PV lines are preserved.
              std::stable_sort(rootMoves.begin() + pvIdx, rootMoves.begin() + pvLast);

              // If search has been stopped, we break immediately. Sorting is
              // safe because RootMoves is still valid, although it refers to
              // the previous iteration.
              if (Threads.stop)
                  break;

              // When failing high/low give some update (without cluttering
              // the UI) before a re-search.
              if (   mainThread
                  && multiPV == 1
                  && (bestValue <= alpha || bestValue >= beta)
                  && Time.elapsed() > 3000)
                  sync_cout << UCI::pv(rootPos, rootDepth, alpha, beta) << sync_endl;

              // In case of failing low/high increase aspiration window and
              // re-search, otherwise exit the loop.
              if (bestValue <= alpha)
              {
                  beta = (alpha + beta) / 2;
                  alpha = std::max(bestValue - delta, -VALUE_INFINITE);

                  if (mainThread)
                      mainThread->stopOnPonderhit = false;
              }
              else if (bestValue >= beta)
                  beta = std::min(bestValue + delta, VALUE_INFINITE);

              else
                  break;

              delta += delta / 4 + 2;

              assert(alpha >= -VALUE_INFINITE && beta <= VALUE_INFINITE);
          }

          // Sort the PV lines searched so far and update the GUI
          std::stable_sort(rootMoves.begin() + pvFirst, rootMoves.begin() + pvIdx + 1);

          if (    mainThread
              && (Threads.stop || pvIdx + 1 == multiPV || Time.elapsed() > 3000))
              sync_cout << UCI::pv(rootPos, rootDepth, alpha, beta) << sync_endl;
      }

      if (!Threads.stop)
          completedDepth = rootDepth;

      if (rootMoves[0].pv[0] != lastBestMove) {
         lastBestMove = rootMoves[0].pv[0];
         lastBestMoveDepth = rootDepth;
      }

      // Have we found a "mate in x"?
      if (   Limits.mate
          && bestValue >= VALUE_MATE_IN_MAX_PLY
          && VALUE_MATE - bestValue <= 2 * Limits.mate)
          Threads.stop = true;

      if (!mainThread)
          continue;

      // Use part of the gained time from a previous stable move for the current move
      for (Thread* th : Threads)
      {
          totBestMoveChanges += th->bestMoveChanges;
          th->bestMoveChanges = 0;
      }

      // Do we have time for the next iteration? Can we stop searching now?
      if (    Limits.use_time_management()
          && !Threads.stop
          && !mainThread->stopOnPonderhit)
      {
          double fallingEval = (66 + 12 * (mainThread->bestPreviousAverageScore - bestValue)
                                    +  6 * (mainThread->iterValue[iterIdx] - bestValue)) / 809.70;
          fallingEval = std::clamp(fallingEval, 0.5, 1.5);

          // If the bestMove is stable over several iterations, reduce time accordingly
          timeReduction = lastBestMoveDepth + 8 < completedDepth ? 1.73 : 0.94;
          double reduction = (1.66 + mainThread->previousTimeReduction) / (2.35 * timeReduction);
          double bestMoveInstability = 1.073 + std::max(1.0, 2.25 - 9.9 / rootDepth)
                                              * totBestMoveChanges / Threads.size();
<<<<<<< HEAD
=======
          int complexity = mainThread->complexityAverage.value();
          double complexPosition = std::clamp(1.0 + (complexity - 293) / 1525.0, 0.5, 1.5);

          double totalTime = Time.optimum() * fallingEval * reduction * bestMoveInstability * complexPosition;
>>>>>>> 3ec6e1d2

          TimePoint elapsedT = Time.elapsed();
          TimePoint optimumT = Time.optimum();

          // Stop the search if we have only one legal move, or if available time elapsed
          if (   (rootMoves.size() == 1 && (elapsedT > optimumT / 16))
              || elapsedT > optimumT * fallingEval * reduction * bestMoveInstability)
          {
              // If we are allowed to ponder do not stop the search now but
              // keep pondering until the GUI sends "ponderhit" or "stop".
              if (mainThread->ponder)
                  mainThread->stopOnPonderhit = true;
              else
                  Threads.stop = true;
          }
<<<<<<< HEAD
=======
          else if (   Threads.increaseDepth
                   && !mainThread->ponder
                   && Time.elapsed() > totalTime * 0.49)
                   Threads.increaseDepth = false;
          else
                   Threads.increaseDepth = true;
>>>>>>> 3ec6e1d2
      }

      mainThread->iterValue[iterIdx] = bestValue;
      iterIdx = (iterIdx + 1) & 3;
  }

  if (!mainThread)
      return;

  mainThread->previousTimeReduction = timeReduction;
}


namespace {

  // search<>() is the main search function for both PV and non-PV nodes

  template <NodeType nodeType>
  Value search(Position& pos, Stack* ss, Value alpha, Value beta, Depth depth, bool cutNode) {

    constexpr bool PvNode = nodeType != NonPV;
    constexpr bool rootNode = nodeType == Root;
    const Depth maxNextDepth = rootNode ? depth : depth + 1;

    // Dive into quiescence search when the depth reaches zero
    if (depth <= 0)
        return qsearch<PvNode ? PV : NonPV>(pos, ss, alpha, beta);

    assert(-VALUE_INFINITE <= alpha && alpha < beta && beta <= VALUE_INFINITE);
    assert(PvNode || (alpha == beta - 1));
    assert(0 < depth && depth < MAX_PLY);
    assert(!(PvNode && cutNode));

    Move pv[MAX_PLY+1], capturesSearched[32], quietsSearched[64];
    StateInfo st;
    ASSERT_ALIGNED(&st, Eval::NNUE::CacheLineSize);

    TTEntry* tte;
    Key posKey;
    Move ttMove, move, excludedMove, bestMove;
    Depth extension, newDepth, ttDepth;
    Bound ttBound;
    Value bestValue, value, ttValue, eval, probCutBeta;
    bool givesCheck, improving, didLMR, priorCapture, isMate, gameCycle;
    bool captureOrPromotion, doFullDepthSearch, moveCountPruning,
         ttCapture, kingDanger, ourMove;
    Piece movedPiece;
<<<<<<< HEAD
    int moveCount, captureCount, quietCount, bestMoveCount, improvement, rootDepth;

    // Step 1. Initialize node
    Thread* thisThread  = pos.this_thread();
    ss->inCheck         = pos.checkers();
    priorCapture        = pos.captured_piece();
    Color us            = pos.side_to_move();
    moveCount           = bestMoveCount = captureCount = quietCount = ss->moveCount = 0;
    bestValue           = -VALUE_INFINITE;
    gameCycle           = kingDanger = false;
    rootDepth           = thisThread->rootDepth;
    ourMove             = !(ss->ply & 1);
=======
    int moveCount, captureCount, quietCount, bestMoveCount, improvement, complexity;

    // Step 1. Initialize node
    Thread* thisThread = pos.this_thread();
    ss->inCheck        = pos.checkers();
    priorCapture       = pos.captured_piece();
    Color us           = pos.side_to_move();
    moveCount          = bestMoveCount = captureCount = quietCount = ss->moveCount = 0;
    bestValue          = -VALUE_INFINITE;
    maxValue           = VALUE_INFINITE;
>>>>>>> 3ec6e1d2

    // Check for the available remaining time
    if (thisThread == Threads.main())
        static_cast<MainThread*>(thisThread)->check_time();

    thisThread->nodes++;

    // Used to send selDepth info to GUI (selDepth counts from 1, ply from 0)
    if (PvNode && thisThread->selDepth < ss->ply + 1)
        thisThread->selDepth = ss->ply + 1;

    // Transposition table lookup. We don't want the score of a partial
    // search to overwrite a previous full search TT value, so we use a different
    // position key in case of an excluded move.
    excludedMove = ss->excludedMove;
    posKey = excludedMove == MOVE_NONE ? pos.key() : pos.key() ^ make_key(excludedMove);
    tte = TT.probe(posKey, ss->ttHit);
    ttValue = ss->ttHit ? value_from_tt(tte->value(), ss->ply, pos.rule50_count()) : VALUE_NONE;
    ttDepth = tte->depth();
    ttBound = tte->bound();
    ttMove =  rootNode ? thisThread->rootMoves[thisThread->pvIdx].pv[0]
            : ss->ttHit    ? tte->move() : MOVE_NONE;
    ttCapture = ttMove && pos.capture_or_promotion(ttMove);
    if (!excludedMove)
        ss->ttPv = PvNode || (ss->ttHit && tte->is_pv());

    if (!rootNode)
    {
        // Check if we have an upcoming move which draws by repetition, or
        // if the opponent had an alternative move earlier to this position.
        if (pos.has_game_cycle(ss->ply))
        {
            if (VALUE_DRAW >= beta)
            {
                tte->save(posKey, VALUE_DRAW, ss->ttPv, BOUND_UPPER,
                          depth, MOVE_NONE, VALUE_NONE);

                return VALUE_DRAW;
            }
            gameCycle = true;
            alpha = std::max(alpha, VALUE_DRAW);
        }

        // Step 2. Check for aborted search and immediate draw
        if (pos.is_draw(ss->ply))
            return VALUE_DRAW;

        if (Threads.stop.load(std::memory_order_relaxed) || ss->ply >= MAX_PLY)
            return ss->ply >= MAX_PLY && !ss->inCheck ? evaluate(pos)
                                                      : VALUE_DRAW;

        // Step 3. Mate distance pruning. Even if we mate at the next move our score
        // would be at best mate_in(ss->ply+1), but if alpha is already bigger because
        // a shorter mate was found upward in the tree then there is no need to search
        // because we will never beat the current alpha. Same logic but with reversed
        // signs applies also in the opposite condition of being mated instead of giving
        // mate. In this case return a fail-high score.
        if (alpha >= mate_in(ss->ply+1))
            return mate_in(ss->ply+1);

    }
    else
        thisThread->rootDelta = beta - alpha;

    assert(0 <= ss->ply && ss->ply < MAX_PLY);

    (ss+1)->ttPv         = false;
    (ss+1)->excludedMove = bestMove = MOVE_NONE;
    (ss+2)->killers[0]   = (ss+2)->killers[1] = MOVE_NONE;
    ss->doubleExtensions = (ss-1)->doubleExtensions;
    Square prevSq        = to_sq((ss-1)->currentMove);

    // Initialize statScore to zero for the grandchildren of the current position.
    // So statScore is shared between all grandchildren and only the first grandchild
    // starts with statScore = 0. Later grandchildren start with the last calculated
    // statScore of the previous grandchild. This influences the reduction rules in
    // LMR which are based on the statScore of parent position.
    if (!rootNode)
        (ss+2)->statScore = 0;

    // At non-PV nodes we check for an early TT cutoff
    if (  !PvNode
        && ss->ttHit
        && !gameCycle
        && pos.rule50_count() < 88
        && ttDepth > depth - (thisThread->id() % 2 == 1)
        && ttValue != VALUE_NONE // Possible in case of TT access race
        && (ttValue != VALUE_DRAW || VALUE_DRAW >= beta)
        && (ttValue >= beta ? (ttBound & BOUND_LOWER)
                            : (ttBound & BOUND_UPPER)))
    {
        // If ttMove is quiet, update move sorting heuristics on TT hit (~1 Elo)
        if (ttMove)
        {
            if (ttValue >= beta)
            {
                // Bonus for a quiet ttMove that fails high (~3 Elo)
                if (!ttCapture)
                    update_quiet_stats(pos, ss, ttMove, stat_bonus(depth));

                // Extra penalty for early quiet moves of the previous ply (~0 Elo)
                if ((ss-1)->moveCount <= 2 && !priorCapture)
                    update_continuation_histories(ss-1, pos.piece_on(prevSq), prevSq, -stat_bonus(depth + 1));
            }
            // Penalty for a quiet ttMove that fails low (~1 Elo)
            else if (!ttCapture)
            {
                int penalty = -stat_bonus(depth);
                thisThread->mainHistory[us][from_to(ttMove)] << penalty;
                update_continuation_histories(ss, pos.moved_piece(ttMove), to_sq(ttMove), penalty);
            }
        }

        return ttValue;
    }

    // Step 5. Tablebases probe
    if (!rootNode && TB::Cardinality)
    {
        int piecesCount = popcount(pos.pieces());

        if (    piecesCount <= TB::Cardinality
            &&  pos.rule50_count() == 0
            && !pos.can_castle(ANY_CASTLING))
        {
            TB::ProbeState err;
            TB::WDLScore v = Tablebases::probe_wdl(pos, &err);

            // Force check of time on the next occasion
            if (thisThread == Threads.main())
                static_cast<MainThread*>(thisThread)->callsCnt = 0;

            if (err != TB::ProbeState::FAIL)
            {
                thisThread->tbHits.fetch_add(1, std::memory_order_relaxed);

                int drawScore = TB::UseRule50 ? 1 : 0;

                int centiPly = PawnValueEg * ss->ply / 100;

                Value tbValue =    v < -drawScore ? -VALUE_TB_WIN + (10 * PawnValueEg * (v == -1)) + centiPly + PawnValueEg * popcount(pos.pieces( pos.side_to_move()))
                                 : v >  drawScore ?  VALUE_TB_WIN - (10 * PawnValueEg * (v ==  1)) - centiPly - PawnValueEg * popcount(pos.pieces(~pos.side_to_move()))
                                 : v < 0 ? Value(-56) : VALUE_DRAW;

                if (    abs(v) <= drawScore
                    || !ss->ttHit
                    || (v < -drawScore && beta  > tbValue + 19)
                    || (v >  drawScore && alpha < tbValue - 19))
                {
                    tte->save(posKey, tbValue, ss->ttPv, v > drawScore ? BOUND_LOWER : v < -drawScore ? BOUND_UPPER : BOUND_EXACT,
                              depth, MOVE_NONE, VALUE_NONE);

                    return tbValue;
                }
            }
        }
    }

    CapturePieceToHistory& captureHistory = thisThread->captureHistory;

    // Step 6. Static evaluation of the position
    if (ss->inCheck)
    {
        // Skip early pruning when in check
        ss->staticEval = eval = VALUE_NONE;
        improving = false;
        improvement = 0;
<<<<<<< HEAD
=======
        complexity = 0;
        goto moves_loop;
>>>>>>> 3ec6e1d2
    }
    else
    {
    if (ss->ttHit)
    {
        // Never assume anything about values stored in TT
        if ((ss->staticEval = eval = tte->eval()) == VALUE_NONE)
            ss->staticEval = eval = evaluate(pos);

        // Can ttValue be used as a better position evaluation? (~4 Elo)
        if (    ttValue != VALUE_NONE
            && (ttMove != MOVE_NONE || ttValue <= eval)
            && (ttBound & (ttValue > eval ? BOUND_LOWER : BOUND_UPPER)))
            eval = ttValue;
    }
    else
        ss->staticEval = eval = evaluate(pos);

    ss->staticEval = eval = eval * std::max(0, (100 - pos.rule50_count())) / 100;

    if (gameCycle)
        ss->staticEval = eval = eval * std::max(0, (100 - pos.rule50_count())) / 100;

    if (!ss->ttHit && !excludedMove)
        tte->save(posKey, VALUE_NONE, ss->ttPv, BOUND_NONE, DEPTH_NONE, MOVE_NONE, eval);

    // Use static evaluation difference to improve quiet move ordering (~3 Elo)
    if (is_ok((ss-1)->currentMove) && !(ss-1)->inCheck && !priorCapture)
    {
        int bonus = std::clamp(-16 * int((ss-1)->staticEval + ss->staticEval), -2000, 2000);
        thisThread->mainHistory[~us][from_to((ss-1)->currentMove)] << bonus;
    }

    // Set up the improvement variable, which is the difference between the current
    // static evaluation and the previous static evaluation at our turn (if we were
    // in check at our previous move we look at the move prior to it). The improvement
    // margin and the improving flag are used in various pruning heuristics.
    improvement =   (ss-2)->staticEval != VALUE_NONE ? ss->staticEval - (ss-2)->staticEval
                  : (ss-4)->staticEval != VALUE_NONE ? ss->staticEval - (ss-4)->staticEval
                  :                                    184;

    improving = improvement > 0;
    complexity = abs(ss->staticEval - (us == WHITE ? eg_value(pos.psq_score()) : -eg_value(pos.psq_score())));

    thisThread->complexityAverage.update(complexity);

    // Step 7. Razoring.
    // If eval is really low check with qsearch if it can exceed alpha, if it can't,
    // return a fail low.
    if (   !PvNode
        && depth <= 6
        && eval < alpha - 486 - 314 * depth * depth)
    {
        value = qsearch<NonPV>(pos, ss, alpha - 1, alpha);
        if (value < alpha)
            return value;
    }

<<<<<<< HEAD
    // Begin early pruning.
    if (   !PvNode
        && (ourMove || !excludedMove)
        && !gameCycle
        && !thisThread->nmpGuard
        &&  abs(eval) < 14000)
    {
       if (rootDepth > 10 && !ourMove)
           kingDanger = pos.king_danger();

       // Step 7. Futility pruning: child node (~25 Elo)
       if (    depth < 8
           && !ss->ttPv
           && !kingDanger
           &&  abs(alpha) < VALUE_KNOWN_WIN
           &&  eval - futility_margin(depth, improving) >= beta)
           return eval;

       // Step 8. Null move search with verification search (~22 Elo)
       if (   (ss-1)->currentMove != MOVE_NULL
           && (ss-1)->statScore < 23767
           &&  beta < VALUE_TB_WIN_IN_MAX_PLY
           &&  eval >= beta
           &&  eval >= ss->staticEval
           &&  ss->staticEval >= beta - 20 * depth - improvement / 15 + 204
           &&  pos.non_pawn_material(us)
           && !kingDanger
           && (rootDepth < 11 || ourMove || MoveList<LEGAL>(pos).size() > 5))
       {
           assert(eval - beta >= 0);

           // Null move dynamic reduction based on depth and value
           Depth R = std::min(int(eval - beta) / 205, 3) + depth / 3 + 4;

           if (   depth < 11
               || ttValue >= beta
               || ttDepth < depth-R
               || !(ttBound & BOUND_UPPER))
           {
           ss->currentMove = MOVE_NULL;
           ss->continuationHistory = &thisThread->continuationHistory[0][0][NO_PIECE][0];

           pos.do_null_move(st);

           Value nullValue = -search<NonPV>(pos, ss+1, -beta, -beta+1, depth-R, !cutNode);

           pos.undo_null_move();

           if (nullValue >= beta)
           {
               // Do not return unproven mate or TB scores
               nullValue = std::min(nullValue, VALUE_TB_WIN_IN_MAX_PLY);

               if (abs(beta) < VALUE_KNOWN_WIN && depth < 11 && beta <= qsearch<NonPV>(pos, ss, beta-1, beta))
                   return nullValue;

               // Do verification search at high depths
               thisThread->nmpGuard = true;

               Value v = search<NonPV>(pos, ss, beta-1, beta, depth-R, false);

               thisThread->nmpGuard = false;

               if (v >= beta)
                   return nullValue;
           }
           }
       }
=======
    // Step 8. Futility pruning: child node (~25 Elo).
    // The depth condition is important for mate finding.
    if (   !ss->ttPv
        &&  depth < 8
        &&  eval - futility_margin(depth, improving) - (ss-1)->statScore / 256 >= beta
        &&  eval >= beta
        &&  eval < 22266) // larger than VALUE_KNOWN_WIN, but smaller than TB wins.
        return eval;

    // Step 9. Null move search with verification search (~22 Elo)
    if (   !PvNode
        && (ss-1)->currentMove != MOVE_NULL
        && (ss-1)->statScore < 15075
        &&  eval >= beta
        &&  eval >= ss->staticEval
        &&  ss->staticEval >= beta - 18 * depth - improvement / 19 + 215 + complexity / 30
        && !excludedMove
        &&  pos.non_pawn_material(us)
        && (ss->ply >= thisThread->nmpMinPly || us != thisThread->nmpColor))
    {
        assert(eval - beta >= 0);

        // Null move dynamic reduction based on depth, eval and complexity of position
        Depth R = std::min(int(eval - beta) / 184, 4) + depth / 3 + 4 - (complexity > 799);

        ss->currentMove = MOVE_NULL;
        ss->continuationHistory = &thisThread->continuationHistory[0][0][NO_PIECE][0];

        pos.do_null_move(st);

        Value nullValue = -search<NonPV>(pos, ss+1, -beta, -beta+1, depth-R, !cutNode);

        pos.undo_null_move();

        if (nullValue >= beta)
        {
            // Do not return unproven mate or TB scores
            if (nullValue >= VALUE_TB_WIN_IN_MAX_PLY)
                nullValue = beta;

            if (thisThread->nmpMinPly || (abs(beta) < VALUE_KNOWN_WIN && depth < 14))
                return nullValue;

            assert(!thisThread->nmpMinPly); // Recursive verification is not allowed

            // Do verification search at high depths, with null move pruning disabled
            // for us, until ply exceeds nmpMinPly.
            thisThread->nmpMinPly = ss->ply + 3 * (depth-R) / 4;
            thisThread->nmpColor = us;

            Value v = search<NonPV>(pos, ss, beta-1, beta, depth-R, false);
>>>>>>> 3ec6e1d2

       probCutBeta = beta + 209 - 44 * improving;

       // Step 9. ProbCut (~10 Elo)
       // If we have a good enough capture and a reduced search returns a value
       // much above beta, we can (almost) safely prune the previous move.
       if (    depth > 4
           &&  abs(beta) < VALUE_TB_WIN_IN_MAX_PLY

<<<<<<< HEAD
           // If we don't have a ttHit or our ttDepth is not greater our
           // reduced depth search, continue with the probcut.
           && (!ss->ttHit || ttDepth < depth - 3))
       {
           assert(probCutBeta < VALUE_INFINITE);
           MovePicker mp(pos, ttMove, probCutBeta - ss->staticEval, &captureHistory);
           bool ttPv = ss->ttPv;
           ss->ttPv = false;

           while ((move = mp.next_move()) != MOVE_NONE)
               if (move != excludedMove)
               {
                   assert(pos.capture_or_promotion(move));
                   assert(depth >= 5);
=======
    probCutBeta = beta + 204 - 52 * improving;

    // Step 10. ProbCut (~4 Elo)
    // If we have a good enough capture and a reduced search returns a value
    // much above beta, we can (almost) safely prune the previous move.
    if (   !PvNode
        &&  depth > 4
        &&  abs(beta) < VALUE_TB_WIN_IN_MAX_PLY
        // if value from transposition table is lower than probCutBeta, don't attempt probCut
        // there and in further interactions with transposition table cutoff depth is set to depth - 3
        // because probCut search has depth set to depth - 4 but we also do a move before it
        // so effective depth is equal to depth - 3
        && !(   ss->ttHit
             && tte->depth() >= depth - 3
             && ttValue != VALUE_NONE
             && ttValue < probCutBeta))
    {
        assert(probCutBeta < VALUE_INFINITE);
>>>>>>> 3ec6e1d2

                   captureOrPromotion = true;

<<<<<<< HEAD
                   ss->currentMove = move;
                   ss->continuationHistory = &thisThread->continuationHistory[ss->inCheck]
                                                                             [captureOrPromotion]
                                                                             [pos.moved_piece(move)]
                                                                             [to_sq(move)];
=======
        while ((move = mp.next_move()) != MOVE_NONE)
            if (move != excludedMove && pos.legal(move))
            {
                assert(pos.capture_or_promotion(move));
>>>>>>> 3ec6e1d2

                   pos.do_move(move, st);

                   // Perform a preliminary qsearch to verify that the move holds
                   value = -qsearch<NonPV>(pos, ss+1, -probCutBeta, -probCutBeta+1);

                   // If the qsearch held perform the regular search
                   if (value >= probCutBeta)
                       value = -search<NonPV>(pos, ss+1, -probCutBeta, -probCutBeta+1, depth - 4, !cutNode);

                   pos.undo_move(move);

                   if (value >= probCutBeta)
                   {
                       // if transposition table doesn't have equal or more deep info write probCut data into it
                       tte->save(posKey, value_to_tt(value, ss->ply), ttPv,
                                 BOUND_LOWER, depth - 3, move, ss->staticEval);

                       return value;
                   }
               }

           ss->ttPv = ttPv;
       }
    } // End early Pruning

    // Step 11. If the position is not in TT, decrease depth by 2 or 1 depending on node type (~3 Elo)
    if (   PvNode
<<<<<<< HEAD
        && depth >= 6
        && ((ss-1)->moveCount > 1 || !ourMove)
        && !gameCycle
        && !ttMove)
        depth -= 2;

    } // In check search starts here
=======
        && depth >= 3
        && !ttMove)
        depth -= 2;

    if (   cutNode
        && depth >= 8
        && !ttMove)
        depth--;

moves_loop: // When in check, search starts here

    // Step 12. A small Probcut idea, when we are in check (~0 Elo)
    probCutBeta = beta + 401;
    if (   ss->inCheck
        && !PvNode
        && depth >= 2
        && ttCapture
        && (tte->bound() & BOUND_LOWER)
        && tte->depth() >= depth - 3
        && ttValue >= probCutBeta
        && abs(ttValue) <= VALUE_KNOWN_WIN
        && abs(beta) <= VALUE_KNOWN_WIN
       )
        return probCutBeta;

>>>>>>> 3ec6e1d2

    const PieceToHistory* contHist[] = { (ss-1)->continuationHistory, (ss-2)->continuationHistory,
                                          nullptr                   , (ss-4)->continuationHistory,
                                          nullptr                   , (ss-6)->continuationHistory };

    Move countermove = thisThread->counterMoves[pos.piece_on(prevSq)][prevSq];

    MovePicker mp(pos, ttMove, depth, &thisThread->mainHistory,
                                      &captureHistory,
                                      contHist,
                                      countermove,
                                      ss->killers);

    value = bestValue;
    moveCountPruning = false;

    // Indicate PvNodes that will probably fail low if the node was searched
    // at a depth equal or greater than the current depth, and the result of this search was a fail low.
    bool likelyFailLow =    PvNode
                         && ttMove
                         && (ttBound & BOUND_UPPER)
                         && ttDepth >= depth;

    // Step 13. Loop through all pseudo-legal moves until no moves remain
    // or a beta cutoff occurs.
    while ((move = mp.next_move(moveCountPruning)) != MOVE_NONE)
    {
      assert(is_ok(move));

      if (move == excludedMove)
          continue;

      // At root obey the "searchmoves" option and skip moves not listed in Root
      // Move List. As a consequence any illegal move is also skipped. In MultiPV
      // mode we also skip PV moves which have been already searched and those
      // of lower "TB rank" if we are in a TB root position.
      if (rootNode && !std::count(thisThread->rootMoves.begin() + thisThread->pvIdx,
                                  thisThread->rootMoves.begin() + thisThread->pvLast, move))
          continue;

      ss->moveCount = ++moveCount;

      if (rootNode && thisThread == Threads.main() && Time.elapsed() > 3000)
          sync_cout << "info depth " << depth
                    << " currmove " << UCI::move(move, pos.is_chess960())
                    << " currmovenumber " << moveCount + thisThread->pvIdx << sync_endl;
      if (PvNode)
          (ss+1)->pv = nullptr;

      extension = 0;
      captureOrPromotion = pos.capture_or_promotion(move);
      movedPiece = pos.moved_piece(move);
      givesCheck = pos.gives_check(move);
      isMate = false;

      if (givesCheck)
      {
          pos.do_move(move, st, givesCheck);
          isMate = MoveList<LEGAL>(pos).size() == 0;
          pos.undo_move(move);
      }

      if (isMate)
      {
          ss->currentMove = move;
          ss->continuationHistory = &thisThread->continuationHistory[ss->inCheck]
                                                                    [captureOrPromotion]
                                                                    [movedPiece]
                                                                    [to_sq(move)];
          value = mate_in(ss->ply+1);

          if (PvNode && (moveCount == 1 || (value > alpha && (rootNode || value < beta))))
          {
              (ss+1)->pv = pv;
              (ss+1)->pv[0] = MOVE_NONE;
          }
      }
      else
      {

      // Calculate new depth for this move
      newDepth = depth - 1;

      Value delta = beta - alpha;

<<<<<<< HEAD
      bool lmPrunable = (   rootDepth < 11
                         || !ourMove
                         || ss->ply > 6
                         || (ss-1)->moveCount > 1
                         || (ss-3)->moveCount > 1
                         || (ss-5)->moveCount > 1);

      // Step 13. Pruning at shallow depth (~98 Elo). Depth conditions are important for mate finding.
      if (  !PvNode
          && (ss->ply > 2 || lmPrunable)
=======
      // Step 14. Pruning at shallow depth (~98 Elo). Depth conditions are important for mate finding.
      if (  !rootNode
>>>>>>> 3ec6e1d2
          && pos.non_pawn_material(us)
          && bestValue > VALUE_TB_LOSS_IN_MAX_PLY)
      {
          // Skip quiet moves if movecount exceeds our FutilityMoveCount threshold (~7 Elo)
          moveCountPruning = moveCount >= futility_move_count(improving, depth);

          if (lmPrunable)
          {
          // Reduced depth of the next LMR search
          int lmrDepth = std::max(newDepth - reduction(improving, depth, moveCount, delta, thisThread->rootDelta), 0);

          if (   captureOrPromotion
              || givesCheck)
          {
              // Futility pruning for captures (~0 Elo)
              if (   !pos.empty(to_sq(move))
                  && !givesCheck
<<<<<<< HEAD
                  && lmrDepth < 3
=======
                  && !PvNode
                  && lmrDepth < 7
>>>>>>> 3ec6e1d2
                  && !ss->inCheck
                  && ss->staticEval + 424 + 138 * lmrDepth + PieceValue[EG][pos.piece_on(to_sq(move))]
                   + captureHistory[movedPiece][to_sq(move)][type_of(pos.piece_on(to_sq(move)))] / 7 < alpha)
                  continue;

              // SEE based pruning (~9 Elo)
              if (!pos.see_ge(move, Value(-214) * depth))
                  continue;
          }
          else
          {
              int history =   (*contHist[0])[movedPiece][to_sq(move)]
                            + (*contHist[1])[movedPiece][to_sq(move)]
                            + (*contHist[3])[movedPiece][to_sq(move)];

              // Continuation history based pruning (~2 Elo)
              if (   lmrDepth < 5
                  && history < -3875 * (depth - 1))
                  continue;

              history += thisThread->mainHistory[us][from_to(move)];

              // Futility pruning: parent node (~9 Elo)
              if (   !ss->inCheck
<<<<<<< HEAD
                  && lmrDepth < 3
                  && ss->staticEval + 142 + 139 * lmrDepth + history / 64 <= alpha
                  &&  (*contHist[0])[movedPiece][to_sq(move)]
                    + (*contHist[1])[movedPiece][to_sq(move)]
                    + (*contHist[3])[movedPiece][to_sq(move)]
                    + (*contHist[5])[movedPiece][to_sq(move)] / 3 < 28255)
                  continue;

              // Prune moves with negative SEE (~3 Elo)
              if (!pos.see_ge(move, Value(-21 * lmrDepth * (lmrDepth + 1))))
=======
                  && lmrDepth < 11
                  && ss->staticEval + 147 + 125 * lmrDepth + history / 64 <= alpha)
                  continue;

              // Prune moves with negative SEE (~3 Elo)
              if (!pos.see_ge(move, Value(-23 * lmrDepth * lmrDepth - 31 * lmrDepth)))
>>>>>>> 3ec6e1d2
                  continue;
          }
          }
      }

<<<<<<< HEAD
      // Step 14. Extensions (~66 Elo)
      if (   gameCycle
          && ((PvNode && (ss-1)->moveCount < 2) || (depth < 5 && ss->doubleExtensions < 5)))
          extension = 2;

      // Singular extension search (~58 Elo). If all moves but one fail low on a
      // search of (alpha-s, beta-s), and just one fails high on (alpha, beta),
      // then that move is singular and should be extended. To verify this we do
      // a reduced search on all the other moves but the ttMove and if the
      // result is lower than ttValue minus a margin, then we will extend the ttMove.
      else if (  !rootNode
          &&  depth >= 6 + 2 * (PvNode && tte->is_pv())
          &&  move == ttMove
          && !excludedMove // Avoid recursive singular search
          &&  ttValue != VALUE_NONE
          &&  abs(beta) < VALUE_TB_WIN_IN_MAX_PLY
          && (ttBound & BOUND_LOWER)
          &&  ttDepth >= depth - 3)
      {
          Value singularBeta = std::max(ttValue - 3 * depth, VALUE_TB_LOSS_IN_MAX_PLY);
          Depth singularDepth = (depth - 1) / 2;
=======
      // Step 15. Extensions (~66 Elo)
      // We take care to not overdo to avoid search getting stuck.
      if (ss->ply < thisThread->rootDepth * 2)
      {
          // Singular extension search (~58 Elo). If all moves but one fail low on a
          // search of (alpha-s, beta-s), and just one fails high on (alpha, beta),
          // then that move is singular and should be extended. To verify this we do
          // a reduced search on all the other moves but the ttMove and if the
          // result is lower than ttValue minus a margin, then we will extend the ttMove.
          if (   !rootNode
              &&  depth >= 6 + 2 * (PvNode && tte->is_pv())
              &&  move == ttMove
              && !excludedMove // Avoid recursive singular search
           /* &&  ttValue != VALUE_NONE Already implicit in the next condition */
              &&  abs(ttValue) < VALUE_KNOWN_WIN
              && (tte->bound() & BOUND_LOWER)
              &&  tte->depth() >= depth - 3)
          {
              Value singularBeta = ttValue - 4 * depth;
              Depth singularDepth = (depth - 1) / 2;
>>>>>>> 3ec6e1d2

              ss->excludedMove = move;
              value = search<NonPV>(pos, ss, singularBeta - 1, singularBeta, singularDepth, cutNode);
              ss->excludedMove = MOVE_NONE;

              if (value < singularBeta)
              {
                  extension = 1;

<<<<<<< HEAD
              // Avoid search explosion by limiting the number of double extensions
              if (  !PvNode
                  && value < singularBeta - 75
                  && ss->doubleExtensions < 3)
                  extension = 2;
          }

          // Multi-cut pruning
          // Our ttMove is assumed to fail high, and now we failed high also on a reduced
          // search without the ttMove. So we assume this expected Cut-node is not singular,
          // that multiple moves fail high, and we can prune the whole subtree by returning
          // a soft bound.
          else if (!PvNode)
          {
            if (singularBeta >= beta)
                return singularBeta;

            // If the eval of ttMove is greater than beta, we reduce it (negative extension)
            else if (ttValue >= beta && (ss-1)->moveCount > 1 && !gameCycle)
                     extension = -2;
          }
      }

      // Check extensions (~1 Elo)
      if (   extension < 1
          && givesCheck
          && depth > 6
          && abs(ss->staticEval) > Value(100))
          extension = 1;
=======
                  // Avoid search explosion by limiting the number of double extensions
                  if (  !PvNode
                      && value < singularBeta - 52
                      && ss->doubleExtensions <= 8)
                      extension = 2;
              }

              // Multi-cut pruning
              // Our ttMove is assumed to fail high, and now we failed high also on a reduced
              // search without the ttMove. So we assume this expected Cut-node is not singular,
              // that multiple moves fail high, and we can prune the whole subtree by returning
              // a soft bound.
              else if (singularBeta >= beta)
                  return singularBeta;

              // If the eval of ttMove is greater than beta, we reduce it (negative extension)
              else if (ttValue >= beta)
                  extension = -2;
          }

          // Check extensions (~1 Elo)
          else if (   givesCheck
                   && depth > 8
                   && abs(ss->staticEval) > 81)
              extension = 1;

          // Quiet ttMove extensions (~0 Elo)
          else if (   PvNode
                   && move == ttMove
                   && move == ss->killers[0]
                   && (*contHist[0])[movedPiece][to_sq(move)] >= 7546)
              extension = 1;
      }
>>>>>>> 3ec6e1d2

      // Add extension to new depth
      newDepth += extension;
      ss->doubleExtensions = (ss-1)->doubleExtensions + (extension == 2);

      // Speculative prefetch as early as possible
      prefetch(TT.first_entry(pos.key_after(move)));

      // Update the current move (this must be done after singular extension search)
      ss->currentMove = move;
      ss->continuationHistory = &thisThread->continuationHistory[ss->inCheck]
                                                                [captureOrPromotion]
                                                                [movedPiece]
                                                                [to_sq(move)];

      // Step 16. Make the move
      pos.do_move(move, st, givesCheck);

      bool doDeeperSearch = false;

<<<<<<< HEAD
      bool lateKingDanger = (rootDepth > 10 && ourMove && ss->ply < 7 && pos.king_danger());

      // Step 16. Late moves reduction / extension (LMR, ~98 Elo)
      // We use various heuristics for the sons of a node after the first son has
      // been searched. In general we would like to reduce them, but there are many
      // cases where we extend a son if it has good chances to be "interesting".
      if (    depth >= 3
          && !lateKingDanger
          && !gameCycle
          &&  thisThread->selDepth > rootDepth / 3
          &&  moveCount > 1
          && (!PvNode || ss->ply > 1)
          && (!captureOrPromotion || (cutNode && (ss-1)->moveCount >1)))
=======
      // Step 17. Late moves reduction / extension (LMR, ~98 Elo)
      // We use various heuristics for the sons of a node after the first son has
      // been searched. In general we would like to reduce them, but there are many
      // cases where we extend a son if it has good chances to be "interesting".
      if (    depth >= 2
          &&  moveCount > 1 + rootNode
          && (   !ss->ttPv
              || !captureOrPromotion
              || (cutNode && (ss-1)->moveCount > 1)))
>>>>>>> 3ec6e1d2
      {
          Depth r = reduction(improving, depth, moveCount, delta, thisThread->rootDelta);

          // Decrease reduction at some PvNodes (~2 Elo)
          if (   PvNode
              && bestMoveCount <= 3)
              r--;

          // Decrease reduction if position is or has been on the PV
          // and node is not likely to fail low. (~3 Elo)
          if (   ss->ttPv
              && !likelyFailLow)
              r -= 2;

          // Decrease reduction if opponent's move count is high (~1 Elo)
          if ((ss-1)->moveCount > 7)
              r--;

          // Increase reduction for cut nodes (~3 Elo)
          if (cutNode && move != ss->killers[0])
              r += 2;

          // Increase reduction if ttMove is a capture (~3 Elo)
          if (ttCapture)
              r++;

          ss->statScore =  thisThread->mainHistory[us][from_to(move)]
                         + (*contHist[0])[movedPiece][to_sq(move)]
                         + (*contHist[1])[movedPiece][to_sq(move)]
                         + (*contHist[3])[movedPiece][to_sq(move)]
                         - 4123;

          // Decrease/increase reduction for moves with a good/bad history (~30 Elo)
          r -= ss->statScore / 17417;

          // In general we want to cap the LMR depth search at newDepth. But if reductions
          // are really negative and movecount is low, we allow this move to be searched
          // deeper than the first move (this may lead to hidden double extensions).
          int deeper =   r >= -1                   ? 0
<<<<<<< HEAD
                       : moveCount <= 5            ? 1
                       : PvNode && depth > 6       ? 1
=======
                       : moveCount <= 5            ? 2
                       : PvNode && depth > 3       ? 1
>>>>>>> 3ec6e1d2
                       : cutNode && moveCount <= 7 ? 1
                       :                             0;

          Depth d = std::clamp(newDepth - r, 1, newDepth + deeper);

          value = -search<NonPV>(pos, ss+1, -(alpha+1), -alpha, d, true);

          // If the son is reduced and fails high it will be re-searched at full depth
          doFullDepthSearch = value > alpha && d < newDepth;
          doDeeperSearch = value > (alpha + 76 + 11 * (newDepth - d));
          didLMR = true;
      }
      else
      {
          doFullDepthSearch = !PvNode || moveCount > 1;
          didLMR = false;
      }

      // Step 18. Full depth search when LMR is skipped or fails high
      if (doFullDepthSearch)
      {
          value = -search<NonPV>(pos, ss+1, -(alpha+1), -alpha, newDepth + doDeeperSearch, !cutNode);

          // If the move passed LMR update its stats
          if (didLMR)
          {
              int bonus = value > alpha ?  stat_bonus(newDepth)
                                        : -stat_bonus(newDepth);

              if (captureOrPromotion)
                  bonus /= 6;

              update_continuation_histories(ss, movedPiece, to_sq(move), bonus);
          }
      }

      // For PV nodes only, do a full PV search on the first move or after a fail
      // high (in the latter case search only if value < beta), otherwise let the
      // parent node fail low with value <= alpha and try another move.
      if (PvNode && (moveCount == 1 || (value > alpha && (rootNode || value < beta))))
      {
          (ss+1)->pv = pv;
          (ss+1)->pv[0] = MOVE_NONE;

          value = -search<PV>(pos, ss+1, -beta, -alpha,
                              std::min(maxNextDepth, newDepth), false);
      }

      // Step 19. Undo move
      pos.undo_move(move);
      }

      assert(value > -VALUE_INFINITE && value < VALUE_INFINITE);

      // Step 20. Check for a new best move
      // Finished searching the move. If a stop occurred, the return value of
      // the search cannot be trusted, and we return immediately without
      // updating best move, PV and TT.
      if (Threads.stop.load(std::memory_order_relaxed))
          return VALUE_ZERO;

      if (rootNode)
      {
          RootMove& rm = *std::find(thisThread->rootMoves.begin(),
                                    thisThread->rootMoves.end(), move);

          if (abs(value) < VALUE_TB_WIN - 6 * PawnValueEg)
              rm.averageScore = rm.averageScore != -VALUE_INFINITE ? (2 * value + rm.averageScore) / 3 : value;
          else
              rm.averageScore = value;

          // PV move or new best move?
          if (moveCount == 1 || value > alpha)
          {
              rm.score = value;
              rm.selDepth = thisThread->selDepth;
              rm.pv.resize(1);

              assert((ss+1)->pv);

              for (Move* m = (ss+1)->pv; *m != MOVE_NONE; ++m)
                  rm.pv.push_back(*m);

              // We record how often the best move has been changed in each iteration.
              // This information is used for time management. In MultiPV mode,
              // we must take care to only do this for the first PV line.
              if (   moveCount > 1
                  && !thisThread->pvIdx)
                  ++thisThread->bestMoveChanges;
          }
          else
              // All other moves but the PV are set to the lowest value: this
              // is not a problem when sorting because the sort is stable and the
              // move position in the list is preserved - just the PV is pushed up.
              rm.score = -VALUE_INFINITE;
      }

      if (value > bestValue)
      {
          bestValue = value;

          if (value > alpha)
          {
              bestMove = move;

              if (PvNode && !rootNode) // Update pv even in fail-high case
                  update_pv(ss->pv, move, (ss+1)->pv);

              if (PvNode && value < beta) // Update alpha! Always alpha < beta
              {
                  alpha = value;
                  bestMoveCount++;
              }
              else
              {
                  assert(value >= beta); // Fail high
                  break;
              }
          }
      }

      // If the move is worse than some previously searched move, remember it to update its stats later
      if (move != bestMove)
      {
          if (captureOrPromotion && captureCount < 32)
              capturesSearched[captureCount++] = move;

          else if (!captureOrPromotion && quietCount < 64)
              quietsSearched[quietCount++] = move;
      }
    }

    // The following condition would detect a stop only after move loop has been
    // completed. But in this case bestValue is valid because we have fully
    // searched our subtree, and we can anyhow save the result in TT.
    /*
       if (Threads.stop)
        return VALUE_DRAW;
    */

    // Step 21. Check for mate and stalemate
    // All legal moves have been searched and if there are no legal moves, it
    // must be a mate or a stalemate. If we are in a singular extension search then
    // return a fail low score.

    assert(moveCount || !ss->inCheck || excludedMove || !MoveList<LEGAL>(pos).size());

    if (!moveCount)
        bestValue = excludedMove ? alpha :
                    ss->inCheck  ? mated_in(ss->ply)
                                 : VALUE_DRAW;

    // If there is a move which produces search value greater than alpha we update stats of searched moves
    else if (bestMove)
        update_all_stats(pos, ss, bestMove, bestValue, beta, prevSq,
                         quietsSearched, quietCount, capturesSearched, captureCount, depth);

    // Bonus for prior countermove that caused the fail low
    else if (   (depth >= 4 || PvNode)
             && !priorCapture)
    {
        //Assign extra bonus if current node is PvNode or cutNode
        //or fail low was really bad
        bool extraBonus =    PvNode
                          || cutNode
                          || bestValue < alpha - 71 * depth;

        update_continuation_histories(ss-1, pos.piece_on(prevSq), prevSq, stat_bonus(depth) * (1 + extraBonus));
    }

    // If no good move is found and the previous position was ttPv, then the previous
    // opponent move is probably good and the new position is added to the search tree.
    if (bestValue <= alpha)
        ss->ttPv = ss->ttPv || ((ss-1)->ttPv && depth > 3);

    // Otherwise, a counter move has been found and if the position is the last leaf
    // in the search tree, remove the position from the search tree.
    else if (depth > 3)
        ss->ttPv = ss->ttPv && (ss+1)->ttPv;

    // Write gathered information in transposition table
    if (!excludedMove && !(rootNode && thisThread->pvIdx))
        tte->save(posKey, value_to_tt(bestValue, ss->ply), ss->ttPv,
                  bestValue >= beta ? BOUND_LOWER :
                  PvNode && bestMove ? BOUND_EXACT : BOUND_UPPER,
                  depth, bestMove, ss->staticEval);

    assert(bestValue > -VALUE_INFINITE && bestValue < VALUE_INFINITE);

    return bestValue;
  }


  // qsearch() is the quiescence search function, which is called by the main search
  // function with zero depth, or recursively with further decreasing depth per call.
  template <NodeType nodeType>
  Value qsearch(Position& pos, Stack* ss, Value alpha, Value beta, Depth depth) {

    static_assert(nodeType != Root);
    constexpr bool PvNode = nodeType == PV;

    assert(alpha >= -VALUE_INFINITE && alpha < beta && beta <= VALUE_INFINITE);
    assert(PvNode || (alpha == beta - 1));
    assert(depth <= 0);

    Move pv[MAX_PLY+1];
    StateInfo st;
    ASSERT_ALIGNED(&st, Eval::NNUE::CacheLineSize);

    TTEntry* tte;
    Key posKey;
    Move ttMove, move, bestMove;
    Depth ttDepth;
    Bound ttBound;
    Value bestValue, value, ttValue, futilityValue, futilityBase;
    bool pvHit, givesCheck, captureOrPromotion, gameCycle;
    int moveCount;

    if (PvNode)
    {
        (ss+1)->pv = pv;
        ss->pv[0] = MOVE_NONE;
    }

    Thread* thisThread = pos.this_thread();
    bestMove = MOVE_NONE;
    ss->inCheck = pos.checkers();
    moveCount = 0;
    gameCycle = false;

    thisThread->nodes++;

    if (pos.has_game_cycle(ss->ply))
    {
       if (VALUE_DRAW >= beta)
           return VALUE_DRAW;

       alpha = std::max(alpha, VALUE_DRAW);
       gameCycle = true;
    }

    if (pos.is_draw(ss->ply))
        return VALUE_DRAW;

    // Check for an immediate draw or maximum ply reached
    if (ss->ply >= MAX_PLY)
        return !ss->inCheck ? evaluate(pos) : VALUE_DRAW;

    if (alpha >= mate_in(ss->ply+1))
        return mate_in(ss->ply+1);

    assert(0 <= ss->ply && ss->ply < MAX_PLY);

    // Decide whether or not to include checks: this fixes also the type of
    // TT entry depth that we are going to use. Note that in qsearch we use
    // only two types of depth in TT: DEPTH_QS_CHECKS or DEPTH_QS_NO_CHECKS.
    ttDepth = ss->inCheck || depth >= DEPTH_QS_CHECKS ? DEPTH_QS_CHECKS
                                                  : DEPTH_QS_NO_CHECKS;
    // Transposition table lookup
    posKey = pos.key();
    tte = TT.probe(posKey, ss->ttHit);
    ttValue = ss->ttHit ? value_from_tt(tte->value(), ss->ply, pos.rule50_count()) : VALUE_NONE;
    ttBound = tte->bound();
    ttMove = ss->ttHit ? tte->move() : MOVE_NONE;
    pvHit = ss->ttHit && tte->is_pv();

    if (  !PvNode
        && ss->ttHit
        && !gameCycle
        && pos.rule50_count() < 88
        && tte->depth() >= ttDepth
        && ttValue != VALUE_NONE // Only in case of TT access race
        && (ttValue != VALUE_DRAW || VALUE_DRAW >= beta)
        && (ttValue >= beta ? (ttBound & BOUND_LOWER)
                            : (ttBound & BOUND_UPPER)))
        return ttValue;

    // Evaluate the position statically
    if (ss->inCheck)
    {
        ss->staticEval = VALUE_NONE;
        bestValue = futilityBase = -VALUE_INFINITE;
    }
    else
    {
        if (ss->ttHit)
        {
            // Never assume anything about values stored in TT
            if ((ss->staticEval = bestValue = tte->eval()) == VALUE_NONE)
                ss->staticEval = bestValue = evaluate(pos);

            // ttValue can be used as a better position evaluation (~7 Elo)
            if (    ttValue != VALUE_NONE
                && (ttMove != MOVE_NONE || ttValue <= bestValue)
                && (ttBound & (ttValue > bestValue ? BOUND_LOWER : BOUND_UPPER)))
                bestValue = ttValue;
        }
        else
            // In case of null move search use previous static eval with a different sign
            ss->staticEval = bestValue =
            (ss-1)->currentMove != MOVE_NULL ? evaluate(pos)
                                             : -(ss-1)->staticEval;

        ss->staticEval = bestValue = bestValue * std::max(0, (100 - pos.rule50_count())) / 100;

        if (gameCycle)
            ss->staticEval = bestValue = bestValue * std::max(0, (100 - pos.rule50_count())) / 100;

        // Stand pat. Return immediately if static value is at least beta
        if (bestValue >= beta)
        {
            // Save gathered info in transposition table
            if (!ss->ttHit)
                tte->save(posKey, value_to_tt(bestValue, ss->ply), false, BOUND_LOWER,
                          DEPTH_NONE, MOVE_NONE, ss->staticEval);

            return bestValue;
        }

        if (PvNode && bestValue > alpha)
            alpha = bestValue;

        futilityBase = bestValue + 139;
    }

    const PieceToHistory* contHist[] = { (ss-1)->continuationHistory, (ss-2)->continuationHistory,
                                          nullptr                   , (ss-4)->continuationHistory,
                                          nullptr                   , (ss-6)->continuationHistory };

    // Initialize a MovePicker object for the current position, and prepare
    // to search the moves. Because the depth is <= 0 here, only captures,
    // queen promotions, and other checks (only if depth >= DEPTH_QS_CHECKS)
    // will be generated.
    Square prevSq = to_sq((ss-1)->currentMove);
    MovePicker mp(pos, ttMove, depth, &thisThread->mainHistory,
                                      &thisThread->captureHistory,
                                      contHist,
                                      prevSq);

    int quietCheckEvasions = 0;

    // Loop through the moves until no moves remain or a beta cutoff occurs
    while ((move = mp.next_move()) != MOVE_NONE)
    {
      assert(is_ok(move));

      givesCheck = pos.gives_check(move);
      captureOrPromotion = pos.capture_or_promotion(move);

      moveCount++;

      if (!PvNode && bestValue > VALUE_TB_LOSS_IN_MAX_PLY)
      {
         // Futility pruning and moveCount pruning (~5 Elo)
         if (   !givesCheck
             &&  to_sq(move) != prevSq
             &&  futilityBase > -VALUE_KNOWN_WIN
             &&  type_of(move) != PROMOTION)
         {
             if (moveCount > 2)
                 continue;

             futilityValue = futilityBase + PieceValue[EG][pos.piece_on(to_sq(move))];

             if (futilityValue <= alpha)
             {
                 bestValue = std::max(bestValue, futilityValue);
                 continue;
             }

             if (futilityBase <= alpha && !pos.see_ge(move, VALUE_ZERO + 1))
             {
                 bestValue = std::max(bestValue, futilityBase);
                 continue;
             }
         }

         // Do not search moves with negative SEE values (~5 Elo)
         if (!pos.see_ge(move))
             continue;
      }

      // Speculative prefetch as early as possible
      prefetch(TT.first_entry(pos.key_after(move)));

      ss->currentMove = move;
      ss->continuationHistory = &thisThread->continuationHistory[ss->inCheck]
                                                                [captureOrPromotion]
                                                                [pos.moved_piece(move)]
                                                                [to_sq(move)];

      // Continuation history based pruning (~2 Elo)
      if (  !captureOrPromotion
          && !PvNode
          && bestValue > VALUE_TB_LOSS_IN_MAX_PLY
          && (*contHist[0])[pos.moved_piece(move)][to_sq(move)] < CounterMovePruneThreshold
          && (*contHist[1])[pos.moved_piece(move)][to_sq(move)] < CounterMovePruneThreshold)
          continue;

      // movecount pruning for quiet check evasions
      if (  bestValue > VALUE_TB_LOSS_IN_MAX_PLY
          && quietCheckEvasions > 1
          && !captureOrPromotion
          && ss->inCheck)
          continue;

      quietCheckEvasions += !captureOrPromotion && ss->inCheck;

      // Make and search the move
      pos.do_move(move, st, givesCheck);
      value = -qsearch<nodeType>(pos, ss+1, -beta, -alpha, depth - 1);
      pos.undo_move(move);

      assert(value > -VALUE_INFINITE && value < VALUE_INFINITE);

      // Check for a new best move
      if (value > bestValue)
      {
          bestValue = value;

          if (value > alpha)
          {
              bestMove = move;

              if (PvNode) // Update pv even in fail-high case
                  update_pv(ss->pv, move, (ss+1)->pv);

              if (PvNode && value < beta) // Update alpha here!
                  alpha = value;
              else
                  break; // Fail high
          }
       }
    }

    // All legal moves have been searched. A special case: if we're in check
    // and no legal moves were found, it is checkmate.
    if (ss->inCheck && bestValue == -VALUE_INFINITE)
    {
        assert(!MoveList<LEGAL>(pos).size());

        return mated_in(ss->ply); // Plies to mate from the root
    }

    // Save gathered info in transposition table
    tte->save(posKey, value_to_tt(bestValue, ss->ply), pvHit,
              bestValue >= beta ? BOUND_LOWER : BOUND_UPPER,
              ttDepth, bestMove, ss->staticEval);

    assert(bestValue > -VALUE_INFINITE && bestValue < VALUE_INFINITE);

    return bestValue;
  }


  // value_to_tt() adjusts a mate or TB score from "plies to mate from the root" to
  // "plies to mate from the current position". Standard scores are unchanged.
  // The function is called before storing a value in the transposition table.

  Value value_to_tt(Value v, int ply) {

    assert(v != VALUE_NONE);

    return  v >= VALUE_TB_WIN_IN_MAX_PLY  ? v + ply
          : v <= VALUE_TB_LOSS_IN_MAX_PLY ? v - ply : v;
  }


  // value_from_tt() is the inverse of value_to_tt(): it adjusts a mate or TB score
  // from the transposition table (which refers to the plies to mate/be mated from
  // current position) to "plies to mate/be mated (TB win/loss) from the root". However,
  // for mate scores, to avoid potentially false mate scores related to the 50 moves rule
  // and the graph history interaction, we return an optimal TB score instead.

  Value value_from_tt(Value v, int ply, int r50c) {

    /*return  v == VALUE_NONE             ? VALUE_NONE
          : v >= VALUE_MATE_IN_MAX_PLY  ? v - ply
          : v <= VALUE_MATED_IN_MAX_PLY ? v + ply : v; */

    if (v == VALUE_NONE)
        return VALUE_NONE;

    if (v >= VALUE_TB_WIN_IN_MAX_PLY)  // TB win or better
    {
        if (v >= VALUE_MATE_IN_MAX_PLY && VALUE_MATE - v > 99 - r50c)
            return VALUE_MATE_IN_MAX_PLY - 1; // do not return a potentially false mate score

        return v - ply;
    }

    if (v <= VALUE_TB_LOSS_IN_MAX_PLY) // TB loss or worse
    {
        if (v <= VALUE_MATED_IN_MAX_PLY && VALUE_MATE + v > 99 - r50c)
            return VALUE_MATED_IN_MAX_PLY + 1; // do not return a potentially false mate score

        return v + ply;
    }

    return v;

  }


  // update_pv() adds current move and appends child pv[]

  void update_pv(Move* pv, Move move, Move* childPv) {

    for (*pv++ = move; childPv && *childPv != MOVE_NONE; )
        *pv++ = *childPv++;
    *pv = MOVE_NONE;
  }


  // update_all_stats() updates stats at the end of search() when a bestMove is found

  void update_all_stats(const Position& pos, Stack* ss, Move bestMove, Value bestValue, Value beta, Square prevSq,
                        Move* quietsSearched, int quietCount, Move* capturesSearched, int captureCount, Depth depth) {

    int bonus1, bonus2;
    Color us = pos.side_to_move();
    Thread* thisThread = pos.this_thread();
    CapturePieceToHistory& captureHistory = thisThread->captureHistory;
    Piece moved_piece = pos.moved_piece(bestMove);
    PieceType captured = type_of(pos.piece_on(to_sq(bestMove)));

    bonus1 = stat_bonus(depth + 1);
    bonus2 = bestValue > beta + PawnValueMg ? bonus1               // larger bonus
                                            : stat_bonus(depth);   // smaller bonus

    if (!pos.capture_or_promotion(bestMove))
    {
        // Increase stats for the best move in case it was a quiet move
        update_quiet_stats(pos, ss, bestMove, bonus2);

        // Decrease stats for all non-best quiet moves
        for (int i = 0; i < quietCount; ++i)
        {
            thisThread->mainHistory[us][from_to(quietsSearched[i])] << -bonus2;
            update_continuation_histories(ss, pos.moved_piece(quietsSearched[i]), to_sq(quietsSearched[i]), -bonus2);
        }
    }
    else
        // Increase stats for the best move in case it was a capture move
        captureHistory[moved_piece][to_sq(bestMove)][captured] << bonus1;

    // Extra penalty for a quiet early move that was not a TT move or
    // main killer move in previous ply when it gets refuted.
    if (   ((ss-1)->moveCount == 1 + (ss-1)->ttHit || ((ss-1)->currentMove == (ss-1)->killers[0]))
        && !pos.captured_piece())
            update_continuation_histories(ss-1, pos.piece_on(prevSq), prevSq, -bonus1);

    // Decrease stats for all non-best capture moves
    for (int i = 0; i < captureCount; ++i)
    {
        moved_piece = pos.moved_piece(capturesSearched[i]);
        captured = type_of(pos.piece_on(to_sq(capturesSearched[i])));
        captureHistory[moved_piece][to_sq(capturesSearched[i])][captured] << -bonus1;
    }
  }


  // update_continuation_histories() updates histories of the move pairs formed
  // by moves at ply -1, -2, -4, and -6 with current move.

  void update_continuation_histories(Stack* ss, Piece pc, Square to, int bonus) {

    for (int i : {1, 2, 4, 6})
    {
        // Only update first 2 continuation histories if we are in check
        if (ss->inCheck && i > 2)
            break;
        if (is_ok((ss-i)->currentMove))
            (*(ss-i)->continuationHistory)[pc][to] << bonus;
    }
  }


  // update_quiet_stats() updates move sorting heuristics

  void update_quiet_stats(const Position& pos, Stack* ss, Move move, int bonus) {

    // Update killers
    if (ss->killers[0] != move)
    {
        ss->killers[1] = ss->killers[0];
        ss->killers[0] = move;
    }

    Color us = pos.side_to_move();
    Thread* thisThread = pos.this_thread();
    thisThread->mainHistory[us][from_to(move)] << bonus;
    update_continuation_histories(ss, pos.moved_piece(move), to_sq(move), bonus);

    // Update countermove history
    if (is_ok((ss-1)->currentMove))
    {
        Square prevSq = to_sq((ss-1)->currentMove);
        thisThread->counterMoves[pos.piece_on(prevSq)][prevSq] = move;
    }
  }

} // namespace


/// MainThread::check_time() is used to print debug info and, more importantly,
/// to detect when we are out of available time and thus stop the search.

void MainThread::check_time() {

  if (--callsCnt > 0)
      return;

  // When using nodes, ensure checking rate is not lower than 0.1% of nodes
  callsCnt = Limits.nodes ? std::min(1024, int(Limits.nodes / 1024)) : 1024;

  static TimePoint lastInfoTime = now();

  TimePoint elapsed = Time.elapsed();
  TimePoint tick = Limits.startTime + elapsed;

  if (tick - lastInfoTime >= 1000)
  {
      lastInfoTime = tick;
      dbg_print();
  }

  // We should not stop pondering until told so by the GUI
  if (ponder)
      return;

  if (   (Limits.use_time_management() && (elapsed > Time.maximum() - 10 || stopOnPonderhit))
      || (Limits.movetime && elapsed >= Limits.movetime)
      || (Limits.nodes && Threads.nodes_searched() >= (uint64_t)Limits.nodes))
      Threads.stop = true;
}


/// UCI::pv() formats PV information according to the UCI protocol. UCI requires
/// that all (if any) unsearched PV lines are sent using a previous search score.

string UCI::pv(const Position& pos, Depth depth, Value alpha, Value beta) {

  std::stringstream ss;
  TimePoint elapsed = Time.elapsed() + 1;
  const RootMoves& rootMoves = pos.this_thread()->rootMoves;
  size_t pvIdx = pos.this_thread()->pvIdx;
  size_t multiPV = std::min((size_t)Options["MultiPV"], rootMoves.size());
  uint64_t nodesSearched = Threads.nodes_searched();
  uint64_t tbHits = Threads.tb_hits() + (TB::RootInTB ? rootMoves.size() : 0);

  for (size_t i = 0; i < multiPV; ++i)
  {
      bool updated = rootMoves[i].score != -VALUE_INFINITE;

      if (depth == 1 && !updated && i > 0)
          continue;

      Depth d = updated ? depth : std::max(1, depth - 1);
      Value v = updated ? rootMoves[i].score : rootMoves[i].previousScore;
      Value v2 = rootMoves[i].previousScore;

      if (v == -VALUE_INFINITE)
          v = VALUE_ZERO;

      bool tb = TB::RootInTB && abs(v) < VALUE_TB_WIN - 6 * PawnValueEg;

      v = tb ? rootMoves[i].tbScore : v;

      if (ss.rdbuf()->in_avail()) // Not at first line
          ss << "\n";

      ss << "info"
         << " depth "    << d
         << " seldepth " << rootMoves[i].selDepth
         << " multipv "  << i + 1
         << " score "    << UCI::value(v, v2);

      if (Options["UCI_ShowWDL"])
          ss << UCI::wdl(v, pos.game_ply());

      if (!tb && i == pvIdx)
          ss << (v >= beta ? " lowerbound" : v <= alpha ? " upperbound" : "");

      ss << " nodes "    << nodesSearched
         << " nps "      << nodesSearched * 1000 / elapsed;

      if (elapsed > 1000) // Earlier makes little sense
          ss << " hashfull " << TT.hashfull();

      ss << " tbhits "   << tbHits
         << " time "     << elapsed
         << " pv";

      for (Move m : rootMoves[i].pv)
          ss << " " << UCI::move(m, pos.is_chess960());
  }

  return ss.str();
}


/// RootMove::extract_ponder_from_tt() is called in case we have no ponder move
/// before exiting the search, for instance, in case we stop the search during a
/// fail high at root. We try hard to have a ponder move to return to the GUI,
/// otherwise in case of 'ponder on' we have nothing to think on.

bool RootMove::extract_ponder_from_tt(Position& pos) {

    StateInfo st;
    ASSERT_ALIGNED(&st, Eval::NNUE::CacheLineSize);

    bool ttHit;

    assert(pv.size() == 1);

    if (pv[0] == MOVE_NONE)
        return false;

    pos.do_move(pv[0], st);
    TTEntry* tte = TT.probe(pos.key(), ttHit);

    if (ttHit)
    {
        Move m = tte->move(); // Local copy to be SMP safe
        if (MoveList<LEGAL>(pos).contains(m))
            pv.push_back(m);
    }

    pos.undo_move(pv[0]);
    return pv.size() > 1;
}

void Tablebases::rank_root_moves(Position& pos, Search::RootMoves& rootMoves) {

    RootInTB = false;
    UseRule50 = bool(Options["Syzygy50MoveRule"]);
    Cardinality = int(Options["SyzygyProbeLimit"]);

    if (Cardinality > MaxCardinality)
        Cardinality = MaxCardinality;

    if (Cardinality >= popcount(pos.pieces()) && !pos.can_castle(ANY_CASTLING))
    {
        // Rank moves using DTZ tables
        RootInTB = root_probe(pos, rootMoves);

        if (!RootInTB)
        {
            // DTZ tables are missing; try to rank moves using WDL tables
            RootInTB = root_probe_wdl(pos, rootMoves);
        }
    }

    if (RootInTB)
    {
        // Sort moves according to TB rank
        std::stable_sort(rootMoves.begin(), rootMoves.end(),
                  [](const RootMove &a, const RootMove &b) { return a.tbRank > b.tbRank; } );
    }
    else
    {
        // Clean up if root_probe() and root_probe_wdl() have failed
        for (auto& m : rootMoves)
            m.tbRank = 0;
    }
}

} // namespace Stockfish<|MERGE_RESOLUTION|>--- conflicted
+++ resolved
@@ -82,33 +82,6 @@
     return std::min((8 * d + 281) * d - 241 , 1949);
   }
 
-<<<<<<< HEAD
-=======
-  // Add a small random component to draw evaluations to avoid 3-fold blindness
-  Value value_draw(Thread* thisThread) {
-    return VALUE_DRAW + Value(2 * (thisThread->nodes & 1) - 1);
-  }
-
-  // Skill structure is used to implement strength limit. If we have an uci_elo then
-  // we convert it to a suitable fractional skill level using anchoring to CCRL Elo
-  // (goldfish 1.13 = 2000) and a fit through Ordo derived Elo for match (TC 60+0.6)
-  // results spanning a wide range of k values.
-  struct Skill {
-    Skill(int skill_level, int uci_elo) {
-        if (uci_elo)
-            level = std::clamp(std::pow((uci_elo - 1346.6) / 143.4, 1 / 0.806), 0.0, 20.0);
-        else
-            level = double(skill_level);
-    }
-    bool enabled() const { return level < 20.0; }
-    bool time_to_pick(Depth depth) const { return depth == 1 + int(level); }
-    Move pick_best(size_t multiPV);
-
-    double level;
-    Move best = MOVE_NONE;
-  };
-
->>>>>>> 3ec6e1d2
   template <NodeType nodeType>
   Value search(Position& pos, Stack* ss, Value alpha, Value beta, Depth depth, bool cutNode);
 
@@ -296,17 +269,8 @@
 
   multiPV = std::min(multiPV, rootMoves.size());
 
-<<<<<<< HEAD
-=======
   complexityAverage.set(211, 1);
 
-  trend         = SCORE_ZERO;
-  optimism[ us] = Value(33);
-  optimism[~us] = -optimism[us];
-
-  int searchAgainCounter = 0;
-
->>>>>>> 3ec6e1d2
   // Iterative deepening loop until requested to stop or the target depth is reached
   while (   ++rootDepth < MAX_PLY
          && !Threads.stop
@@ -342,9 +306,8 @@
           if (rootDepth >= 4)
           {
               Value prev = rootMoves[pvIdx].averageScore;
-<<<<<<< HEAD
               int momentum = int(prev) * prev / 16384;
-              delta = Value(17);
+              delta = Value(19);
 
               if (prev >= VALUE_MATE_IN_MAX_PLY)
                   alpha = VALUE_TB_WIN_IN_MAX_PLY;
@@ -352,20 +315,6 @@
                   alpha = std::max(prev - (delta + (prev < 0 ? momentum : 0)),-VALUE_INFINITE);
 
               beta  = std::min(prev + (delta + (prev > 0 ? momentum : 0)), VALUE_INFINITE);
-=======
-              delta = Value(19) + int(prev) * prev / 18321;
-              alpha = std::max(prev - delta,-VALUE_INFINITE);
-              beta  = std::min(prev + delta, VALUE_INFINITE);
-
-              // Adjust trend and optimism based on root move's previousScore
-              int tr = sigmoid(prev, 4, 11, 92, 119, 1);
-              trend = (us == WHITE ?  make_score(tr, tr / 2)
-                                   : -make_score(tr, tr / 2));
-
-              int opt = sigmoid(prev, 9, 18, 115, 12250, 187);
-              optimism[ us] = Value(opt);
-              optimism[~us] = -optimism[us];
->>>>>>> 3ec6e1d2
           }
 
           // Start with a small aspiration window and, in the case of a fail
@@ -464,20 +413,16 @@
           double reduction = (1.66 + mainThread->previousTimeReduction) / (2.35 * timeReduction);
           double bestMoveInstability = 1.073 + std::max(1.0, 2.25 - 9.9 / rootDepth)
                                               * totBestMoveChanges / Threads.size();
-<<<<<<< HEAD
-=======
+
           int complexity = mainThread->complexityAverage.value();
           double complexPosition = std::clamp(1.0 + (complexity - 293) / 1525.0, 0.5, 1.5);
 
-          double totalTime = Time.optimum() * fallingEval * reduction * bestMoveInstability * complexPosition;
->>>>>>> 3ec6e1d2
-
           TimePoint elapsedT = Time.elapsed();
           TimePoint optimumT = Time.optimum();
 
           // Stop the search if we have only one legal move, or if available time elapsed
           if (   (rootMoves.size() == 1 && (elapsedT > optimumT / 16))
-              || elapsedT > optimumT * fallingEval * reduction * bestMoveInstability)
+              || elapsedT > optimumT * fallingEval * reduction * bestMoveInstability * complexPosition)
           {
               // If we are allowed to ponder do not stop the search now but
               // keep pondering until the GUI sends "ponderhit" or "stop".
@@ -486,15 +431,6 @@
               else
                   Threads.stop = true;
           }
-<<<<<<< HEAD
-=======
-          else if (   Threads.increaseDepth
-                   && !mainThread->ponder
-                   && Time.elapsed() > totalTime * 0.49)
-                   Threads.increaseDepth = false;
-          else
-                   Threads.increaseDepth = true;
->>>>>>> 3ec6e1d2
       }
 
       mainThread->iterValue[iterIdx] = bestValue;
@@ -542,8 +478,7 @@
     bool captureOrPromotion, doFullDepthSearch, moveCountPruning,
          ttCapture, kingDanger, ourMove;
     Piece movedPiece;
-<<<<<<< HEAD
-    int moveCount, captureCount, quietCount, bestMoveCount, improvement, rootDepth;
+    int moveCount, captureCount, quietCount, bestMoveCount, improvement, complexity, rootDepth;
 
     // Step 1. Initialize node
     Thread* thisThread  = pos.this_thread();
@@ -555,18 +490,6 @@
     gameCycle           = kingDanger = false;
     rootDepth           = thisThread->rootDepth;
     ourMove             = !(ss->ply & 1);
-=======
-    int moveCount, captureCount, quietCount, bestMoveCount, improvement, complexity;
-
-    // Step 1. Initialize node
-    Thread* thisThread = pos.this_thread();
-    ss->inCheck        = pos.checkers();
-    priorCapture       = pos.captured_piece();
-    Color us           = pos.side_to_move();
-    moveCount          = bestMoveCount = captureCount = quietCount = ss->moveCount = 0;
-    bestValue          = -VALUE_INFINITE;
-    maxValue           = VALUE_INFINITE;
->>>>>>> 3ec6e1d2
 
     // Check for the available remaining time
     if (thisThread == Threads.main())
@@ -734,11 +657,7 @@
         ss->staticEval = eval = VALUE_NONE;
         improving = false;
         improvement = 0;
-<<<<<<< HEAD
-=======
         complexity = 0;
-        goto moves_loop;
->>>>>>> 3ec6e1d2
     }
     else
     {
@@ -785,44 +704,43 @@
 
     thisThread->complexityAverage.update(complexity);
 
-    // Step 7. Razoring.
-    // If eval is really low check with qsearch if it can exceed alpha, if it can't,
-    // return a fail low.
-    if (   !PvNode
-        && depth <= 6
-        && eval < alpha - 486 - 314 * depth * depth)
-    {
-        value = qsearch<NonPV>(pos, ss, alpha - 1, alpha);
-        if (value < alpha)
-            return value;
-    }
-
-<<<<<<< HEAD
     // Begin early pruning.
     if (   !PvNode
         && (ourMove || !excludedMove)
         && !gameCycle
         && !thisThread->nmpGuard
-        &&  abs(eval) < 14000)
+        &&  abs(eval) < 22266)
     {
        if (rootDepth > 10 && !ourMove)
            kingDanger = pos.king_danger();
 
-       // Step 7. Futility pruning: child node (~25 Elo)
+       // Step 7. Razoring.
+       // If eval is really low check with qsearch if it can exceed alpha, if it can't,
+       // return a fail low.
+       if (   depth <= 6
+           && eval < alpha - 486 - 314 * depth * depth)
+       {
+        value = qsearch<NonPV>(pos, ss, alpha - 1, alpha);
+        if (value < alpha)
+            return value;
+       }
+
+       // Step 8. Futility pruning: child node (~25 Elo)
        if (    depth < 8
            && !ss->ttPv
            && !kingDanger
            &&  abs(alpha) < VALUE_KNOWN_WIN
-           &&  eval - futility_margin(depth, improving) >= beta)
+           &&  eval >= beta
+           &&  eval - futility_margin(depth, improving) - (ss-1)->statScore / 256 >= beta)
            return eval;
 
-       // Step 8. Null move search with verification search (~22 Elo)
+       // Step 9. Null move search with verification search (~22 Elo)
        if (   (ss-1)->currentMove != MOVE_NULL
-           && (ss-1)->statScore < 23767
+           && (ss-1)->statScore < 15075
            &&  beta < VALUE_TB_WIN_IN_MAX_PLY
            &&  eval >= beta
            &&  eval >= ss->staticEval
-           &&  ss->staticEval >= beta - 20 * depth - improvement / 15 + 204
+           &&  ss->staticEval >= beta - 18 * depth - improvement / 19 + 215 + complexity / 30
            &&  pos.non_pawn_material(us)
            && !kingDanger
            && (rootDepth < 11 || ourMove || MoveList<LEGAL>(pos).size() > 5))
@@ -830,7 +748,7 @@
            assert(eval - beta >= 0);
 
            // Null move dynamic reduction based on depth and value
-           Depth R = std::min(int(eval - beta) / 205, 3) + depth / 3 + 4;
+           Depth R = std::min(int(eval - beta) / 184, 4) + depth / 3 + 4 - (complexity > 799);
 
            if (   depth < 11
                || ttValue >= beta
@@ -866,69 +784,14 @@
            }
            }
        }
-=======
-    // Step 8. Futility pruning: child node (~25 Elo).
-    // The depth condition is important for mate finding.
-    if (   !ss->ttPv
-        &&  depth < 8
-        &&  eval - futility_margin(depth, improving) - (ss-1)->statScore / 256 >= beta
-        &&  eval >= beta
-        &&  eval < 22266) // larger than VALUE_KNOWN_WIN, but smaller than TB wins.
-        return eval;
-
-    // Step 9. Null move search with verification search (~22 Elo)
-    if (   !PvNode
-        && (ss-1)->currentMove != MOVE_NULL
-        && (ss-1)->statScore < 15075
-        &&  eval >= beta
-        &&  eval >= ss->staticEval
-        &&  ss->staticEval >= beta - 18 * depth - improvement / 19 + 215 + complexity / 30
-        && !excludedMove
-        &&  pos.non_pawn_material(us)
-        && (ss->ply >= thisThread->nmpMinPly || us != thisThread->nmpColor))
-    {
-        assert(eval - beta >= 0);
-
-        // Null move dynamic reduction based on depth, eval and complexity of position
-        Depth R = std::min(int(eval - beta) / 184, 4) + depth / 3 + 4 - (complexity > 799);
-
-        ss->currentMove = MOVE_NULL;
-        ss->continuationHistory = &thisThread->continuationHistory[0][0][NO_PIECE][0];
-
-        pos.do_null_move(st);
-
-        Value nullValue = -search<NonPV>(pos, ss+1, -beta, -beta+1, depth-R, !cutNode);
-
-        pos.undo_null_move();
-
-        if (nullValue >= beta)
-        {
-            // Do not return unproven mate or TB scores
-            if (nullValue >= VALUE_TB_WIN_IN_MAX_PLY)
-                nullValue = beta;
-
-            if (thisThread->nmpMinPly || (abs(beta) < VALUE_KNOWN_WIN && depth < 14))
-                return nullValue;
-
-            assert(!thisThread->nmpMinPly); // Recursive verification is not allowed
-
-            // Do verification search at high depths, with null move pruning disabled
-            // for us, until ply exceeds nmpMinPly.
-            thisThread->nmpMinPly = ss->ply + 3 * (depth-R) / 4;
-            thisThread->nmpColor = us;
-
-            Value v = search<NonPV>(pos, ss, beta-1, beta, depth-R, false);
->>>>>>> 3ec6e1d2
-
-       probCutBeta = beta + 209 - 44 * improving;
-
-       // Step 9. ProbCut (~10 Elo)
+
+       probCutBeta = beta + 204 - 52 * improving;
+
+       // Step 10. ProbCut (~10 Elo)
        // If we have a good enough capture and a reduced search returns a value
        // much above beta, we can (almost) safely prune the previous move.
        if (    depth > 4
            &&  abs(beta) < VALUE_TB_WIN_IN_MAX_PLY
-
-<<<<<<< HEAD
            // If we don't have a ttHit or our ttDepth is not greater our
            // reduced depth search, continue with the probcut.
            && (!ss->ttHit || ttDepth < depth - 3))
@@ -943,41 +806,14 @@
                {
                    assert(pos.capture_or_promotion(move));
                    assert(depth >= 5);
-=======
-    probCutBeta = beta + 204 - 52 * improving;
-
-    // Step 10. ProbCut (~4 Elo)
-    // If we have a good enough capture and a reduced search returns a value
-    // much above beta, we can (almost) safely prune the previous move.
-    if (   !PvNode
-        &&  depth > 4
-        &&  abs(beta) < VALUE_TB_WIN_IN_MAX_PLY
-        // if value from transposition table is lower than probCutBeta, don't attempt probCut
-        // there and in further interactions with transposition table cutoff depth is set to depth - 3
-        // because probCut search has depth set to depth - 4 but we also do a move before it
-        // so effective depth is equal to depth - 3
-        && !(   ss->ttHit
-             && tte->depth() >= depth - 3
-             && ttValue != VALUE_NONE
-             && ttValue < probCutBeta))
-    {
-        assert(probCutBeta < VALUE_INFINITE);
->>>>>>> 3ec6e1d2
 
                    captureOrPromotion = true;
 
-<<<<<<< HEAD
                    ss->currentMove = move;
                    ss->continuationHistory = &thisThread->continuationHistory[ss->inCheck]
                                                                              [captureOrPromotion]
                                                                              [pos.moved_piece(move)]
                                                                              [to_sq(move)];
-=======
-        while ((move = mp.next_move()) != MOVE_NONE)
-            if (move != excludedMove && pos.legal(move))
-            {
-                assert(pos.capture_or_promotion(move));
->>>>>>> 3ec6e1d2
 
                    pos.do_move(move, st);
 
@@ -1006,41 +842,13 @@
 
     // Step 11. If the position is not in TT, decrease depth by 2 or 1 depending on node type (~3 Elo)
     if (   PvNode
-<<<<<<< HEAD
-        && depth >= 6
+        && depth >= 3
         && ((ss-1)->moveCount > 1 || !ourMove)
         && !gameCycle
         && !ttMove)
         depth -= 2;
 
     } // In check search starts here
-=======
-        && depth >= 3
-        && !ttMove)
-        depth -= 2;
-
-    if (   cutNode
-        && depth >= 8
-        && !ttMove)
-        depth--;
-
-moves_loop: // When in check, search starts here
-
-    // Step 12. A small Probcut idea, when we are in check (~0 Elo)
-    probCutBeta = beta + 401;
-    if (   ss->inCheck
-        && !PvNode
-        && depth >= 2
-        && ttCapture
-        && (tte->bound() & BOUND_LOWER)
-        && tte->depth() >= depth - 3
-        && ttValue >= probCutBeta
-        && abs(ttValue) <= VALUE_KNOWN_WIN
-        && abs(beta) <= VALUE_KNOWN_WIN
-       )
-        return probCutBeta;
-
->>>>>>> 3ec6e1d2
 
     const PieceToHistory* contHist[] = { (ss-1)->continuationHistory, (ss-2)->continuationHistory,
                                           nullptr                   , (ss-4)->continuationHistory,
@@ -1064,7 +872,7 @@
                          && (ttBound & BOUND_UPPER)
                          && ttDepth >= depth;
 
-    // Step 13. Loop through all pseudo-legal moves until no moves remain
+    // Step 12. Loop through all pseudo-legal moves until no moves remain
     // or a beta cutoff occurs.
     while ((move = mp.next_move(moveCountPruning)) != MOVE_NONE)
     {
@@ -1126,7 +934,6 @@
 
       Value delta = beta - alpha;
 
-<<<<<<< HEAD
       bool lmPrunable = (   rootDepth < 11
                          || !ourMove
                          || ss->ply > 6
@@ -1137,10 +944,6 @@
       // Step 13. Pruning at shallow depth (~98 Elo). Depth conditions are important for mate finding.
       if (  !PvNode
           && (ss->ply > 2 || lmPrunable)
-=======
-      // Step 14. Pruning at shallow depth (~98 Elo). Depth conditions are important for mate finding.
-      if (  !rootNode
->>>>>>> 3ec6e1d2
           && pos.non_pawn_material(us)
           && bestValue > VALUE_TB_LOSS_IN_MAX_PLY)
       {
@@ -1158,12 +961,7 @@
               // Futility pruning for captures (~0 Elo)
               if (   !pos.empty(to_sq(move))
                   && !givesCheck
-<<<<<<< HEAD
                   && lmrDepth < 3
-=======
-                  && !PvNode
-                  && lmrDepth < 7
->>>>>>> 3ec6e1d2
                   && !ss->inCheck
                   && ss->staticEval + 424 + 138 * lmrDepth + PieceValue[EG][pos.piece_on(to_sq(move))]
                    + captureHistory[movedPiece][to_sq(move)][type_of(pos.piece_on(to_sq(move)))] / 7 < alpha)
@@ -1188,9 +986,8 @@
 
               // Futility pruning: parent node (~9 Elo)
               if (   !ss->inCheck
-<<<<<<< HEAD
                   && lmrDepth < 3
-                  && ss->staticEval + 142 + 139 * lmrDepth + history / 64 <= alpha
+                  && ss->staticEval + 147 + 125 * lmrDepth + history / 64 <= alpha
                   &&  (*contHist[0])[movedPiece][to_sq(move)]
                     + (*contHist[1])[movedPiece][to_sq(move)]
                     + (*contHist[3])[movedPiece][to_sq(move)]
@@ -1198,21 +995,12 @@
                   continue;
 
               // Prune moves with negative SEE (~3 Elo)
-              if (!pos.see_ge(move, Value(-21 * lmrDepth * (lmrDepth + 1))))
-=======
-                  && lmrDepth < 11
-                  && ss->staticEval + 147 + 125 * lmrDepth + history / 64 <= alpha)
-                  continue;
-
-              // Prune moves with negative SEE (~3 Elo)
-              if (!pos.see_ge(move, Value(-23 * lmrDepth * lmrDepth - 31 * lmrDepth)))
->>>>>>> 3ec6e1d2
+              if (!pos.see_ge(move, Value(-23 * lmrDepth * (lmrDepth + 1))))
                   continue;
           }
           }
       }
 
-<<<<<<< HEAD
       // Step 14. Extensions (~66 Elo)
       if (   gameCycle
           && ((PvNode && (ss-1)->moveCount < 2) || (depth < 5 && ss->doubleExtensions < 5)))
@@ -1232,30 +1020,8 @@
           && (ttBound & BOUND_LOWER)
           &&  ttDepth >= depth - 3)
       {
-          Value singularBeta = std::max(ttValue - 3 * depth, VALUE_TB_LOSS_IN_MAX_PLY);
+          Value singularBeta = std::max(ttValue - 4 * depth, VALUE_TB_LOSS_IN_MAX_PLY);
           Depth singularDepth = (depth - 1) / 2;
-=======
-      // Step 15. Extensions (~66 Elo)
-      // We take care to not overdo to avoid search getting stuck.
-      if (ss->ply < thisThread->rootDepth * 2)
-      {
-          // Singular extension search (~58 Elo). If all moves but one fail low on a
-          // search of (alpha-s, beta-s), and just one fails high on (alpha, beta),
-          // then that move is singular and should be extended. To verify this we do
-          // a reduced search on all the other moves but the ttMove and if the
-          // result is lower than ttValue minus a margin, then we will extend the ttMove.
-          if (   !rootNode
-              &&  depth >= 6 + 2 * (PvNode && tte->is_pv())
-              &&  move == ttMove
-              && !excludedMove // Avoid recursive singular search
-           /* &&  ttValue != VALUE_NONE Already implicit in the next condition */
-              &&  abs(ttValue) < VALUE_KNOWN_WIN
-              && (tte->bound() & BOUND_LOWER)
-              &&  tte->depth() >= depth - 3)
-          {
-              Value singularBeta = ttValue - 4 * depth;
-              Depth singularDepth = (depth - 1) / 2;
->>>>>>> 3ec6e1d2
 
               ss->excludedMove = move;
               value = search<NonPV>(pos, ss, singularBeta - 1, singularBeta, singularDepth, cutNode);
@@ -1265,10 +1031,9 @@
               {
                   extension = 1;
 
-<<<<<<< HEAD
               // Avoid search explosion by limiting the number of double extensions
               if (  !PvNode
-                  && value < singularBeta - 75
+                  && value < singularBeta - 52
                   && ss->doubleExtensions < 3)
                   extension = 2;
           }
@@ -1292,44 +1057,9 @@
       // Check extensions (~1 Elo)
       if (   extension < 1
           && givesCheck
-          && depth > 6
-          && abs(ss->staticEval) > Value(100))
+          && depth > 8
+          && abs(ss->staticEval) > 81)
           extension = 1;
-=======
-                  // Avoid search explosion by limiting the number of double extensions
-                  if (  !PvNode
-                      && value < singularBeta - 52
-                      && ss->doubleExtensions <= 8)
-                      extension = 2;
-              }
-
-              // Multi-cut pruning
-              // Our ttMove is assumed to fail high, and now we failed high also on a reduced
-              // search without the ttMove. So we assume this expected Cut-node is not singular,
-              // that multiple moves fail high, and we can prune the whole subtree by returning
-              // a soft bound.
-              else if (singularBeta >= beta)
-                  return singularBeta;
-
-              // If the eval of ttMove is greater than beta, we reduce it (negative extension)
-              else if (ttValue >= beta)
-                  extension = -2;
-          }
-
-          // Check extensions (~1 Elo)
-          else if (   givesCheck
-                   && depth > 8
-                   && abs(ss->staticEval) > 81)
-              extension = 1;
-
-          // Quiet ttMove extensions (~0 Elo)
-          else if (   PvNode
-                   && move == ttMove
-                   && move == ss->killers[0]
-                   && (*contHist[0])[movedPiece][to_sq(move)] >= 7546)
-              extension = 1;
-      }
->>>>>>> 3ec6e1d2
 
       // Add extension to new depth
       newDepth += extension;
@@ -1350,7 +1080,6 @@
 
       bool doDeeperSearch = false;
 
-<<<<<<< HEAD
       bool lateKingDanger = (rootDepth > 10 && ourMove && ss->ply < 7 && pos.king_danger());
 
       // Step 16. Late moves reduction / extension (LMR, ~98 Elo)
@@ -1361,20 +1090,9 @@
           && !lateKingDanger
           && !gameCycle
           &&  thisThread->selDepth > rootDepth / 3
-          &&  moveCount > 1
+          &&  moveCount > 1 + rootNode
           && (!PvNode || ss->ply > 1)
           && (!captureOrPromotion || (cutNode && (ss-1)->moveCount >1)))
-=======
-      // Step 17. Late moves reduction / extension (LMR, ~98 Elo)
-      // We use various heuristics for the sons of a node after the first son has
-      // been searched. In general we would like to reduce them, but there are many
-      // cases where we extend a son if it has good chances to be "interesting".
-      if (    depth >= 2
-          &&  moveCount > 1 + rootNode
-          && (   !ss->ttPv
-              || !captureOrPromotion
-              || (cutNode && (ss-1)->moveCount > 1)))
->>>>>>> 3ec6e1d2
       {
           Depth r = reduction(improving, depth, moveCount, delta, thisThread->rootDelta);
 
@@ -1414,13 +1132,8 @@
           // are really negative and movecount is low, we allow this move to be searched
           // deeper than the first move (this may lead to hidden double extensions).
           int deeper =   r >= -1                   ? 0
-<<<<<<< HEAD
                        : moveCount <= 5            ? 1
-                       : PvNode && depth > 6       ? 1
-=======
-                       : moveCount <= 5            ? 2
                        : PvNode && depth > 3       ? 1
->>>>>>> 3ec6e1d2
                        : cutNode && moveCount <= 7 ? 1
                        :                             0;
 
