--- conflicted
+++ resolved
@@ -160,11 +160,7 @@
 
     Worker* bestThread = this;
 
-<<<<<<< HEAD
-    if (int(options["MultiPV"]) == 1 && !limits.depth
-=======
-    if (int(options["MultiPV"]) == 1 && !limits.depth && !limits.mate && !skill.enabled()
->>>>>>> 632f1c21
+    if (int(options["MultiPV"]) == 1 && !limits.depth && !limits.mate
         && rootMoves[0].pv[0] != Move::none())
         bestThread = threads.get_best_thread()->worker.get();
 
@@ -361,8 +357,6 @@
         if (!mainThread)
             continue;
 
-<<<<<<< HEAD
-=======
         // Have we found a "mate in x"?
         if (limits.mate && rootMoves[0].score == rootMoves[0].uciScore
             && ((rootMoves[0].score >= VALUE_MATE_IN_MAX_PLY
@@ -372,11 +366,6 @@
                     && VALUE_MATE + rootMoves[0].score <= 2 * limits.mate)))
             threads.stop = true;
 
-        // If the skill level is enabled and time is up, pick a sub-optimal best move
-        if (skill.enabled() && skill.time_to_pick(rootDepth))
-            skill.pick_best(rootMoves, multiPV);
-
->>>>>>> 632f1c21
         // Use part of the gained time from a previous stable move for the current move
         for (Thread* th : threads)
         {
@@ -387,48 +376,20 @@
         // Do we have time for the next iteration? Can we stop searching now?
         if (limits.use_time_management() && !threads.stop && !mainThread->stopOnPonderhit)
         {
-<<<<<<< HEAD
-            double fallingEval = (66 + 14 * (mainThread->bestPreviousAverageScore - bestValue)
-                                     +  6 * (mainThread->iterValue[iterIdx] - bestValue)) / 583.0;
-
-            fallingEval = std::clamp(fallingEval, 0.51, 1.51);
+            double fallingEval = (1067 + 223 * (mainThread->bestPreviousAverageScore - bestValue)
+                                     +  97 * (mainThread->iterValue[iterIdx] - bestValue)) / 10000.0;
+
+            fallingEval = std::clamp(fallingEval, 0.580, 1.667);
 
             // If the bestMove is stable over several iterations, reduce time accordingly
             timeReduction = lastBestMoveDepth + 6 < completedDepth ? 0.68
                                                                    : (mainThread->previousTimeReduction == 0.68 ? 2.20
                                                                                                                 : 1.52);
-=======
-            auto bestmove    = rootMoves[0].pv[0];
-            int  nodesEffort = effort[bestmove.from_sq()][bestmove.to_sq()] * 100
-                            / std::max(size_t(1), size_t(nodes));
-
-            double fallingEval = (1067 + 223 * (mainThread->bestPreviousAverageScore - bestValue)
-                                  + 97 * (mainThread->iterValue[iterIdx] - bestValue))
-                               / 10000.0;
-            fallingEval = std::clamp(fallingEval, 0.580, 1.667);
-
-            // If the bestMove is stable over several iterations, reduce time accordingly
-            timeReduction    = lastBestMoveDepth + 8 < completedDepth ? 1.495 : 0.687;
-            double reduction = (1.48 + mainThread->previousTimeReduction) / (2.17 * timeReduction);
-            double bestMoveInstability = 1 + 1.88 * totBestMoveChanges / threads.size();
-
-            double totalTime =
-              mainThread->tm.optimum() * fallingEval * reduction * bestMoveInstability;
->>>>>>> 632f1c21
 
             double bestMoveInstability = 1 + totBestMoveChanges / 8;
 
-<<<<<<< HEAD
             TimePoint elapsedT = mainThread->tm.elapsed(threads.nodes_searched());
             TimePoint optimumT = mainThread->tm.optimum();
-=======
-            if (completedDepth >= 10 && nodesEffort >= 97
-                && mainThread->tm.elapsed(threads.nodes_searched()) > totalTime * 0.739
-                && !mainThread->ponder)
-            {
-                threads.stop = true;
-            }
->>>>>>> 632f1c21
 
             // Stop the search if we have only one legal move, or if available time elapsed
             if (   (rootMoves.size() == 1 && (elapsedT > optimumT / 16))
@@ -442,14 +403,6 @@
                 else
                     threads.stop = true;
             }
-<<<<<<< HEAD
-=======
-            else if (!mainThread->ponder
-                     && mainThread->tm.elapsed(threads.nodes_searched()) > totalTime * 0.506)
-                threads.increaseDepth = false;
-            else
-                threads.increaseDepth = true;
->>>>>>> 632f1c21
         }
 
         mainThread->iterValue[iterIdx] = bestValue;
@@ -502,27 +455,16 @@
     ASSERT_ALIGNED(&st, Eval::NNUE::CacheLineSize);
 
     TTEntry* tte;
-<<<<<<< HEAD
     Key     posKey;
     Move    ttMove, move, excludedMove, bestMove;
     Depth   extension, newDepth, ttDepth;
     Bound   ttBound;
     Value   bestValue, value, ttValue, eval, probCutBeta;
     bool    givesCheck, improving, priorCapture, isMate, gameCycle;
-    bool    capture, moveCountPruning,
+    bool    capture, moveCountPruning, opponentWorsening,
             ttCapture, kingDanger, ourMove, nullParity;
     Piece   movedPiece;
     int     moveCount, captureCount, quietCount;
-=======
-    Key      posKey;
-    Move     ttMove, move, excludedMove, bestMove;
-    Depth    extension, newDepth;
-    Value    bestValue, value, ttValue, eval, maxValue, probCutBeta;
-    bool     givesCheck, improving, priorCapture, opponentWorsening;
-    bool     capture, moveCountPruning, ttCapture;
-    Piece    movedPiece;
-    int      moveCount, captureCount, quietCount;
->>>>>>> 632f1c21
 
     // Step 1. Initialize node
     Worker* thisThread  = this;
@@ -741,7 +683,8 @@
                 ? ss->staticEval > (ss - 2)->staticEval
                 : (ss - 4)->staticEval != VALUE_NONE && ss->staticEval > (ss - 4)->staticEval;
 
-<<<<<<< HEAD
+    opponentWorsening = ss->staticEval + (ss - 1)->staticEval > 2 && (depth != 2 || !improving);
+
     // Begin early pruning.
     if (   !PvNode
         && (ourMove || !excludedMove)
@@ -757,7 +700,7 @@
            && !kingDanger
            && !gameCycle
            && !(thisThread->nmpGuard && nullParity)
-           &&  eval - futility_margin(depth, cutNode && !ss->ttHit, improving) - (ss-1)->statScore / 314 >= beta)
+           &&  eval - futility_margin(depth, cutNode && !ss->ttHit, improving, opponentWorsening) - (ss-1)->statScore / 314 >= beta)
            return eval;
 
        // Step 9. Null move search with verification search (~35 Elo)
@@ -871,83 +814,6 @@
         && !gameCycle
         && !ttMove
         && (ss-1)->moveCount > 1)
-=======
-    opponentWorsening = ss->staticEval + (ss - 1)->staticEval > 2 && (depth != 2 || !improving);
-
-    // Step 7. Razoring (~1 Elo)
-    // If eval is really low check with qsearch if it can exceed alpha, if it can't,
-    // return a fail low.
-    // Adjust razor margin according to cutoffCnt. (~1 Elo)
-    if (eval < alpha - 438 - (332 - 154 * ((ss + 1)->cutoffCnt > 3)) * depth * depth)
-    {
-        value = qsearch<NonPV>(pos, ss, alpha - 1, alpha);
-        if (value < alpha)
-            return value;
-    }
-
-    // Step 8. Futility pruning: child node (~40 Elo)
-    // The depth condition is important for mate finding.
-    if (!ss->ttPv && depth < 11
-        && eval - futility_margin(depth, cutNode && !ss->ttHit, improving, opponentWorsening)
-               - (ss - 1)->statScore / 314
-             >= beta
-        && eval >= beta && eval < 30016  // smaller than TB wins
-        && (!ttMove || ttCapture))
-        return beta > VALUE_TB_LOSS_IN_MAX_PLY ? (eval + beta) / 2 : eval;
-
-    // Step 9. Null move search with verification search (~35 Elo)
-    if (!PvNode && (ss - 1)->currentMove != Move::null() && (ss - 1)->statScore < 16620
-        && eval >= beta && eval >= ss->staticEval && ss->staticEval >= beta - 21 * depth + 330
-        && !excludedMove && pos.non_pawn_material(us) && ss->ply >= thisThread->nmpMinPly
-        && beta > VALUE_TB_LOSS_IN_MAX_PLY)
-    {
-        assert(eval - beta >= 0);
-
-        // Null move dynamic reduction based on depth and eval
-        Depth R = std::min(int(eval - beta) / 154, 6) + depth / 3 + 4;
-
-        ss->currentMove         = Move::null();
-        ss->continuationHistory = &thisThread->continuationHistory[0][0][NO_PIECE][0];
-
-        pos.do_null_move(st, tt);
-
-        Value nullValue = -search<NonPV>(pos, ss + 1, -beta, -beta + 1, depth - R, !cutNode);
-
-        pos.undo_null_move();
-
-        // Do not return unproven mate or TB scores
-        if (nullValue >= beta && nullValue < VALUE_TB_WIN_IN_MAX_PLY)
-        {
-            if (thisThread->nmpMinPly || depth < 16)
-                return nullValue;
-
-            assert(!thisThread->nmpMinPly);  // Recursive verification is not allowed
-
-            // Do verification search at high depths, with null move pruning disabled
-            // until ply exceeds nmpMinPly.
-            thisThread->nmpMinPly = ss->ply + 3 * (depth - R) / 4;
-
-            Value v = search<NonPV>(pos, ss, beta - 1, beta, depth - R, false);
-
-            thisThread->nmpMinPly = 0;
-
-            if (v >= beta)
-                return nullValue;
-        }
-    }
-
-    // Step 10. Internal iterative reductions (~9 Elo)
-    // For PV nodes without a ttMove, we decrease depth by 3.
-    if (PvNode && !ttMove)
-        depth -= 3;
-
-    // Use qsearch if depth <= 0.
-    if (depth <= 0)
-        return qsearch<PV>(pos, ss, alpha, beta);
-
-    // For cutNodes without a ttMove, we decrease depth by 2 if depth is high enough.
-    if (cutNode && depth >= 8 && !ttMove)
->>>>>>> 632f1c21
         depth -= 2;
 
     else if (    cutNode
@@ -999,6 +865,13 @@
                          && (ttBound & BOUND_UPPER)
                          && ttDepth >= depth;
 
+    bool lmrCapture = cutNode && (ss-1)->moveCount > 1;
+
+    bool gameCycleExtension =    gameCycle
+                              && (   PvNode
+                                  || (ss-1)->mainLine
+                                  || ((ss-1)->secondaryLine && thisThread->pvValue < VALUE_DRAW));
+
     bool kingDangerThem = ourMove && pos.king_danger(~us);
 
     bool lmPrunable = (  !ourMove
@@ -1175,10 +1048,7 @@
         }
 
         // Step 15. Extensions (~100 Elo)
-        if (   gameCycle
-            && (   PvNode
-                || (ss-1)->mainLine
-                || ((ss-1)->secondaryLine && thisThread->pvValue < VALUE_DRAW)))
+        if (gameCycleExtension)
             extension = 2;
 
         // Singular extension search (~94 Elo). If all moves but one fail low on a
@@ -1212,11 +1082,13 @@
                     extension = 2;
                     depth += depth < 15;
                 }
+                else if (   PvNode && !ttCapture && ss->multipleExtensions <= 5
+                         && value < singularBeta - 50)
+                    extension = 2;
                 else
                     extension = 1;
             }
 
-<<<<<<< HEAD
             // Multi-cut pruning
             // Our ttMove is assumed to fail high based on the bound of the TT entry,
             // and if after excluding the ttMove with a reduced search we fail high over the original beta,
@@ -1231,44 +1103,6 @@
                 // Add ttValue <= value?
                 else if (!gameCycle && !kingDangerThem && alpha < VALUE_MAX_EVAL)
                     extension = (cutNode && (ss-1)->moveCount > 1 && !(ss-1)->secondaryLine && depth < 19) ? -2 : -1;
-=======
-                    // We make sure to limit the extensions in some way to avoid a search explosion
-                    if (!PvNode && ss->multipleExtensions <= 16)
-                    {
-                        extension = 2 + (value < singularBeta - 78 && !ttCapture);
-                        depth += depth < 16;
-                    }
-                    if (PvNode && !ttCapture && ss->multipleExtensions <= 5
-                        && value < singularBeta - 50)
-                        extension = 2;
-                }
-
-                // Multi-cut pruning
-                // Our ttMove is assumed to fail high based on the bound of the TT entry,
-                // and if after excluding the ttMove with a reduced search we fail high over the original beta,
-                // we assume this expected cut-node is not singular (multiple moves fail high),
-                // and we can prune the whole subtree by returning a softbound.
-                else if (singularBeta >= beta)
-                    return singularBeta;
-
-                // Negative extensions
-                // If other moves failed high over (ttValue - margin) without the ttMove on a reduced search,
-                // but we cannot do multi-cut because (ttValue - margin) is lower than the original beta,
-                // we do not know if the ttMove is singular or can do a multi-cut,
-                // so we reduce the ttMove in favor of other moves based on some conditions:
-
-                // If the ttMove is assumed to fail high over current beta (~7 Elo)
-                else if (ttValue >= beta)
-                    extension = -3;
-
-                // If we are on a cutNode but the ttMove is not assumed to fail high over current beta (~1 Elo)
-                else if (cutNode)
-                    extension = -2;
-
-                // If the ttMove is assumed to fail low over the value of the reduced search (~1 Elo)
-                else if (ttValue <= value)
-                    extension = -1;
->>>>>>> 632f1c21
             }
         }
 
@@ -1279,7 +1113,7 @@
                 && depth > 7)
                 extension = 1;
 
-            // Recapture extensions (~0 Elo on STC, ~1 Elo on LTC)
+            // Recapture extensions (~1 Elo)
             else if (PvNode && move == ttMove && move.to_sq() == prevSq
                      && thisThread->captureHistory[movedPiece][move.to_sq()]
                                                   [type_of(pos.piece_on(move.to_sq()))]
@@ -1312,41 +1146,10 @@
         if (move == ttMove)
             r =   -ss->statScore / 14189;
 
-<<<<<<< HEAD
         else
             r =     r
                   + lmrAdjustment
                   - ss->statScore / 14189;
-=======
-        // Increase reduction if ttMove is a capture (~3 Elo)
-        if (ttCapture)
-            r++;
-
-        // Decrease reduction for PvNodes (~0 Elo on STC, ~2 Elo on LTC)
-        if (PvNode)
-            r--;
-
-        // Increase reduction on repetition (~1 Elo)
-        if (move == (ss - 4)->currentMove && pos.has_repeated())
-            r += 2;
-
-        // Increase reduction if next ply has a lot of fail high (~5 Elo)
-        if ((ss + 1)->cutoffCnt > 3)
-            r++;
-
-        // Set reduction to 0 for first picked move (ttMove) (~2 Elo)
-        // Nullifies all previous reduction adjustments to ttMove and leaves only history to do them
-        else if (move == ttMove)
-            r = 0;
-
-        ss->statScore = 2 * thisThread->mainHistory[us][move.from_to()]
-                      + (*contHist[0])[movedPiece][move.to_sq()]
-                      + (*contHist[1])[movedPiece][move.to_sq()]
-                      + (*contHist[3])[movedPiece][move.to_sq()] - 4392;
-
-        // Decrease/increase reduction for moves with a good/bad history (~8 Elo)
-        r -= ss->statScore / 14189;
->>>>>>> 632f1c21
 
         // Step 17. Late moves reduction / extension (LMR, ~117 Elo)
         // We use various heuristics for the sons of a node after the first son has
@@ -1354,7 +1157,7 @@
         // cases where we extend a son if it has good chances to be "interesting".
         if (    allowLMR
             &&  moveCount > 1
-            && (!capture || (cutNode && (ss-1)->moveCount > 1)))
+            && (!capture || lmrCapture))
         {
             // In general we want to cap the LMR depth search at newDepth, but when
             // reduction is negative, we allow this move a limited search extension
