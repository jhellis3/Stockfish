--- conflicted
+++ resolved
@@ -128,7 +128,6 @@
 
   EasyMoveManager EasyMove;
   double BestMoveChanges;
-  int selDepth;
   Value DrawValue[COLOR_NB];
   CounterMovesHistoryStats CounterMovesHistory;
 
@@ -941,7 +940,7 @@
       if (    depth >= 3 * ONE_PLY
           &&  moveCount > 1
           && !captureOrPromotion
-          &&  selDepth > depth
+          &&  thisThread->maxPly > depth
           &&  move != ss->killers[0]
           &&  move != ss->killers[1])
       {
@@ -1444,19 +1443,10 @@
 
   std::stringstream ss;
   int elapsed = Time.elapsed() + 1;
-<<<<<<< HEAD
-  size_t multiPV = std::min((size_t)Options["MultiPV"], RootMoves.size());
-  selDepth = 0;
-
-  for (Thread* th : Threads)
-      if (th->maxPly > selDepth)
-          selDepth = th->maxPly;
-=======
   const Search::RootMoveVector& rootMoves = pos.this_thread()->rootMoves;
   size_t PVIdx = pos.this_thread()->PVIdx;
   size_t multiPV = std::min((size_t)Options["MultiPV"], rootMoves.size());
   uint64_t nodes_searched = Threads.nodes_searched();
->>>>>>> ecc5ff66
 
   for (size_t i = 0; i < multiPV; ++i)
   {
