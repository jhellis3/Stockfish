--- conflicted
+++ resolved
@@ -393,12 +393,6 @@
       if (!mainThread)
           continue;
 
-<<<<<<< HEAD
-=======
-      // If skill level is enabled and time is up, pick a sub-optimal best move
-      if (skill.enabled() && skill.time_to_pick(rootDepth))
-          skill.pick_best(multiPV);
-
       // Use part of the gained time from a previous stable move for the current move
       for (Thread* th : Threads)
       {
@@ -406,7 +400,6 @@
           th->bestMoveChanges = 0;
       }
 
->>>>>>> c1f9a359
       // Do we have time for the next iteration? Can we stop searching now?
       if (    Limits.use_time_management()
           && !Threads.stop
@@ -419,17 +412,6 @@
           // If the bestMove is stable over several iterations, reduce time accordingly
           timeReduction = lastBestMoveDepth + 9 < completedDepth ? 1.92 : 0.95;
           double reduction = (1.47 + mainThread->previousTimeReduction) / (2.32 * timeReduction);
-<<<<<<< HEAD
-
-          // Use part of the gained time from a previous stable move for the current move
-          for (Thread* th : Threads)
-          {
-              totBestMoveChanges += th->bestMoveChanges;
-              th->bestMoveChanges = 0;
-          }
-
-=======
->>>>>>> c1f9a359
           double bestMoveInstability = 1.073 + std::max(1.0, 2.25 - 9.9 / rootDepth)
                                               * totBestMoveChanges / Threads.size();
 
@@ -989,17 +971,12 @@
 
               // Futility pruning: parent node (~5 Elo)
               if (   !ss->inCheck
-<<<<<<< HEAD
                   && lmrDepth < 3
-                  && ss->staticEval + 172 + 145 * lmrDepth + history / 128 <= alpha
+                  && ss->staticEval + 142 + 139 * lmrDepth + history / 64 <= alpha
                   &&  (*contHist[0])[movedPiece][to_sq(move)]
                     + (*contHist[1])[movedPiece][to_sq(move)]
                     + (*contHist[3])[movedPiece][to_sq(move)]
                     + (*contHist[5])[movedPiece][to_sq(move)] / 3 < 28255)
-=======
-                  && lmrDepth < 8
-                  && ss->staticEval + 142 + 139 * lmrDepth + history / 64 <= alpha)
->>>>>>> c1f9a359
                   continue;
 
               // Prune moves with negative SEE (~20 Elo)
@@ -1127,15 +1104,8 @@
               && !likelyFailLow)
               r -= 2;
 
-<<<<<<< HEAD
           if (rootDepth > 10 && pos.king_danger())
               r--;
-=======
-          // Increase reduction at non-PV nodes when the best move does not change frequently
-          if (  !PvNode
-              && thisThread->bestMoveChanges <= 2)
-              r++;
->>>>>>> c1f9a359
 
           // Decrease reduction if opponent's move count is high (~1 Elo)
           if ((ss-1)->moveCount > 13)
