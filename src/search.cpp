/*
  Stockfish, a UCI chess playing engine derived from Glaurung 2.1
  Copyright (C) 2004-2008 Tord Romstad (Glaurung author)
  Copyright (C) 2008-2015 Marco Costalba, Joona Kiiski, Tord Romstad
  Copyright (C) 2015-2018 Marco Costalba, Joona Kiiski, Gary Linscott, Tord Romstad

  Stockfish is free software: you can redistribute it and/or modify
  it under the terms of the GNU General Public License as published by
  the Free Software Foundation, either version 3 of the License, or
  (at your option) any later version.

  Stockfish is distributed in the hope that it will be useful,
  but WITHOUT ANY WARRANTY; without even the implied warranty of
  MERCHANTABILITY or FITNESS FOR A PARTICULAR PURPOSE.  See the
  GNU General Public License for more details.

  You should have received a copy of the GNU General Public License
  along with this program.  If not, see <http://www.gnu.org/licenses/>.
*/

#include <algorithm>
#include <cassert>
#include <cmath>
#include <cstring>   // For std::memset
#include <iostream>
#include <sstream>

#include "evaluate.h"
#include "misc.h"
#include "movegen.h"
#include "movepick.h"
#include "position.h"
#include "search.h"
#include "thread.h"
#include "timeman.h"
#include "tt.h"
#include "uci.h"
#include "syzygy/tbprobe.h"

namespace Search {

  LimitsType Limits;
}

namespace Tablebases {

  int Cardinality;
  bool RootInTB;
  bool UseRule50;
  Depth ProbeDepth;
}

namespace TB = Tablebases;

using std::string;
using Eval::evaluate;
using namespace Search;

namespace {

  // Different node types, used as a template parameter
  enum NodeType { NonPV, PV };

  // Sizes and phases of the skip-blocks, used for distributing search depths across the threads
  constexpr int SkipSize[]  = { 1, 1, 2, 2, 2, 2, 3, 3, 3, 3, 3, 3, 4, 4, 4, 4, 4, 4, 4, 4 };
  constexpr int SkipPhase[] = { 0, 1, 0, 1, 2, 3, 0, 1, 2, 3, 4, 5, 0, 1, 2, 3, 4, 5, 6, 7 };

  // Razor and futility margins
  constexpr int RazorMargin[] = {0, 590, 604};
  Value futility_margin(Depth d, bool improving) {
    return Value((175 - 50 * improving) * d / ONE_PLY);
  }

  // Futility and reductions lookup tables, initialized at startup
  int FutilityMoveCounts[2][16]; // [improving][depth]
  int Reductions[2][2][64][64];  // [pv][improving][depth][moveNumber]

  template <bool PvNode> Depth reduction(bool i, Depth d, int mn) {
    return Reductions[PvNode][i][std::min(d / ONE_PLY, 63)][std::min(mn, 63)] * ONE_PLY;
  }

  // History and stats update bonus, based on depth
  int stat_bonus(Depth depth) {
    int d = depth / ONE_PLY;
    return d > 17 ? 0 : 33 * d * d + 66 * d - 66;
  }

  // Skill structure is used to implement strength limit
  struct Skill {
    explicit Skill(int l) : level(l) {}
    bool enabled() const { return level < 20; }
    bool time_to_pick(Depth depth) const { return depth / ONE_PLY == 1 + level; }
    Move pick_best(size_t multiPV);

    int level;
    Move best = MOVE_NONE;
  };

  template <NodeType NT>
  Value search(Position& pos, Stack* ss, Value alpha, Value beta, Depth depth, bool cutNode);

  template <NodeType NT>
  Value qsearch(Position& pos, Stack* ss, Value alpha, Value beta, Depth depth = DEPTH_ZERO);

  Value value_to_tt(Value v, int ply);
  Value value_from_tt(Value v, int ply);
  void update_pv(Move* pv, Move move, Move* childPv);
  void update_continuation_histories(Stack* ss, Piece pc, Square to, int bonus);
  void update_quiet_stats(const Position& pos, Stack* ss, Move move, Move* quiets, int quietsCnt, int bonus);
  void update_capture_stats(const Position& pos, Move move, Move* captures, int captureCnt, int bonus);

  inline bool gives_check(const Position& pos, Move move) {
    Color us = pos.side_to_move();
    return  type_of(move) == NORMAL && !(pos.blockers_for_king(~us) & pos.pieces(us))
          ? pos.check_squares(type_of(pos.moved_piece(move))) & to_sq(move)
          : pos.gives_check(move);
  }

  // perft() is our utility to verify move generation. All the leaf nodes up
  // to the given depth are generated and counted, and the sum is returned.
  template<bool Root>
  uint64_t perft(Position& pos, Depth depth) {

    StateInfo st;
    uint64_t cnt, nodes = 0;
    const bool leaf = (depth == 2 * ONE_PLY);

    for (const auto& m : MoveList<LEGAL>(pos))
    {
        if (Root && depth <= ONE_PLY)
            cnt = 1, nodes++;
        else
        {
            pos.do_move(m, st);
            cnt = leaf ? MoveList<LEGAL>(pos).size() : perft<false>(pos, depth - ONE_PLY);
            nodes += cnt;
            pos.undo_move(m);
        }
        if (Root)
            sync_cout << UCI::move(m, pos.is_chess960()) << ": " << cnt << sync_endl;
    }
    return nodes;
  }

} // namespace


/// Search::init() is called at startup to initialize various lookup tables

void Search::init() {

  for (int imp = 0; imp <= 1; ++imp)
      for (int d = 1; d < 64; ++d)
          for (int mc = 1; mc < 64; ++mc)
          {
              double r = log(d) * log(mc) / 1.95;

              Reductions[NonPV][imp][d][mc] = int(std::round(r));
              Reductions[PV][imp][d][mc] = std::max(Reductions[NonPV][imp][d][mc] - 1, 0);

              // Increase reduction for non-PV nodes when eval is not improving
              if (!imp && r > 1.0)
                Reductions[NonPV][imp][d][mc]++;
          }

  for (int d = 0; d < 16; ++d)
  {
      FutilityMoveCounts[0][d] = int(2.4 + 0.74 * pow(d, 1.78));
      FutilityMoveCounts[1][d] = int(5.0 + 1.00 * pow(d, 2.00));
  }
}


/// Search::clear() resets search state to its initial value

void Search::clear() {

  Threads.main()->wait_for_search_finished();

  Time.availableNodes = 0;
  TT.clear();
  Threads.clear();
}


/// MainThread::search() is called by the main thread when the program receives
/// the UCI 'go' command. It searches from the root position and outputs the "bestmove".

void MainThread::search() {

  if (Limits.perft)
  {
      nodes = perft<true>(rootPos, Limits.perft * ONE_PLY);
      sync_cout << "\nNodes searched: " << nodes << "\n" << sync_endl;
      return;
  }

  Color us = rootPos.side_to_move();
  Time.init(Limits, us, rootPos.game_ply());
  TT.new_search();

  if (rootMoves.empty())
  {
      rootMoves.emplace_back(MOVE_NONE);
      sync_cout << "info depth 0 score "
                << UCI::value(rootPos.checkers() ? -VALUE_MATE : VALUE_DRAW)
                << sync_endl;
  }
  else
  {
      for (Thread* th : Threads)
          if (th != this)
              th->start_searching();

      Thread::search(); // Let's start searching!
  }

  // When we reach the maximum depth, we can arrive here without a raise of
  // Threads.stop. However, if we are pondering or in an infinite search,
  // the UCI protocol states that we shouldn't print the best move before the
  // GUI sends a "stop" or "ponderhit" command. We therefore simply wait here
  // until the GUI sends one of those commands (which also raises Threads.stop).
  Threads.stopOnPonderhit = true;

  while (!Threads.stop && (Threads.ponder || Limits.infinite))
  {} // Busy wait for a stop or a ponder reset

  // Stop the threads if not already stopped (also raise the stop if
  // "ponderhit" just reset Threads.ponder).
  Threads.stop = true;

  // Wait until all threads have finished
  for (Thread* th : Threads)
      if (th != this)
          th->wait_for_search_finished();

  // When playing in 'nodes as time' mode, subtract the searched nodes from
  // the available ones before exiting.
  if (Limits.npmsec)
      Time.availableNodes += Limits.inc[us] - Threads.nodes_searched();

  // Check if there are threads with a better score than main thread
  Thread* bestThread = this;
  if (    Options["MultiPV"] == 1
      && !Limits.depth
      && !Skill(Options["Skill Level"]).enabled()
      &&  rootMoves[0].pv[0] != MOVE_NONE)
  {
      for (Thread* th : Threads)
      {
          Depth depthDiff = th->completedDepth - bestThread->completedDepth;
          Value scoreDiff = th->rootMoves[0].score - bestThread->rootMoves[0].score;

          // Select the thread with the best score, always if it is a mate
          if (    scoreDiff > 0
              && (depthDiff >= 0 || th->rootMoves[0].score >= VALUE_MATE_IN_MAX_PLY))
              bestThread = th;
      }
  }

  previousScore = bestThread->rootMoves[0].score;

  // Send again PV info if we have a new best thread
  if (bestThread != this)
      sync_cout << UCI::pv(bestThread->rootPos, bestThread->completedDepth, -VALUE_INFINITE, VALUE_INFINITE) << sync_endl;

  sync_cout << "bestmove " << UCI::move(bestThread->rootMoves[0].pv[0], rootPos.is_chess960());

  if (bestThread->rootMoves[0].pv.size() > 1 || bestThread->rootMoves[0].extract_ponder_from_tt(rootPos))
      std::cout << " ponder " << UCI::move(bestThread->rootMoves[0].pv[1], rootPos.is_chess960());

  std::cout << sync_endl;
}


/// Thread::search() is the main iterative deepening loop. It calls search()
/// repeatedly with increasing depth until the allocated thinking time has been
/// consumed, the user stops the search, or the maximum search depth is reached.

void Thread::search() {

  Stack stack[MAX_PLY+7], *ss = stack+4; // To reference from (ss-4) to (ss+2)
  Value bestValue, alpha, beta, delta;
  Move  lastBestMove = MOVE_NONE;
  Depth lastBestMoveDepth = DEPTH_ZERO;
  MainThread* mainThread = (this == Threads.main() ? Threads.main() : nullptr);
  double timeReduction = 1.0;
  Color us = rootPos.side_to_move();
  bool failedLow;

  std::memset(ss-4, 0, 7 * sizeof(Stack));
  for (int i = 4; i > 0; i--)
     (ss-i)->continuationHistory = this->continuationHistory[NO_PIECE][0].get(); // Use as sentinel

  bestValue = delta = alpha = -VALUE_INFINITE;
  beta = VALUE_INFINITE;

  if (mainThread)
      mainThread->bestMoveChanges = 0, failedLow = false;

  size_t multiPV = Options["MultiPV"];
  Skill skill(Options["Skill Level"]);

  // When playing with strength handicap enable MultiPV search that we will
  // use behind the scenes to retrieve a set of possible moves.
  if (skill.enabled())
      multiPV = std::max(multiPV, (size_t)4);

  multiPV = std::min(multiPV, rootMoves.size());

  int ct = int(Options["Contempt"]) * PawnValueEg / 100; // From centipawns

  // In analysis mode, adjust contempt in accordance with user preference
  if (Limits.infinite || Options["UCI_AnalyseMode"])
      ct =  Options["Analysis Contempt"] == "Off"  ? 0
          : Options["Analysis Contempt"] == "Both" ? ct
          : Options["Analysis Contempt"] == "White" && us == BLACK ? -ct
          : Options["Analysis Contempt"] == "Black" && us == WHITE ? -ct
          : ct;

  // In evaluate.cpp the evaluation is from the white point of view
  contempt = (us == WHITE ?  make_score(ct, ct / 2)
                          : -make_score(ct, ct / 2));

  // Iterative deepening loop until requested to stop or the target depth is reached
  while (   (rootDepth += ONE_PLY) < DEPTH_MAX
         && !Threads.stop
         && !(Limits.depth && mainThread && rootDepth / ONE_PLY > Limits.depth))
  {
      // Distribute search depths across the helper threads
      if (idx > 0)
      {
          int i = (idx - 1) % 20;
          if (((rootDepth / ONE_PLY + SkipPhase[i]) / SkipSize[i]) % 2)
              continue;  // Retry with an incremented rootDepth
      }

      // Age out PV variability metric
      if (mainThread)
          mainThread->bestMoveChanges *= 0.517, failedLow = false;

      // Save the last iteration's scores before first PV line is searched and
      // all the move scores except the (new) PV are set to -VALUE_INFINITE.
      for (RootMove& rm : rootMoves)
          rm.previousScore = rm.score;

      size_t pvFirst = 0;
      pvLast = 0;

      // MultiPV loop. We perform a full root search for each PV line
      for (pvIdx = 0; pvIdx < multiPV && !Threads.stop; ++pvIdx)
      {
          if (pvIdx == pvLast)
          {
              pvFirst = pvLast;
              for (pvLast++; pvLast < rootMoves.size(); pvLast++)
                  if (rootMoves[pvLast].tbRank != rootMoves[pvFirst].tbRank)
                      break;
          }

          // Reset UCI info selDepth for each depth and each PV line
          selDepth = 0;

          // Reset aspiration window starting size
          if (rootDepth >= 5 * ONE_PLY)
          {
              Value previousScore = rootMoves[pvIdx].previousScore;
              delta = Value(18);
              alpha = std::max(previousScore - delta,-VALUE_INFINITE);
              beta  = std::min(previousScore + delta, VALUE_INFINITE);

              // Adjust contempt based on root move's previousScore (dynamic contempt)
              int dct = ct + 88 * previousScore / (abs(previousScore) + 200);

              contempt = (us == WHITE ?  make_score(dct, dct / 2)
                                      : -make_score(dct, dct / 2));
          }

          // Start with a small aspiration window and, in the case of a fail
          // high/low, re-search with a bigger window until we don't fail
          // high/low anymore.
          while (true)
          {
              bestValue = ::search<PV>(rootPos, ss, alpha, beta, rootDepth, false);

              // Bring the best move to the front. It is critical that sorting
              // is done with a stable algorithm because all the values but the
              // first and eventually the new best one are set to -VALUE_INFINITE
              // and we want to keep the same order for all the moves except the
              // new PV that goes to the front. Note that in case of MultiPV
              // search the already searched PV lines are preserved.
              std::stable_sort(rootMoves.begin() + pvIdx, rootMoves.begin() + pvLast);

              // If search has been stopped, we break immediately. Sorting is
              // safe because RootMoves is still valid, although it refers to
              // the previous iteration.
              if (Threads.stop)
                  break;

              // When failing high/low give some update (without cluttering
              // the UI) before a re-search.
              if (   mainThread
                  && multiPV == 1
                  && (bestValue <= alpha || bestValue >= beta)
                  && Time.elapsed() > 3000)
                  sync_cout << UCI::pv(rootPos, rootDepth, alpha, beta) << sync_endl;

              // In case of failing low/high increase aspiration window and
              // re-search, otherwise exit the loop.
              if (bestValue <= alpha)
              {
                  beta = (alpha + beta) / 2;
                  alpha = std::max(bestValue - delta, -VALUE_INFINITE);

                  if (mainThread)
                  {
                      failedLow = true;
                      Threads.stopOnPonderhit = false;
                  }
              }
              else if (bestValue >= beta)
                  beta = std::min(bestValue + delta, VALUE_INFINITE);
              else
                  break;

              delta += delta / 4 + 5;

              assert(alpha >= -VALUE_INFINITE && beta <= VALUE_INFINITE);
          }

          // Sort the PV lines searched so far and update the GUI
          std::stable_sort(rootMoves.begin() + pvFirst, rootMoves.begin() + pvIdx + 1);

          if (    mainThread
              && (Threads.stop || pvIdx + 1 == multiPV || Time.elapsed() > 3000))
              sync_cout << UCI::pv(rootPos, rootDepth, alpha, beta) << sync_endl;
      }

      if (!Threads.stop)
          completedDepth = rootDepth;

      if (rootMoves[0].pv[0] != lastBestMove) {
         lastBestMove = rootMoves[0].pv[0];
         lastBestMoveDepth = rootDepth;
      }

      // Have we found a "mate in x"?
      if (   Limits.mate
          && bestValue >= VALUE_MATE_IN_MAX_PLY
          && VALUE_MATE - bestValue <= 2 * Limits.mate)
          Threads.stop = true;

      if (!mainThread)
          continue;

      // If skill level is enabled and time is up, pick a sub-optimal best move
      if (skill.enabled() && skill.time_to_pick(rootDepth))
          skill.pick_best(multiPV);

      // Do we have time for the next iteration? Can we stop searching now?
      if (    Limits.use_time_management()
          && !Threads.stop
          && !Threads.stopOnPonderhit)
          {
              const int F[] = { failedLow,
                                bestValue - mainThread->previousScore };

              int improvingFactor = std::max(246, std::min(832, 306 + 119 * F[0] - 6 * F[1]));

              // If the bestMove is stable over several iterations, reduce time accordingly
              timeReduction = 1.0;
              for (int i : {3, 4, 5})
                  if (lastBestMoveDepth * i < completedDepth)
                     timeReduction *= 1.25;

              // Use part of the gained time from a previous stable move for the current move
              double bestMoveInstability = 1.0 + mainThread->bestMoveChanges;
              bestMoveInstability *= std::pow(mainThread->previousTimeReduction, 0.528) / timeReduction;

              // Stop the search if we have only one legal move, or if available time elapsed
              if (   rootMoves.size() == 1
                  || Time.elapsed() > Time.optimum() * bestMoveInstability * improvingFactor / 581)
              {
                  // If we are allowed to ponder do not stop the search now but
                  // keep pondering until the GUI sends "ponderhit" or "stop".
                  if (Threads.ponder)
                      Threads.stopOnPonderhit = true;
                  else
                      Threads.stop = true;
              }
          }
  }

  if (!mainThread)
      return;

  mainThread->previousTimeReduction = timeReduction;

  // If skill level is enabled, swap best PV line with the sub-optimal one
  if (skill.enabled())
      std::swap(rootMoves[0], *std::find(rootMoves.begin(), rootMoves.end(),
                skill.best ? skill.best : skill.pick_best(multiPV)));
}


namespace {

  // search<>() is the main search function for both PV and non-PV nodes

  template <NodeType NT>
  Value search(Position& pos, Stack* ss, Value alpha, Value beta, Depth depth, bool cutNode) {

    constexpr bool PvNode = NT == PV;
    const bool rootNode = PvNode && ss->ply == 0;

    // Dive into quiescence search when the depth reaches zero
    if (depth < ONE_PLY)
        return qsearch<NT>(pos, ss, alpha, beta);

    assert(-VALUE_INFINITE <= alpha && alpha < beta && beta <= VALUE_INFINITE);
    assert(PvNode || (alpha == beta - 1));
    assert(DEPTH_ZERO < depth && depth < DEPTH_MAX);
    assert(!(PvNode && cutNode));
    assert(depth / ONE_PLY * ONE_PLY == depth);

    Move pv[MAX_PLY+1], capturesSearched[32], quietsSearched[64];
    StateInfo st;
    TTEntry* tte;
    Key posKey;
    Move ttMove, move, excludedMove, bestMove;
    Depth extension, newDepth;
    Value bestValue, value, ttValue, eval;
    bool ttHit, inCheck, givesCheck, improving;
    bool captureOrPromotion, doFullDepthSearch, moveCountPruning, skipQuiets, ttCapture, pvExact;
    Piece movedPiece;
    int moveCount, captureCount, quietCount;

    // Step 1. Initialize node
    Thread* thisThread = pos.this_thread();
    inCheck = pos.checkers();
    Color us = pos.side_to_move();
    moveCount = captureCount = quietCount = ss->moveCount = 0;
    bestValue = -VALUE_INFINITE;

    // Check for the available remaining time
    if (thisThread == Threads.main())
        static_cast<MainThread*>(thisThread)->check_time();

    // Used to send selDepth info to GUI (selDepth counts from 1, ply from 0)
    if (PvNode && thisThread->selDepth < ss->ply + 1)
        thisThread->selDepth = ss->ply + 1;

    excludedMove = ss->excludedMove;
    posKey = pos.key() ^ Key(excludedMove);
    tte = TT.probe(posKey, ttHit);

    if (!rootNode)
    {
        // Check if we have an upcoming move which draws by repetition, or
        // if the opponent had an alternative move earlier to this position.
        if (pos.has_game_cycle(ss->ply))
        {
            alpha = std::max(alpha, VALUE_DRAW);
            if (VALUE_DRAW >= beta)
            {
                tte->save(posKey, VALUE_DRAW, BOUND_EXACT,
                          depth, MOVE_NONE, VALUE_NONE);

                return VALUE_DRAW;
            }
        }

        // Step 2. Check for aborted search and immediate draw
        if (pos.is_draw(ss->ply))
        {
            tte->save(posKey, VALUE_DRAW, BOUND_EXACT,
                      depth, MOVE_NONE, VALUE_NONE);

            return VALUE_DRAW;
        }

        if (Threads.stop.load(std::memory_order_relaxed) || ss->ply >= MAX_PLY)
            return ss->ply >= MAX_PLY && !inCheck ? evaluate(pos)
                                                  : VALUE_DRAW;

        // Step 3. Mate distance pruning. Even if we mate at the next move our score
        // would be at best mate_in(ss->ply+1), but if alpha is already bigger because
        // a shorter mate was found upward in the tree then there is no need to search
        // because we will never beat the current alpha. Same logic but with reversed
        // signs applies also in the opposite condition of being mated instead of giving
        // mate. In this case return a fail-high score.
        if (alpha >= mate_in(ss->ply+1))
            return alpha;
    }

    assert(0 <= ss->ply && ss->ply < MAX_PLY);

    (ss+1)->ply = ss->ply + 1;
    ss->currentMove = (ss+1)->excludedMove = bestMove = MOVE_NONE;
    ss->continuationHistory = thisThread->continuationHistory[NO_PIECE][0].get();
    (ss+2)->killers[0] = (ss+2)->killers[1] = MOVE_NONE;
    Square prevSq = to_sq((ss-1)->currentMove);

    // Initialize statScore to zero for the grandchildren of the current position.
    // So statScore is shared between all grandchildren and only the first grandchild
    // starts with statScore = 0. Later grandchildren start with the last calculated
    // statScore of the previous grandchild. This influences the reduction rules in
    // LMR which are based on the statScore of parent position.
    (ss+2)->statScore = 0;

    // Step 4. Transposition table lookup. We don't want the score of a partial
    // search to overwrite a previous full search TT value, so we use a different
    // position key in case of an excluded move.
    ttValue = ttHit ? value_from_tt(tte->value(), ss->ply) : VALUE_NONE;
    ttMove =  rootNode ? thisThread->rootMoves[thisThread->pvIdx].pv[0]
            : ttHit    ? tte->move() : MOVE_NONE;

    // At non-PV nodes we check for an early TT cutoff
    if (  !PvNode
        && ttHit
        && tte->depth() >= depth
        && ttValue != VALUE_NONE // Possible in case of TT access race
        && (ttValue >= beta ? (tte->bound() & BOUND_LOWER)
                            : (tte->bound() & BOUND_UPPER)))
    {
        // If ttMove is quiet, update move sorting heuristics on TT hit
        if (ttMove)
        {
            if (ttValue >= beta)
            {
                if (!pos.capture_or_promotion(ttMove))
                    update_quiet_stats(pos, ss, ttMove, nullptr, 0, stat_bonus(depth));

                // Extra penalty for a quiet TT move in previous ply when it gets refuted
                if ((ss-1)->moveCount == 1 && !pos.captured_piece())
                    update_continuation_histories(ss-1, pos.piece_on(prevSq), prevSq, -stat_bonus(depth + ONE_PLY));
            }
            // Penalty for a quiet ttMove that fails low
            else if (!pos.capture_or_promotion(ttMove))
            {
                int penalty = -stat_bonus(depth);
                thisThread->mainHistory[us][from_to(ttMove)] << penalty;
                update_continuation_histories(ss, pos.moved_piece(ttMove), to_sq(ttMove), penalty);
            }
        }
        return ttValue;
    }

    // Step 5. Tablebases probe
    if (!rootNode && TB::Cardinality)
    {
        int piecesCount = popcount(pos.pieces());

        if (    piecesCount <= TB::Cardinality
            && (piecesCount <  TB::Cardinality || depth >= TB::ProbeDepth)
            &&  pos.rule50_count() == 0
            && !pos.can_castle(ANY_CASTLING))
        {
            TB::ProbeState err;
            TB::WDLScore v = Tablebases::probe_wdl(pos, &err);

            if (err != TB::ProbeState::FAIL)
            {
                thisThread->tbHits.fetch_add(1, std::memory_order_relaxed);

                int drawScore = TB::UseRule50 ? 1 : 0;

                int centiPly = PawnValueEg * ss->ply / 100;

                if (    abs(v) <= drawScore
                    || !ttHit
                    || (v < -drawScore && ttValue > -VALUE_TB_WIN + centiPly + PawnValueEg * popcount(pos.pieces( pos.side_to_move())))
                    || (v >  drawScore && ttValue <  VALUE_TB_WIN - centiPly - PawnValueEg * popcount(pos.pieces(~pos.side_to_move()))))
                {
                    value =  v < -drawScore ? -VALUE_TB_WIN + centiPly + PawnValueEg * popcount(pos.pieces( pos.side_to_move()))
                           : v >  drawScore ?  VALUE_TB_WIN - centiPly - PawnValueEg * popcount(pos.pieces(~pos.side_to_move()))
                                            :  VALUE_DRAW - v < 0 ? 2 * Eval::Tempo : VALUE_ZERO;

                    tte->save(posKey, value,
                              v > drawScore ? BOUND_LOWER : v < -drawScore ? BOUND_UPPER : BOUND_EXACT,
                              depth, MOVE_NONE, VALUE_NONE);

                    if (abs(v) <= drawScore)
                        return value;
                }
            }
        }
    }

    // Step 6. Static evaluation of the position
    if (inCheck)
    {
        ss->staticEval = eval = VALUE_NONE;
        improving = false;
        goto moves_loop;  // Skip early pruning when in check
    }
    else if (ttHit)
    {
        // Never assume anything on values stored in TT
        if ((ss->staticEval = eval = tte->eval()) == VALUE_NONE)
            eval = ss->staticEval = evaluate(pos);

        // Can ttValue be used as a better position evaluation?
        if (    ttValue != VALUE_NONE
            && (tte->bound() & (ttValue > eval ? BOUND_LOWER : BOUND_UPPER)))
            eval = ttValue;
    }
    else
    {
        ss->staticEval = eval =
        (ss-1)->currentMove != MOVE_NULL ? evaluate(pos)
                                         : -(ss-1)->staticEval + 2 * Eval::Tempo;

        tte->save(posKey, VALUE_NONE, BOUND_NONE, DEPTH_NONE, MOVE_NONE,
                  ss->staticEval);
    }

    // Step 7. Razoring (~2 Elo)
    if (   !PvNode
        &&  depth < 3 * ONE_PLY
        &&  eval <= alpha - RazorMargin[depth / ONE_PLY]
        &&  abs(eval) < 2 * VALUE_KNOWN_WIN)
    {
        Value ralpha = alpha - (depth >= 2 * ONE_PLY) * RazorMargin[depth / ONE_PLY];
        Value v = qsearch<NonPV>(pos, ss, ralpha, ralpha+1);
        if (depth < 2 * ONE_PLY || v <= ralpha)
            return v;
    }

    improving =   ss->staticEval >= (ss-2)->staticEval
               || (ss-2)->staticEval == VALUE_NONE;

    // Step 8. Futility pruning: child node (~30 Elo)
    if (   !PvNode
        &&  depth < 7 * ONE_PLY
        &&  eval - futility_margin(depth, improving) >= beta
        &&  eval < VALUE_KNOWN_WIN) // Do not return unproven wins
        return eval;

    // Step 9. Null move search with verification search (~40 Elo)
    if (   !PvNode
        && (ss-1)->currentMove != MOVE_NULL
        && (ss-1)->statScore < 22500
        &&  eval >= beta
        &&  ss->staticEval >= beta - 36 * depth / ONE_PLY + 225
        && !excludedMove
        &&  pos.non_pawn_material(us)
        && (ss->ply >= thisThread->nmpMinPly || us != thisThread->nmpColor)
        &&  abs(eval) < 2 * VALUE_KNOWN_WIN
        && !(depth > 4 * ONE_PLY && (MoveList<LEGAL, KING>(pos).size() < 1 || MoveList<LEGAL>(pos).size() < 6)))
    {
        assert(eval - beta >= 0);

        // Null move dynamic reduction based on depth and value
        Depth R = ((823 + 67 * depth / ONE_PLY) / 256 + std::min((eval - beta) / PawnValueMg, 3)) * ONE_PLY;

        ss->currentMove = MOVE_NULL;
        ss->continuationHistory = thisThread->continuationHistory[NO_PIECE][0].get();

        pos.do_null_move(st);

        Value nullValue = -search<NonPV>(pos, ss+1, -beta, -beta+1, depth-R, !cutNode);

        pos.undo_null_move();

        if (nullValue >= beta)
        {
            // Do not return unproven mate scores
            if (nullValue >= VALUE_MATE_IN_MAX_PLY)
                nullValue = beta;

            if (thisThread->nmpMinPly || (abs(beta) < VALUE_KNOWN_WIN && depth < 12 * ONE_PLY))
                return nullValue;

            assert(!thisThread->nmpMinPly); // Recursive verification is not allowed

            // Do verification search at high depths, with null move pruning disabled
            // for us, until ply exceeds nmpMinPly.
            thisThread->nmpMinPly = ss->ply + 3 * (depth-R) / 4;
            thisThread->nmpColor = us;

            Value v = search<NonPV>(pos, ss, beta-1, beta, depth-R, false);

            thisThread->nmpMinPly = 0;

            if (v >= beta)
                return nullValue;
        }
    }

    // Step 10. ProbCut (~10 Elo)
    // If we have a good enough capture and a reduced search returns a value
    // much above beta, we can (almost) safely prune the previous move.
    if (   !PvNode
        &&  depth >= 5 * ONE_PLY
        &&  ss->ply % 2 == 0
        &&  abs(beta) < VALUE_MATE_IN_MAX_PLY
        &&  abs(eval) < 2 * VALUE_KNOWN_WIN)
    {
        Value rbeta = std::min(beta + 216 - 48 * improving, VALUE_INFINITE);
        MovePicker mp(pos, ttMove, rbeta - ss->staticEval, &thisThread->captureHistory);
        int probCutCount = 0;

        while (  (move = mp.next_move()) != MOVE_NONE
               && probCutCount < 3)
            if (pos.legal(move))
            {
                probCutCount++;

                ss->currentMove = move;
                ss->continuationHistory = thisThread->continuationHistory[pos.moved_piece(move)][to_sq(move)].get();

                assert(depth >= 5 * ONE_PLY);

                pos.do_move(move, st);

                // Perform a preliminary qsearch to verify that the move holds
                value = -qsearch<NonPV>(pos, ss+1, -rbeta, -rbeta+1);

                // If the qsearch held perform the regular search
                if (value >= rbeta)
                    value = -search<NonPV>(pos, ss+1, -rbeta, -rbeta+1, depth - 4 * ONE_PLY, !cutNode);

                pos.undo_move(move);

                if (value >= rbeta)
                    return value;
            }
    }

    // Step 11. Internal iterative deepening (~2 Elo)
    if (    depth >= 8 * ONE_PLY
        && !ttMove)
    {
        search<NT>(pos, ss, alpha, beta, depth - 7 * ONE_PLY, cutNode);

        tte = TT.probe(posKey, ttHit);
        ttValue = ttHit ? value_from_tt(tte->value(), ss->ply) : VALUE_NONE;
        ttMove = ttHit ? tte->move() : MOVE_NONE;
    }

moves_loop: // When in check, search starts from here

    const PieceToHistory* contHist[] = { (ss-1)->continuationHistory, (ss-2)->continuationHistory, nullptr, (ss-4)->continuationHistory };
    Move countermove = thisThread->counterMoves[pos.piece_on(prevSq)][prevSq];

    MovePicker mp(pos, ttMove, depth, &thisThread->mainHistory,
                                      &thisThread->captureHistory,
                                      contHist,
                                      countermove,
                                      ss->killers);
    value = bestValue; // Workaround a bogus 'uninitialized' warning under gcc

    skipQuiets = false;
    ttCapture = false;
    pvExact = PvNode && ttHit && tte->bound() == BOUND_EXACT;

    // Step 12. Loop through all pseudo-legal moves until no moves remain
    // or a beta cutoff occurs.
    while ((move = mp.next_move(skipQuiets)) != MOVE_NONE)
    {
      assert(is_ok(move));

      if (move == excludedMove)
          continue;

      // At root obey the "searchmoves" option and skip moves not listed in Root
      // Move List. As a consequence any illegal move is also skipped. In MultiPV
      // mode we also skip PV moves which have been already searched and those
      // of lower "TB rank" if we are in a TB root position.
      if (rootNode && !std::count(thisThread->rootMoves.begin() + thisThread->pvIdx,
                                  thisThread->rootMoves.begin() + thisThread->pvLast, move))
          continue;

      ss->moveCount = ++moveCount;

      if (rootNode && thisThread == Threads.main() && Time.elapsed() > 3000)
          sync_cout << "info depth " << depth / ONE_PLY
                    << " currmove " << UCI::move(move, pos.is_chess960())
                    << " currmovenumber " << moveCount + thisThread->pvIdx << sync_endl;
      if (PvNode)
          (ss+1)->pv = nullptr;

      extension = DEPTH_ZERO;
      captureOrPromotion = pos.capture_or_promotion(move);
      movedPiece = pos.moved_piece(move);
      givesCheck = gives_check(pos, move);

      moveCountPruning =   depth < 16 * ONE_PLY
                        && moveCount >= FutilityMoveCounts[improving][depth / ONE_PLY];

      // Step 13. Extensions (~70 Elo)

      // Singular extension search (~60 Elo). If all moves but one fail low on a
      // search of (alpha-s, beta-s), and just one fails high on (alpha, beta),
      // then that move is singular and should be extended. To verify this we do
      // a reduced search on on all the other moves but the ttMove and if the
      // result is lower than ttValue minus a margin then we will extend the ttMove.
      if (    depth >= 8 * ONE_PLY
          &&  move == ttMove
          && !rootNode
          && !excludedMove // Recursive singular search is not allowed
          &&  ttValue != VALUE_NONE
          && (tte->bound() & BOUND_LOWER)
          &&  tte->depth() >= depth - 3 * ONE_PLY
          &&  pos.legal(move))
      {
          Value rBeta = std::max(ttValue - 2 * depth / ONE_PLY, -VALUE_MATE);
          ss->excludedMove = move;
          value = search<NonPV>(pos, ss, rBeta - 1, rBeta, depth / 2, cutNode);
          ss->excludedMove = MOVE_NONE;

          if (value < rBeta)
              extension = ONE_PLY;
      }
      else if (    givesCheck // Check extension (~2 Elo)
               && !moveCountPruning
               &&  pos.see_ge(move))
          extension = ONE_PLY;

      // Calculate new depth for this move
      newDepth = depth - ONE_PLY + extension;

      // Step 14. Pruning at shallow depth (~170 Elo)
      if (  !PvNode
          && pos.non_pawn_material(us)
          && bestValue > VALUE_MATED_IN_MAX_PLY)
      {
          if (   !captureOrPromotion
              && !givesCheck
              && (!pos.advanced_pawn_push(move) || pos.non_pawn_material() >= Value(5000)))
          {
              // Move count based pruning (~30 Elo)
              if (moveCountPruning)
              {
                  skipQuiets = true;
                  continue;
              }

              // Reduced depth of the next LMR search
              int lmrDepth = std::max(newDepth - reduction<PvNode>(improving, depth, moveCount), DEPTH_ZERO) / ONE_PLY;

              // Countermoves based pruning (~20 Elo)
              if (   lmrDepth < 4
                  && (lmrDepth < 3 || ((ss - 1)->statScore > 0 && !PvNode))
                  && (*contHist[0])[movedPiece][to_sq(move)] < CounterMovePruneThreshold
                  && (*contHist[1])[movedPiece][to_sq(move)] < CounterMovePruneThreshold)
                  continue;

              // Futility pruning: parent node (~2 Elo)
              if (   lmrDepth < 7
                  && !inCheck
                  && ss->staticEval + 256 + 200 * lmrDepth <= alpha)
                  continue;

              // Prune moves with negative SEE (~10 Elo)
              if (!pos.see_ge(move, Value(-29 * lmrDepth * lmrDepth)))
                  continue;
          }
          else if (   !extension // (~20 Elo)
                   && !pos.see_ge(move, -PawnValueEg * (depth / ONE_PLY)))
                  continue;
      }

      // Speculative prefetch as early as possible
      prefetch(TT.first_entry(pos.key_after(move)));

      // Check for legality just before making the move
      if (!rootNode && !pos.legal(move))
      {
          ss->moveCount = --moveCount;
          continue;
      }

      if (move == ttMove && captureOrPromotion)
          ttCapture = true;

      // Update the current move (this must be done after singular extension search)
      ss->currentMove = move;
      ss->continuationHistory = thisThread->continuationHistory[movedPiece][to_sq(move)].get();

      // Step 15. Make the move
      pos.do_move(move, st, givesCheck);

      // Step 16. Reduced depth search (LMR). If the move fails high it will be
      // re-searched at full depth.
      if (    depth >= 3 * ONE_PLY
          &&  moveCount > 1
          && (!captureOrPromotion || moveCountPruning)
          &&  thisThread->selDepth > depth
          && !(depth >= 16 * ONE_PLY && ss->ply < 3 * ONE_PLY))
      {
          Depth r = reduction<PvNode>(improving, depth, moveCount);

          if (captureOrPromotion) // (~5 Elo)
          {
              // Decrease reduction by comparing opponent's stat score
              if ((ss-1)->statScore < 0)
                  r -= ONE_PLY;
          }
          else
          {
              // Decrease reduction if opponent's move count is high (~5 Elo)
              if ((ss-1)->moveCount > 15)
                  r -= ONE_PLY;

              // Decrease reduction for exact PV nodes (~0 Elo)
              if (pvExact)
                  r -= ONE_PLY;

              // Increase reduction if ttMove is a capture (~0 Elo)
              if (ttCapture)
                  r += ONE_PLY;

              // Increase reduction for cut nodes (~5 Elo)
              if (cutNode)
                  r += 2 * ONE_PLY;

              // Decrease reduction for moves that escape a capture. Filter out
              // castling moves, because they are coded as "king captures rook" and
              // hence break make_move(). (~5 Elo)
              else if (    type_of(move) == NORMAL
                       && !pos.see_ge(make_move(to_sq(move), from_sq(move))))
                  r -= 2 * ONE_PLY;

              ss->statScore =  thisThread->mainHistory[us][from_to(move)]
                             + (*contHist[0])[movedPiece][to_sq(move)]
                             + (*contHist[1])[movedPiece][to_sq(move)]
                             + (*contHist[3])[movedPiece][to_sq(move)]
                             - 4000;

              // Decrease/increase reduction by comparing opponent's stat score (~10 Elo)
              if (ss->statScore >= 0 && (ss-1)->statScore < 0)
                  r -= ONE_PLY;

              else if ((ss-1)->statScore >= 0 && ss->statScore < 0)
                  r += ONE_PLY;

              // Decrease/increase reduction for moves with a good/bad history (~30 Elo)
              r -= ss->statScore / 20000 * ONE_PLY;
          }

<<<<<<< HEAD
          if (newDepth - r + 8 * ONE_PLY < thisThread->rootDepth)
              r = std::min(r, 3 * ONE_PLY);

          Depth d = std::max(newDepth - r, ONE_PLY);
=======
          Depth d = std::max(newDepth - std::max(r, DEPTH_ZERO), ONE_PLY);
>>>>>>> 2660a914

          value = -search<NonPV>(pos, ss+1, -(alpha+1), -alpha, d, true);

          doFullDepthSearch = (value > alpha && d != newDepth);
      }
      else
          doFullDepthSearch = !PvNode || moveCount > 1;

      // Step 17. Full depth search when LMR is skipped or fails high
      if (doFullDepthSearch)
          value = -search<NonPV>(pos, ss+1, -(alpha+1), -alpha, newDepth, !cutNode);

      // For PV nodes only, do a full PV search on the first move or after a fail
      // high (in the latter case search only if value < beta), otherwise let the
      // parent node fail low with value <= alpha and try another move.
      if (PvNode && (moveCount == 1 || (value > alpha && (rootNode || value < beta))))
      {
          (ss+1)->pv = pv;
          (ss+1)->pv[0] = MOVE_NONE;

          value = -search<PV>(pos, ss+1, -beta, -alpha, newDepth, false);
      }

      // Step 18. Undo move
      pos.undo_move(move);

      assert(value > -VALUE_INFINITE && value < VALUE_INFINITE);

      // Step 19. Check for a new best move
      // Finished searching the move. If a stop occurred, the return value of
      // the search cannot be trusted, and we return immediately without
      // updating best move, PV and TT.
      if (Threads.stop.load(std::memory_order_relaxed))
          return VALUE_ZERO;

      if (rootNode)
      {
          RootMove& rm = *std::find(thisThread->rootMoves.begin(),
                                    thisThread->rootMoves.end(), move);

          // PV move or new best move?
          if (moveCount == 1 || value > alpha)
          {
              rm.score = value;
              rm.selDepth = thisThread->selDepth;
              rm.pv.resize(1);

              assert((ss+1)->pv);

              for (Move* m = (ss+1)->pv; *m != MOVE_NONE; ++m)
                  rm.pv.push_back(*m);

              // We record how often the best move has been changed in each
              // iteration. This information is used for time management: When
              // the best move changes frequently, we allocate some more time.
              if (moveCount > 1 && thisThread == Threads.main())
                  ++static_cast<MainThread*>(thisThread)->bestMoveChanges;
          }
          else
              // All other moves but the PV are set to the lowest value: this
              // is not a problem when sorting because the sort is stable and the
              // move position in the list is preserved - just the PV is pushed up.
              rm.score = -VALUE_INFINITE;
      }

      if (value > bestValue)
      {
          bestValue = value;

          if (value > alpha)
          {
              bestMove = move;

              if (PvNode && !rootNode) // Update pv even in fail-high case
                  update_pv(ss->pv, move, (ss+1)->pv);

              if (PvNode && value < beta) // Update alpha! Always alpha < beta
                  alpha = value;
              else
              {
                  assert(value >= beta); // Fail high
                  ss->statScore = 0;
                  break;
              }
          }
      }

      if (move != bestMove)
      {
          if (captureOrPromotion && captureCount < 32)
              capturesSearched[captureCount++] = move;

          else if (!captureOrPromotion && quietCount < 64)
              quietsSearched[quietCount++] = move;
      }
    }

    // The following condition would detect a stop only after move loop has been
    // completed. But in this case bestValue is valid because we have fully
    // searched our subtree, and we can anyhow save the result in TT.
    /*
       if (Threads.stop)
        return VALUE_DRAW;
    */

    // Step 20. Check for mate and stalemate
    // All legal moves have been searched and if there are no legal moves, it
    // must be a mate or a stalemate. If we are in a singular extension search then
    // return a fail low score.

    assert(moveCount || !inCheck || excludedMove || !MoveList<LEGAL>(pos).size());

    if (!moveCount)
        bestValue = excludedMove ? alpha
                   :     inCheck ? mated_in(ss->ply) : VALUE_DRAW;
    else if (bestMove)
    {
        // Quiet best move: update move sorting heuristics
        if (!pos.capture_or_promotion(bestMove))
            update_quiet_stats(pos, ss, bestMove, quietsSearched, quietCount,
                               stat_bonus(depth + (bestValue > beta + PawnValueMg ? ONE_PLY : DEPTH_ZERO)));

        update_capture_stats(pos, bestMove, capturesSearched, captureCount, stat_bonus(depth + ONE_PLY));

        // Extra penalty for a quiet TT move in previous ply when it gets refuted
        if ((ss-1)->moveCount == 1 && !pos.captured_piece())
            update_continuation_histories(ss-1, pos.piece_on(prevSq), prevSq, -stat_bonus(depth + ONE_PLY));
    }
    // Bonus for prior countermove that caused the fail low
    else if (   (depth >= 3 * ONE_PLY || PvNode)
             && !pos.captured_piece()
             && is_ok((ss-1)->currentMove))
        update_continuation_histories(ss-1, pos.piece_on(prevSq), prevSq, stat_bonus(depth));

    if (!excludedMove)
        tte->save(posKey, value_to_tt(bestValue, ss->ply),
                  bestValue >= beta ? BOUND_LOWER :
                  PvNode && bestMove ? BOUND_EXACT : BOUND_UPPER,
                  depth, bestMove, ss->staticEval);

    assert(bestValue > -VALUE_INFINITE && bestValue < VALUE_INFINITE);

    return bestValue;
  }


  // qsearch() is the quiescence search function, which is called by the main
  // search function with depth zero, or recursively with depth less than ONE_PLY.
  template <NodeType NT>
  Value qsearch(Position& pos, Stack* ss, Value alpha, Value beta, Depth depth) {

    constexpr bool PvNode = NT == PV;

    assert(alpha >= -VALUE_INFINITE && alpha < beta && beta <= VALUE_INFINITE);
    assert(PvNode || (alpha == beta - 1));
    assert(depth <= DEPTH_ZERO);
    assert(depth / ONE_PLY * ONE_PLY == depth);

    Move pv[MAX_PLY+1];
    StateInfo st;
    TTEntry* tte;
    Key posKey;
    Move ttMove, move, bestMove;
    Depth ttDepth;
    Value bestValue, value, ttValue, futilityValue, futilityBase, oldAlpha;
    bool ttHit, inCheck, givesCheck, evasionPrunable;
    int moveCount;

    if (PvNode)
    {
        oldAlpha = alpha; // To flag BOUND_EXACT when eval above alpha and no available moves
        (ss+1)->pv = pv;
        ss->pv[0] = MOVE_NONE;
    }

    Thread* thisThread = pos.this_thread();
    (ss+1)->ply = ss->ply + 1;
    ss->currentMove = bestMove = MOVE_NONE;
    ss->continuationHistory = thisThread->continuationHistory[NO_PIECE][0].get();
    inCheck = pos.checkers();
    moveCount = 0;

    // Check for an immediate draw or maximum ply reached
    if (   pos.is_draw(ss->ply)
        || ss->ply >= MAX_PLY)
        return (ss->ply >= MAX_PLY && !inCheck) ? evaluate(pos) : VALUE_DRAW;

    if (alpha >= mate_in(ss->ply+1))
        return alpha;

    assert(0 <= ss->ply && ss->ply < MAX_PLY);

    // Decide whether or not to include checks: this fixes also the type of
    // TT entry depth that we are going to use. Note that in qsearch we use
    // only two types of depth in TT: DEPTH_QS_CHECKS or DEPTH_QS_NO_CHECKS.
    ttDepth = inCheck || depth >= DEPTH_QS_CHECKS ? DEPTH_QS_CHECKS
                                                  : DEPTH_QS_NO_CHECKS;
    // Transposition table lookup
    posKey = pos.key();
    tte = TT.probe(posKey, ttHit);
    ttValue = ttHit ? value_from_tt(tte->value(), ss->ply) : VALUE_NONE;
    ttMove = ttHit ? tte->move() : MOVE_NONE;

    if (  !PvNode
        && ttHit
        && tte->depth() >= ttDepth
        && ttValue != VALUE_NONE // Only in case of TT access race
        && (ttValue >= beta ? (tte->bound() & BOUND_LOWER)
                            : (tte->bound() & BOUND_UPPER)))
        return ttValue;

    // Evaluate the position statically
    if (inCheck)
    {
        ss->staticEval = VALUE_NONE;
        bestValue = futilityBase = -VALUE_INFINITE;
    }
    else
    {
        if (ttHit)
        {
            // Never assume anything on values stored in TT
            if ((ss->staticEval = bestValue = tte->eval()) == VALUE_NONE)
                ss->staticEval = bestValue = evaluate(pos);

            // Can ttValue be used as a better position evaluation?
            if (    ttValue != VALUE_NONE
                && (tte->bound() & (ttValue > bestValue ? BOUND_LOWER : BOUND_UPPER)))
                bestValue = ttValue;
        }
        else
            ss->staticEval = bestValue =
            (ss-1)->currentMove != MOVE_NULL ? evaluate(pos)
                                             : -(ss-1)->staticEval + 2 * Eval::Tempo;

        // Stand pat. Return immediately if static value is at least beta
        if (bestValue >= beta)
        {
            if (!ttHit)
                tte->save(posKey, value_to_tt(bestValue, ss->ply), BOUND_LOWER,
                          DEPTH_NONE, MOVE_NONE, ss->staticEval);

            return bestValue;
        }

        if (PvNode && bestValue > alpha)
            alpha = bestValue;

        futilityBase = bestValue + 128;
    }

    const PieceToHistory* contHist[] = { (ss-1)->continuationHistory, (ss-2)->continuationHistory, nullptr, (ss-4)->continuationHistory };

    // Initialize a MovePicker object for the current position, and prepare
    // to search the moves. Because the depth is <= 0 here, only captures,
    // queen promotions and checks (only if depth >= DEPTH_QS_CHECKS) will
    // be generated.
    MovePicker mp(pos, ttMove, depth, &thisThread->mainHistory,
                                      &thisThread->captureHistory,
                                      contHist,
                                      to_sq((ss-1)->currentMove));

    // Loop through the moves until no moves remain or a beta cutoff occurs
    while ((move = mp.next_move()) != MOVE_NONE)
    {
      assert(is_ok(move));

      givesCheck = gives_check(pos, move);

      moveCount++;

      // Futility pruning
      if (   !inCheck
          && !givesCheck
          &&  futilityBase > -VALUE_KNOWN_WIN
          && !pos.advanced_pawn_push(move))
      {
          assert(type_of(move) != ENPASSANT); // Due to !pos.advanced_pawn_push

          futilityValue = futilityBase + PieceValue[EG][pos.piece_on(to_sq(move))];

          if (futilityValue <= alpha)
          {
              bestValue = std::max(bestValue, futilityValue);
              continue;
          }

          if (futilityBase <= alpha && !pos.see_ge(move, VALUE_ZERO + 1))
          {
              bestValue = std::max(bestValue, futilityBase);
              continue;
          }
      }

      // Detect non-capture evasions that are candidates to be pruned
      evasionPrunable =    inCheck
                       &&  (depth != DEPTH_ZERO || moveCount > 2)
                       &&  bestValue > VALUE_MATED_IN_MAX_PLY
                       && !pos.capture(move);

      // Don't search moves with negative SEE values
      if (  (!inCheck || evasionPrunable)
          && !pos.see_ge(move))
          continue;

      // Speculative prefetch as early as possible
      prefetch(TT.first_entry(pos.key_after(move)));

      // Check for legality just before making the move
      if (!pos.legal(move))
      {
          moveCount--;
          continue;
      }

      ss->currentMove = move;
      ss->continuationHistory = thisThread->continuationHistory[pos.moved_piece(move)][to_sq(move)].get();

      // Make and search the move
      pos.do_move(move, st, givesCheck);
      value = -qsearch<NT>(pos, ss+1, -beta, -alpha, depth - ONE_PLY);
      pos.undo_move(move);

      assert(value > -VALUE_INFINITE && value < VALUE_INFINITE);

      // Check for a new best move
      if (value > bestValue)
      {
          bestValue = value;

          if (value > alpha)
          {
              if (PvNode) // Update pv even in fail-high case
                  update_pv(ss->pv, move, (ss+1)->pv);

              if (PvNode && value < beta) // Update alpha here!
              {
                  alpha = value;
                  bestMove = move;
              }
              else // Fail high
              {
                  tte->save(posKey, value_to_tt(value, ss->ply), BOUND_LOWER,
                            ttDepth, move, ss->staticEval);

                  return value;
              }
          }
       }
    }

    // All legal moves have been searched. A special case: If we're in check
    // and no legal moves were found, it is checkmate.
    if (inCheck && bestValue == -VALUE_INFINITE)
        return mated_in(ss->ply); // Plies to mate from the root

    tte->save(posKey, value_to_tt(bestValue, ss->ply),
              PvNode && bestValue > oldAlpha ? BOUND_EXACT : BOUND_UPPER,
              ttDepth, bestMove, ss->staticEval);

    assert(bestValue > -VALUE_INFINITE && bestValue < VALUE_INFINITE);

    return bestValue;
  }


  // value_to_tt() adjusts a mate score from "plies to mate from the root" to
  // "plies to mate from the current position". Non-mate scores are unchanged.
  // The function is called before storing a value in the transposition table.

  Value value_to_tt(Value v, int ply) {

    assert(v != VALUE_NONE);

    return  v >= VALUE_MATE_IN_MAX_PLY  ? v + ply
          : v <= VALUE_MATED_IN_MAX_PLY ? v - ply : v;
  }


  // value_from_tt() is the inverse of value_to_tt(): It adjusts a mate score
  // from the transposition table (which refers to the plies to mate/be mated
  // from current position) to "plies to mate/be mated from the root".

  Value value_from_tt(Value v, int ply) {

    return  v == VALUE_NONE             ? VALUE_NONE
          : v >= VALUE_MATE_IN_MAX_PLY  ? v - ply
          : v <= VALUE_MATED_IN_MAX_PLY ? v + ply : v;
  }


  // update_pv() adds current move and appends child pv[]

  void update_pv(Move* pv, Move move, Move* childPv) {

    for (*pv++ = move; childPv && *childPv != MOVE_NONE; )
        *pv++ = *childPv++;
    *pv = MOVE_NONE;
  }


  // update_continuation_histories() updates histories of the move pairs formed
  // by moves at ply -1, -2, and -4 with current move.

  void update_continuation_histories(Stack* ss, Piece pc, Square to, int bonus) {

    for (int i : {1, 2, 4})
        if (is_ok((ss-i)->currentMove))
            (*(ss-i)->continuationHistory)[pc][to] << bonus;
  }


  // update_capture_stats() updates move sorting heuristics when a new capture best move is found

  void update_capture_stats(const Position& pos, Move move,
                            Move* captures, int captureCnt, int bonus) {

      CapturePieceToHistory& captureHistory =  pos.this_thread()->captureHistory;
      Piece moved_piece = pos.moved_piece(move);
      PieceType captured = type_of(pos.piece_on(to_sq(move)));

      if (pos.capture_or_promotion(move))
          captureHistory[moved_piece][to_sq(move)][captured] << bonus;

      // Decrease all the other played capture moves
      for (int i = 0; i < captureCnt; ++i)
      {
          moved_piece = pos.moved_piece(captures[i]);
          captured = type_of(pos.piece_on(to_sq(captures[i])));
          captureHistory[moved_piece][to_sq(captures[i])][captured] << -bonus;
      }
  }


  // update_quiet_stats() updates move sorting heuristics when a new quiet best move is found

  void update_quiet_stats(const Position& pos, Stack* ss, Move move,
                          Move* quiets, int quietsCnt, int bonus) {

    if (ss->killers[0] != move)
    {
        ss->killers[1] = ss->killers[0];
        ss->killers[0] = move;
    }

    Color us = pos.side_to_move();
    Thread* thisThread = pos.this_thread();
    thisThread->mainHistory[us][from_to(move)] << bonus;
    update_continuation_histories(ss, pos.moved_piece(move), to_sq(move), bonus);

    if (is_ok((ss-1)->currentMove))
    {
        Square prevSq = to_sq((ss-1)->currentMove);
        thisThread->counterMoves[pos.piece_on(prevSq)][prevSq] = move;
    }

    // Decrease all the other played quiet moves
    for (int i = 0; i < quietsCnt; ++i)
    {
        thisThread->mainHistory[us][from_to(quiets[i])] << -bonus;
        update_continuation_histories(ss, pos.moved_piece(quiets[i]), to_sq(quiets[i]), -bonus);
    }
  }

  // When playing with strength handicap, choose best move among a set of RootMoves
  // using a statistical rule dependent on 'level'. Idea by Heinz van Saanen.

  Move Skill::pick_best(size_t multiPV) {

    const RootMoves& rootMoves = Threads.main()->rootMoves;
    static PRNG rng(now()); // PRNG sequence should be non-deterministic

    // RootMoves are already sorted by score in descending order
    Value topScore = rootMoves[0].score;
    int delta = std::min(topScore - rootMoves[multiPV - 1].score, PawnValueMg);
    int weakness = 120 - 2 * level;
    int maxScore = -VALUE_INFINITE;

    // Choose best move. For each move score we add two terms, both dependent on
    // weakness. One is deterministic and bigger for weaker levels, and one is
    // random. Then we choose the move with the resulting highest score.
    for (size_t i = 0; i < multiPV; ++i)
    {
        // This is our magic formula
        int push = (  weakness * int(topScore - rootMoves[i].score)
                    + delta * (rng.rand<unsigned>() % weakness)) / 128;

        if (rootMoves[i].score + push >= maxScore)
        {
            maxScore = rootMoves[i].score + push;
            best = rootMoves[i].pv[0];
        }
    }

    return best;
  }

} // namespace

/// MainThread::check_time() is used to print debug info and, more importantly,
/// to detect when we are out of available time and thus stop the search.

void MainThread::check_time() {

  if (--callsCnt > 0)
      return;

  // When using nodes, ensure checking rate is not lower than 0.1% of nodes
  callsCnt = Limits.nodes ? std::min(1024, int(Limits.nodes / 1024)) : 1024;

  static TimePoint lastInfoTime = now();

  TimePoint elapsed = Time.elapsed();
  TimePoint tick = Limits.startTime + elapsed;

  if (tick - lastInfoTime >= 1000)
  {
      lastInfoTime = tick;
      dbg_print();
  }

  // We should not stop pondering until told so by the GUI
  if (Threads.ponder)
      return;

  if (   (Limits.use_time_management() && elapsed > Time.maximum() - 10)
      || (Limits.movetime && elapsed >= Limits.movetime)
      || (Limits.nodes && Threads.nodes_searched() >= (uint64_t)Limits.nodes))
      Threads.stop = true;
}


/// UCI::pv() formats PV information according to the UCI protocol. UCI requires
/// that all (if any) unsearched PV lines are sent using a previous search score.

string UCI::pv(const Position& pos, Depth depth, Value alpha, Value beta) {

  std::stringstream ss;
  TimePoint elapsed = Time.elapsed() + 1;
  const RootMoves& rootMoves = pos.this_thread()->rootMoves;
  size_t pvIdx = pos.this_thread()->pvIdx;
  size_t multiPV = std::min((size_t)Options["MultiPV"], rootMoves.size());
  uint64_t nodesSearched = Threads.nodes_searched();
  uint64_t tbHits = Threads.tb_hits() + (TB::RootInTB ? rootMoves.size() : 0);

  for (size_t i = 0; i < multiPV; ++i)
  {
      bool updated = (i <= pvIdx && rootMoves[i].score != -VALUE_INFINITE);

      if (depth == ONE_PLY && !updated)
          continue;

      Depth d = updated ? depth : depth - ONE_PLY;
      Value v = updated ? rootMoves[i].score : rootMoves[i].previousScore;

      bool tb = TB::RootInTB && abs(v) < VALUE_TB_WIN - 5 * PawnValueEg;
      v = tb ? rootMoves[i].tbScore : v;

      if (ss.rdbuf()->in_avail()) // Not at first line
          ss << "\n";

      ss << "info"
         << " depth "    << d / ONE_PLY
         << " seldepth " << rootMoves[i].selDepth
         << " multipv "  << i + 1
         << " score "    << UCI::value(v);

      if (!tb && i == pvIdx)
          ss << (v >= beta ? " lowerbound" : v <= alpha ? " upperbound" : "");

      ss << " nodes "    << nodesSearched
         << " nps "      << nodesSearched * 1000 / elapsed;

      if (elapsed > 1000) // Earlier makes little sense
          ss << " hashfull " << TT.hashfull();

      ss << " tbhits "   << tbHits
         << " time "     << elapsed
         << " pv";

      for (Move m : rootMoves[i].pv)
          ss << " " << UCI::move(m, pos.is_chess960());
  }

  return ss.str();
}


/// RootMove::extract_ponder_from_tt() is called in case we have no ponder move
/// before exiting the search, for instance, in case we stop the search during a
/// fail high at root. We try hard to have a ponder move to return to the GUI,
/// otherwise in case of 'ponder on' we have nothing to think on.

bool RootMove::extract_ponder_from_tt(Position& pos) {

    StateInfo st;
    bool ttHit;

    assert(pv.size() == 1);

    if (!pv[0])
        return false;

    pos.do_move(pv[0], st);
    TTEntry* tte = TT.probe(pos.key(), ttHit);

    if (ttHit)
    {
        Move m = tte->move(); // Local copy to be SMP safe
        if (MoveList<LEGAL>(pos).contains(m))
            pv.push_back(m);
    }

    pos.undo_move(pv[0]);
    return pv.size() > 1;
}

void Tablebases::rank_root_moves(Position& pos, Search::RootMoves& rootMoves) {

    RootInTB = false;
    UseRule50 = bool(Options["Syzygy50MoveRule"]);
    ProbeDepth = int(Options["SyzygyProbeDepth"]) * ONE_PLY;
    Cardinality = int(Options["SyzygyProbeLimit"]);
    bool dtz_available = true;

    // Tables with fewer pieces than SyzygyProbeLimit are searched with
    // ProbeDepth == DEPTH_ZERO
    if (Cardinality > MaxCardinality)
    {
        Cardinality = MaxCardinality;
        ProbeDepth = DEPTH_ZERO;
    }

    if (Cardinality >= popcount(pos.pieces()) && !pos.can_castle(ANY_CASTLING))
    {
        // Rank moves using DTZ tables
        RootInTB = root_probe(pos, rootMoves);

        if (!RootInTB)
        {
            // DTZ tables are missing; try to rank moves using WDL tables
            dtz_available = false;
            RootInTB = root_probe_wdl(pos, rootMoves);
        }
    }

    if (RootInTB)
    {
        // Sort moves according to TB rank
        std::sort(rootMoves.begin(), rootMoves.end(),
                  [](const RootMove &a, const RootMove &b) { return a.tbRank > b.tbRank; } );

        // Probe during search only if DTZ is not available and we are winning
        if (dtz_available || rootMoves[0].tbScore <= VALUE_DRAW)
            Cardinality = 0;
    }
    else
    {
        // Assign the same rank to all moves
        for (auto& m : rootMoves)
            m.tbRank = 0;
    }
}<|MERGE_RESOLUTION|>--- conflicted
+++ resolved
@@ -1040,14 +1040,10 @@
               r -= ss->statScore / 20000 * ONE_PLY;
           }
 
-<<<<<<< HEAD
           if (newDepth - r + 8 * ONE_PLY < thisThread->rootDepth)
               r = std::min(r, 3 * ONE_PLY);
 
-          Depth d = std::max(newDepth - r, ONE_PLY);
-=======
           Depth d = std::max(newDepth - std::max(r, DEPTH_ZERO), ONE_PLY);
->>>>>>> 2660a914
 
           value = -search<NonPV>(pos, ss+1, -(alpha+1), -alpha, d, true);
 
