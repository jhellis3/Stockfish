/*
  Stockfish, a UCI chess playing engine derived from Glaurung 2.1
  Copyright (C) 2004-2022 The Stockfish developers (see AUTHORS file)

  Stockfish is free software: you can redistribute it and/or modify
  it under the terms of the GNU General Public License as published by
  the Free Software Foundation, either version 3 of the License, or
  (at your option) any later version.

  Stockfish is distributed in the hope that it will be useful,
  but WITHOUT ANY WARRANTY; without even the implied warranty of
  MERCHANTABILITY or FITNESS FOR A PARTICULAR PURPOSE.  See the
  GNU General Public License for more details.

  You should have received a copy of the GNU General Public License
  along with this program.  If not, see <http://www.gnu.org/licenses/>.
*/

#include <algorithm>
#include <cassert>
#include <cmath>
#include <cstring>   // For std::memset
#include <iostream>
#include <sstream>

#include "evaluate.h"
#include "misc.h"
#include "movegen.h"
#include "movepick.h"
#include "position.h"
#include "search.h"
#include "thread.h"
#include "timeman.h"
#include "tt.h"
#include "uci.h"
#include "syzygy/tbprobe.h"

namespace Stockfish {

namespace Search {

  LimitsType Limits;
}

namespace Tablebases {

  int Cardinality;
  bool RootInTB;
  bool UseRule50;
}

namespace TB = Tablebases;

using std::string;
using Eval::evaluate;
using namespace Search;

namespace {

  // Different node types, used as a template parameter
  enum NodeType { NonPV, PV, Root };

  // Futility margin
  Value futility_margin(Depth d, bool improving) {
    return Value(165 * (d - improving));
  }

  // Reductions lookup table, initialized at startup
  int Reductions[MAX_MOVES]; // [depth or moveNumber]

  Depth reduction(bool i, Depth d, int mn, Value delta, Value rootDelta) {
    int r = Reductions[d] * Reductions[mn];
    return (r + 1642 - int(delta) * 1024 / int(rootDelta)) / 1024 + (!i && r > 916);
  }

  constexpr int futility_move_count(bool improving, Depth depth) {
    return improving ? (3 + depth * depth)
                     : (3 + depth * depth) / 2;
  }

  // History and stats update bonus, based on depth
  int stat_bonus(Depth d) {
    return std::min((12 * d + 282) * d - 349 , 1594);
  }

  template <NodeType nodeType>
  Value search(Position& pos, Stack* ss, Value alpha, Value beta, Depth depth, bool cutNode);

  template <NodeType nodeType>
  Value qsearch(Position& pos, Stack* ss, Value alpha, Value beta, Depth depth = 0);

  Value value_to_tt(Value v, int ply);
  Value value_from_tt(Value v, int ply, int r50c);
  void update_pv(Move* pv, Move move, const Move* childPv);
  void update_continuation_histories(Stack* ss, Piece pc, Square to, int bonus);
  void update_quiet_stats(const Position& pos, Stack* ss, Move move, int bonus);
  void update_all_stats(const Position& pos, Stack* ss, Move bestMove, Value bestValue, Value beta, Square prevSq,
                        Move* quietsSearched, int quietCount, Move* capturesSearched, int captureCount, Depth depth);

  // perft() is our utility to verify move generation. All the leaf nodes up
  // to the given depth are generated and counted, and the sum is returned.
  template<bool Root>
  uint64_t perft(Position& pos, Depth depth) {

    StateInfo st;
    ASSERT_ALIGNED(&st, Eval::NNUE::CacheLineSize);

    uint64_t cnt, nodes = 0;
    const bool leaf = (depth == 2);

    for (const auto& m : MoveList<LEGAL>(pos))
    {
        if (Root && depth <= 1)
            cnt = 1, nodes++;
        else
        {
            pos.do_move(m, st);
            cnt = leaf ? MoveList<LEGAL>(pos).size() : perft<false>(pos, depth - 1);
            nodes += cnt;
            pos.undo_move(m);
        }
        if (Root)
            sync_cout << UCI::move(m, pos.is_chess960()) << ": " << cnt << sync_endl;
    }
    return nodes;
  }

} // namespace


/// Search::init() is called at startup to initialize various lookup tables

void Search::init() {

  for (int i = 1; i < MAX_MOVES; ++i)
      Reductions[i] = int((20.26 + std::log(Threads.size()) / 2) * std::log(i));
}


/// Search::clear() resets search state to its initial value

void Search::clear() {

  Threads.main()->wait_for_search_finished();

  Time.availableNodes = 0;
  TT.clear();
  Threads.clear();
  Tablebases::init(Options["SyzygyPath"]); // Free mapped files
}


/// MainThread::search() is started when the program receives the UCI 'go'
/// command. It searches from the root position and outputs the "bestmove".

void MainThread::search() {

  if (Limits.perft)
  {
      nodes = perft<true>(rootPos, Limits.perft);
      sync_cout << "\nNodes searched: " << nodes << "\n" << sync_endl;
      return;
  }

  Color us = rootPos.side_to_move();
  Time.init(Limits, us, rootPos.game_ply());
  TT.new_search();

  Eval::NNUE::verify();

  if (rootMoves.empty())
  {
      rootMoves.emplace_back(MOVE_NONE);
      sync_cout << "info depth 0 score "
                << UCI::value(rootPos.checkers() ? -VALUE_MATE, -VALUE_MATE : VALUE_DRAW, VALUE_DRAW)
                << sync_endl;
  }
  else
  {
      Threads.start_searching(); // start non-main threads
      Thread::search();          // main thread start searching
  }

  // When we reach the maximum depth, we can arrive here without a raise of
  // Threads.stop. However, if we are pondering or in an infinite search,
  // the UCI protocol states that we shouldn't print the best move before the
  // GUI sends a "stop" or "ponderhit" command. We therefore simply wait here
  // until the GUI sends one of those commands.

  while (!Threads.stop && (ponder || Limits.infinite))
  {} // Busy wait for a stop or a ponder reset

  // Stop the threads if not already stopped (also raise the stop if
  // "ponderhit" just reset Threads.ponder).
  Threads.stop = true;

  // Wait until all threads have finished
  Threads.wait_for_search_finished();

  // When playing in 'nodes as time' mode, subtract the searched nodes from
  // the available ones before exiting.
  if (Limits.npmsec)
      Time.availableNodes += Limits.inc[us] - Threads.nodes_searched();

  Thread* bestThread = this;

  if (    int(Options["MultiPV"]) == 1
      && !Limits.depth
      &&  rootMoves[0].pv[0] != MOVE_NONE)
      bestThread = Threads.get_best_thread();

  bestPreviousScore = bestThread->rootMoves[0].score;
  bestPreviousAverageScore = bestThread->rootMoves[0].averageScore;

  for (Thread* th : Threads)
    th->previousDepth = bestThread->completedDepth;

  // Send again PV info if we have a new best thread
  if (bestThread != this)
      sync_cout << UCI::pv(bestThread->rootPos, bestThread->completedDepth) << sync_endl;

  sync_cout << "bestmove " << UCI::move(bestThread->rootMoves[0].pv[0], rootPos.is_chess960());

  if (bestThread->rootMoves[0].pv.size() > 1 || bestThread->rootMoves[0].extract_ponder_from_tt(rootPos))
      std::cout << " ponder " << UCI::move(bestThread->rootMoves[0].pv[1], rootPos.is_chess960());

  std::cout << sync_endl;
}


/// Thread::search() is the main iterative deepening loop. It calls search()
/// repeatedly with increasing depth until the allocated thinking time has been
/// consumed, the user stops the search, or the maximum search depth is reached.

void Thread::search() {

  // To allow access to (ss-7) up to (ss+2), the stack must be oversized.
  // The former is needed to allow update_continuation_histories(ss-1, ...),
  // which accesses its argument at ss-6, also near the root.
  // The latter is needed for statScore and killer initialization.
  Stack stack[MAX_PLY+10], *ss = stack+7;
  Move  pv[MAX_PLY+1];
  Value alpha, beta, delta;
  Move  lastBestMove = MOVE_NONE;
  Depth lastBestMoveDepth = 0;
  MainThread* mainThread = (this == Threads.main() ? Threads.main() : nullptr);
  double timeReduction = 1, totBestMoveChanges = 0;
  int iterIdx = 0;

  std::memset(ss-7, 0, 10 * sizeof(Stack));
  for (int i = 7; i > 0; i--)
      (ss-i)->continuationHistory = &this->continuationHistory[0][0][NO_PIECE][0]; // Use as a sentinel

  for (int i = 0; i <= MAX_PLY + 2; ++i)
      (ss+i)->ply = i;

  ss->pv = pv;

  bestValue = delta = alpha = -VALUE_INFINITE;
  beta = VALUE_INFINITE;

  if (mainThread)
  {
      if (mainThread->bestPreviousScore == VALUE_INFINITE)
          for (int i = 0; i < 4; ++i)
              mainThread->iterValue[i] = VALUE_ZERO;
      else
          for (int i = 0; i < 4; ++i)
              mainThread->iterValue[i] = mainThread->bestPreviousScore;
  }

  size_t multiPV = size_t(Options["MultiPV"]);

  multiPV = std::min(multiPV, rootMoves.size());

  complexityAverage.set(155, 1);

<<<<<<< HEAD
=======
  optimism[us] = optimism[~us] = VALUE_ZERO;

  int searchAgainCounter = 0;

>>>>>>> 7cf93f8b
  // Iterative deepening loop until requested to stop or the target depth is reached
  while (   ++rootDepth < MAX_PLY
         && !Threads.stop
         && !(Limits.depth && mainThread && rootDepth > Limits.depth))
  {
      // Age out PV variability metric
      if (mainThread)
          totBestMoveChanges /= 2;

      // Save the last iteration's scores before first PV line is searched and
      // all the move scores except the (new) PV are set to -VALUE_INFINITE.
      for (RootMove& rm : rootMoves)
          rm.previousScore = rm.score;

      size_t pvFirst = 0;
      pvLast = 0;

      // MultiPV loop. We perform a full root search for each PV line
      for (pvIdx = 0; pvIdx < multiPV && !Threads.stop; ++pvIdx)
      {
          if (pvIdx == pvLast)
          {
              pvFirst = pvLast;
              for (pvLast++; pvLast < rootMoves.size(); pvLast++)
                  if (rootMoves[pvLast].tbRank != rootMoves[pvFirst].tbRank)
                      break;
          }

          // Reset UCI info selDepth for each depth and each PV line
          selDepth = 0;

          // Reset aspiration window starting size
          if (rootDepth >= 4)
          {
              Value prev = rootMoves[pvIdx].averageScore;
<<<<<<< HEAD
              int momentum = int(prev) * prev / 15620;
              delta = Value(10);

              if (prev > VALUE_MATE_IN_MAX_PLY)
                  alpha = VALUE_MATE_IN_MAX_PLY - MAX_PLY;
              else
                  alpha = std::max(prev - (delta + (prev < 0 ? momentum : 0)),-VALUE_INFINITE);

              beta  = std::min(prev + (delta + (prev > 0 ? momentum : 0)), VALUE_INFINITE);
=======
              delta = Value(10) + int(prev) * prev / 15620;
              alpha = std::max(prev - delta,-VALUE_INFINITE);
              beta  = std::min(prev + delta, VALUE_INFINITE);

              // Adjust optimism based on root move's previousScore
              int opt = 118 * prev / (std::abs(prev) + 169);
              optimism[ us] = Value(opt);
              optimism[~us] = -optimism[us];
>>>>>>> 7cf93f8b
          }

          // Start with a small aspiration window and, in the case of a fail
          // high/low, re-search with a bigger window until we don't fail
          // high/low anymore.
          while (true)
          {
              bestValue = Stockfish::search<Root>(rootPos, ss, alpha, beta, rootDepth, false);

              // Bring the best move to the front. It is critical that sorting
              // is done with a stable algorithm because all the values but the
              // first and eventually the new best one are set to -VALUE_INFINITE
              // and we want to keep the same order for all the moves except the
              // new PV that goes to the front. Note that in case of MultiPV
              // search the already searched PV lines are preserved.
              std::stable_sort(rootMoves.begin() + pvIdx, rootMoves.begin() + pvLast);

              // If search has been stopped, we break immediately. Sorting is
              // safe because RootMoves is still valid, although it refers to
              // the previous iteration.
              if (Threads.stop)
                  break;

              // When failing high/low give some update (without cluttering
              // the UI) before a re-search.
              if (   mainThread
                  && multiPV == 1
                  && (bestValue <= alpha || bestValue >= beta)
                  && Time.elapsed() > 3000)
                  sync_cout << UCI::pv(rootPos, rootDepth) << sync_endl;

              // In case of failing low/high increase aspiration window and
              // re-search, otherwise exit the loop.
              if (bestValue <= alpha)
              {
                  beta = (alpha + beta) / 2;
                  alpha = std::max(bestValue - delta, -VALUE_INFINITE);

                  if (mainThread)
                      mainThread->stopOnPonderhit = false;
              }
              else if (bestValue >= beta)
                  beta = std::min(bestValue + delta, VALUE_INFINITE);

              else
                  break;

              delta += delta / 4 + 2;

              assert(alpha >= -VALUE_INFINITE && beta <= VALUE_INFINITE);
          }

          // Sort the PV lines searched so far and update the GUI
          std::stable_sort(rootMoves.begin() + pvFirst, rootMoves.begin() + pvIdx + 1);

          if (    mainThread
              && (Threads.stop || pvIdx + 1 == multiPV || Time.elapsed() > 3000))
              sync_cout << UCI::pv(rootPos, rootDepth) << sync_endl;
      }

      if (!Threads.stop)
          completedDepth = rootDepth;

      if (rootMoves[0].pv[0] != lastBestMove) {
         lastBestMove = rootMoves[0].pv[0];
         lastBestMoveDepth = rootDepth;
      }

      // Have we found a "mate in x"?
      if (   Limits.mate
          && bestValue >= VALUE_MATE_IN_MAX_PLY
          && VALUE_MATE - bestValue <= 2 * Limits.mate)
          Threads.stop = true;

      if (!mainThread)
          continue;

      // Use part of the gained time from a previous stable move for the current move
      for (Thread* th : Threads)
      {
          totBestMoveChanges += th->bestMoveChanges;
          th->bestMoveChanges = 0;
      }

      // Do we have time for the next iteration? Can we stop searching now?
      if (    Limits.use_time_management()
          && !Threads.stop
          && !mainThread->stopOnPonderhit)
      {
          double fallingEval = (71 + 12 * (mainThread->bestPreviousAverageScore - bestValue)
                                    +  6 * (mainThread->iterValue[iterIdx] - bestValue)) / 656.7;
          fallingEval = std::clamp(fallingEval, 0.5, 1.5);

          // If the bestMove is stable over several iterations, reduce time accordingly
          timeReduction = lastBestMoveDepth + 9 < completedDepth ? 1.37 : 0.65;
          double reduction = (1.4 + mainThread->previousTimeReduction) / (2.15 * timeReduction);
          double bestMoveInstability = 1 + 1.7 * totBestMoveChanges / Threads.size();
          int complexity = mainThread->complexityAverage.value();
          double complexPosition = std::min(1.0 + (complexity - 261) / 1738.7, 1.5);

          TimePoint elapsedT = Time.elapsed();
          TimePoint optimumT = Time.optimum();

          // Stop the search if we have only one legal move, or if available time elapsed
          if (   (rootMoves.size() == 1 && (elapsedT > optimumT / 16))
              || elapsedT > optimumT * fallingEval * reduction * bestMoveInstability * complexPosition)
          {
              // If we are allowed to ponder do not stop the search now but
              // keep pondering until the GUI sends "ponderhit" or "stop".
              if (mainThread->ponder)
                  mainThread->stopOnPonderhit = true;
              else
                  Threads.stop = true;
          }
      }

      mainThread->iterValue[iterIdx] = bestValue;
      iterIdx = (iterIdx + 1) & 3;
  }

  if (!mainThread)
      return;

  mainThread->previousTimeReduction = timeReduction;
}


namespace {

  // search<>() is the main search function for both PV and non-PV nodes

  template <NodeType nodeType>
  Value search(Position& pos, Stack* ss, Value alpha, Value beta, Depth depth, bool cutNode) {

    constexpr bool PvNode = nodeType != NonPV;
    constexpr bool rootNode = nodeType == Root;
    const Depth maxNextDepth = rootNode ? depth : depth + 1;

    // Dive into quiescence search when the depth reaches zero
    if (depth <= 0)
        return qsearch<PvNode ? PV : NonPV>(pos, ss, alpha, beta);

    assert(-VALUE_INFINITE <= alpha && alpha < beta && beta <= VALUE_INFINITE);
    assert(PvNode || (alpha == beta - 1));
    assert(0 < depth && depth < MAX_PLY);
    assert(!(PvNode && cutNode));

    Move pv[MAX_PLY+1], capturesSearched[32], quietsSearched[64];
    StateInfo st;
    ASSERT_ALIGNED(&st, Eval::NNUE::CacheLineSize);

    TTEntry* tte;
    Key posKey;
    Move ttMove, move, excludedMove, bestMove;
    Depth extension, newDepth, ttDepth;
    Bound ttBound;
    Value bestValue, value, ttValue, eval, probCutBeta;
    bool givesCheck, improving, priorCapture, isMate, gameCycle;
    bool capture, moveCountPruning,
         ttCapture, kingDanger, ourMove, nullParity, singularQuietLMR;
    Piece movedPiece;
    int moveCount, captureCount, quietCount, improvement, complexity, rootDepth;

    // Step 1. Initialize node
    Thread* thisThread  = pos.this_thread();
    ss->inCheck         = pos.checkers();
    priorCapture        = pos.captured_piece();
    Color us            = pos.side_to_move();
    moveCount           = captureCount = quietCount = ss->moveCount = 0;
    bestValue           = -VALUE_INFINITE;
    gameCycle           = kingDanger = false;
    rootDepth           = thisThread->rootDepth;
    ourMove             = !(ss->ply & 1);
    nullParity          = (ourMove == thisThread->nmpSide);

    // Check for the available remaining time
    if (thisThread == Threads.main())
        static_cast<MainThread*>(thisThread)->check_time();

    thisThread->nodes++;

    // Used to send selDepth info to GUI (selDepth counts from 1, ply from 0)
    if (PvNode && thisThread->selDepth < ss->ply + 1)
        thisThread->selDepth = ss->ply + 1;

    // Transposition table lookup. We don't want the score of a partial
    // search to overwrite a previous full search TT value, so we use a different
    // position key in case of an excluded move.
    excludedMove = ss->excludedMove;
    posKey = excludedMove == MOVE_NONE ? pos.key() : pos.key() ^ make_key(excludedMove);
    tte = TT.probe(posKey, ss->ttHit);
    ttValue = ss->ttHit ? value_from_tt(tte->value(), ss->ply, pos.rule50_count()) : VALUE_NONE;
    ttDepth = tte->depth();
    ttBound = tte->bound();
    ttMove =  rootNode ? thisThread->rootMoves[thisThread->pvIdx].pv[0]
            : ss->ttHit    ? tte->move() : MOVE_NONE;
    ttCapture = ttMove && pos.capture(ttMove);
    if (!excludedMove)
        ss->ttPv = PvNode || (ss->ttHit && tte->is_pv());

    if (!rootNode)
    {
        // Check if we have an upcoming move which draws by repetition, or
        // if the opponent had an alternative move earlier to this position.
        if (pos.has_game_cycle(ss->ply))
        {
            tte->save(posKey, VALUE_DRAW, ss->ttPv, BOUND_EXACT,
                      depth, MOVE_NONE, VALUE_NONE);

            if (VALUE_DRAW >= beta)
                return VALUE_DRAW;

            gameCycle = true;
            alpha = std::max(alpha, VALUE_DRAW);
        }

        // Step 2. Check for aborted search and immediate draw
        if (pos.is_draw(ss->ply))
            return VALUE_DRAW;

        if (Threads.stop.load(std::memory_order_relaxed) || ss->ply >= MAX_PLY)
            return ss->ply >= MAX_PLY && !ss->inCheck ? evaluate(pos)
                                                      : VALUE_DRAW;

        // Step 3. Mate distance pruning. Even if we mate at the next move our score
        // would be at best mate_in(ss->ply+1), but if alpha is already bigger because
        // a shorter mate was found upward in the tree then there is no need to search
        // because we will never beat the current alpha. Same logic but with reversed
        // signs applies also in the opposite condition of being mated instead of giving
        // mate. In this case return a fail-high score.
        if (alpha >= mate_in(ss->ply+1))
            return mate_in(ss->ply+1);

    }
    else
        thisThread->rootDelta = beta - alpha;

    assert(0 <= ss->ply && ss->ply < MAX_PLY);

    (ss+1)->ttPv         = false;
    (ss+1)->excludedMove = bestMove = MOVE_NONE;
    (ss+2)->killers[0]   = (ss+2)->killers[1] = MOVE_NONE;
    (ss+2)->cutoffCnt    = 0;
    ss->doubleExtensions = (ss-1)->doubleExtensions;
    Square prevSq        = to_sq((ss-1)->currentMove);

    // Initialize statScore to zero for the grandchildren of the current position.
    // So statScore is shared between all grandchildren and only the first grandchild
    // starts with statScore = 0. Later grandchildren start with the last calculated
    // statScore of the previous grandchild. This influences the reduction rules in
    // LMR which are based on the statScore of parent position.
    if (!rootNode)
        (ss+2)->statScore = 0;

    // At non-PV nodes we check for an early TT cutoff
    if (  !PvNode
        && ss->ttHit
        && !gameCycle
        && (!ourMove || beta < VALUE_MATE_IN_MAX_PLY)
        && tte->depth() > depth - (tte->bound() == BOUND_EXACT)
        && ttValue != VALUE_NONE // Possible in case of TT access race
        && (ttValue != VALUE_DRAW || VALUE_DRAW >= beta)
        && (tte->bound() & (ttValue >= beta ? BOUND_LOWER : BOUND_UPPER)))
    {
        // If ttMove is quiet, update move sorting heuristics on TT hit (~1 Elo)
        if (ttMove)
        {
            if (ttValue >= beta)
            {
                // Bonus for a quiet ttMove that fails high (~3 Elo)
                if (!ttCapture)
                    update_quiet_stats(pos, ss, ttMove, stat_bonus(depth));

                // Extra penalty for early quiet moves of the previous ply (~0 Elo)
                if ((ss-1)->moveCount <= 2 && !priorCapture)
                    update_continuation_histories(ss-1, pos.piece_on(prevSq), prevSq, -stat_bonus(depth + 1));
            }
            // Penalty for a quiet ttMove that fails low (~1 Elo)
            else if (!ttCapture)
            {
                int penalty = -stat_bonus(depth);
                thisThread->mainHistory[us][from_to(ttMove)] << penalty;
                update_continuation_histories(ss, pos.moved_piece(ttMove), to_sq(ttMove), penalty);
            }
        }

        return ttValue;
    }

    // Step 5. Tablebases probe
    if (!rootNode && TB::Cardinality)
    {
        int piecesCount = popcount(pos.pieces());

        if (    piecesCount <= TB::Cardinality
            &&  pos.rule50_count() == 0
            && !pos.can_castle(ANY_CASTLING))
        {
            TB::ProbeState err;
            TB::WDLScore v = Tablebases::probe_wdl(pos, &err);

            // Force check of time on the next occasion
            if (thisThread == Threads.main())
                static_cast<MainThread*>(thisThread)->callsCnt = 0;

            if (err != TB::ProbeState::FAIL)
            {
                thisThread->tbHits.fetch_add(1, std::memory_order_relaxed);

                int drawScore = TB::UseRule50 ? 1 : 0;

                int centiPly = PawnValueEg * ss->ply / 100;

                Value tbValue =    v < -drawScore ? -VALUE_TB_WIN + (10 * PawnValueEg * (v == -1)) + centiPly + PawnValueEg * popcount(pos.pieces( pos.side_to_move()))
                                 : v >  drawScore ?  VALUE_TB_WIN - (10 * PawnValueEg * (v ==  1)) - centiPly - PawnValueEg * popcount(pos.pieces(~pos.side_to_move()))
                                 : v < 0 ? Value(-56) : VALUE_DRAW;

                if (    abs(v) <= drawScore
                    || !ss->ttHit
                    || (v < -drawScore && beta  > tbValue + 19)
                    || (v >  drawScore && alpha < tbValue - 19))
                {
                    tte->save(posKey, tbValue, ss->ttPv, v > drawScore ? BOUND_LOWER : v < -drawScore ? BOUND_UPPER : BOUND_EXACT,
                              depth, MOVE_NONE, VALUE_NONE);

                    return tbValue;
                }
            }
        }
    }

    CapturePieceToHistory& captureHistory = thisThread->captureHistory;
    kingDanger = ourMove ? false : pos.king_danger();

    // Step 6. Static evaluation of the position
    if (ss->inCheck)
    {
        // Skip early pruning when in check
        ss->staticEval = eval = VALUE_NONE;
        improving = false;
        improvement = 0;
        complexity = 0;
    }
    else
    {
    if (ss->ttHit)
    {
        // Never assume anything about values stored in TT
        ss->staticEval = eval = tte->eval();
        if (eval == VALUE_NONE)
            ss->staticEval = eval = evaluate(pos, &complexity);
        else // Fall back to (semi)classical complexity for TT hits, the NNUE complexity is lost
            complexity = abs(ss->staticEval - pos.psq_eg_stm());

        // ttValue can be used as a better position evaluation (~4 Elo)
        if (    ttValue != VALUE_NONE
            && (ttMove != MOVE_NONE || ttValue <= eval)
            && (ttBound & (ttValue > eval ? BOUND_LOWER : BOUND_UPPER)))
            eval = ttValue;
    }
    else
    {
        ss->staticEval = eval = evaluate(pos, &complexity);

        if (!excludedMove)
            tte->save(posKey, VALUE_NONE, ss->ttPv, BOUND_NONE, DEPTH_NONE, MOVE_NONE, eval);
    }

    thisThread->complexityAverage.update(complexity);

    // Use static evaluation difference to improve quiet move ordering (~3 Elo)
    if (is_ok((ss-1)->currentMove) && !(ss-1)->inCheck && !priorCapture)
    {
        int bonus = std::clamp(-19 * int((ss-1)->staticEval + ss->staticEval), -1914, 1914);
        thisThread->mainHistory[~us][from_to((ss-1)->currentMove)] << bonus;
    }

    // Set up the improvement variable, which is the difference between the current
    // static evaluation and the previous static evaluation at our turn (if we were
    // in check at our previous move we look at the move prior to it). The improvement
    // margin and the improving flag are used in various pruning heuristics.
    improvement =   (ss-2)->staticEval != VALUE_NONE ? ss->staticEval - (ss-2)->staticEval
                  : (ss-4)->staticEval != VALUE_NONE ? ss->staticEval - (ss-4)->staticEval
                  :                                    168;
    improving = improvement > 0;

    // Begin early pruning.
    if (   !PvNode
        && (ourMove || !excludedMove)
        && !thisThread->nmpGuardV
        &&  abs(eval) < 2 * VALUE_KNOWN_WIN)
    {
       // Step 7. Razoring.
       // If eval is really low check with qsearch if it can exceed alpha, if it can't,
       // return a fail low.
       if (  !ourMove
           && eval < alpha - 369 - 254 * depth * depth)
       {
        value = qsearch<NonPV>(pos, ss, alpha - 1, alpha);
        if (value < alpha)
            return value;
<<<<<<< HEAD
       }
=======
    }

    // Step 8. Futility pruning: child node (~25 Elo).
    // The depth condition is important for mate finding.
    if (   !ss->ttPv
        &&  depth < 8
        &&  eval - futility_margin(depth, improving) - (ss-1)->statScore / 303 >= beta
        &&  eval >= beta
        &&  eval < 28031) // larger than VALUE_KNOWN_WIN, but smaller than TB wins
        return eval;

    // Step 9. Null move search with verification search (~22 Elo)
    if (   !PvNode
        && (ss-1)->currentMove != MOVE_NULL
        && (ss-1)->statScore < 17139
        &&  eval >= beta
        &&  eval >= ss->staticEval
        &&  ss->staticEval >= beta - 20 * depth - improvement / 13 + 233 + complexity / 25
        && !excludedMove
        &&  pos.non_pawn_material(us)
        && (ss->ply >= thisThread->nmpMinPly || us != thisThread->nmpColor))
    {
        assert(eval - beta >= 0);

        // Null move dynamic reduction based on depth, eval and complexity of position
        Depth R = std::min(int(eval - beta) / 168, 7) + depth / 3 + 4 - (complexity > 861);

        ss->currentMove = MOVE_NULL;
        ss->continuationHistory = &thisThread->continuationHistory[0][0][NO_PIECE][0];

        pos.do_null_move(st);

        Value nullValue = -search<NonPV>(pos, ss+1, -beta, -beta+1, depth-R, !cutNode);

        pos.undo_null_move();

        if (nullValue >= beta)
        {
            // Do not return unproven mate or TB scores
            if (nullValue >= VALUE_TB_WIN_IN_MAX_PLY)
                nullValue = beta;

            if (thisThread->nmpMinPly || (abs(beta) < VALUE_KNOWN_WIN && depth < 14))
                return nullValue;

            assert(!thisThread->nmpMinPly); // Recursive verification is not allowed

            // Do verification search at high depths, with null move pruning disabled
            // for us, until ply exceeds nmpMinPly.
            thisThread->nmpMinPly = ss->ply + 3 * (depth-R) / 4;
            thisThread->nmpColor = us;

            Value v = search<NonPV>(pos, ss, beta-1, beta, depth-R, false);

            thisThread->nmpMinPly = 0;

            if (v >= beta)
                return nullValue;
        }
    }

    probCutBeta = beta + 191 - 54 * improving;

    // Step 10. ProbCut (~4 Elo)
    // If we have a good enough capture and a reduced search returns a value
    // much above beta, we can (almost) safely prune the previous move.
    if (   !PvNode
        &&  depth > 4
        &&  abs(beta) < VALUE_TB_WIN_IN_MAX_PLY
        // if value from transposition table is lower than probCutBeta, don't attempt probCut
        // there and in further interactions with transposition table cutoff depth is set to depth - 3
        // because probCut search has depth set to depth - 4 but we also do a move before it
        // so effective depth is equal to depth - 3
        && !(   ss->ttHit
             && tte->depth() >= depth - 3
             && ttValue != VALUE_NONE
             && ttValue < probCutBeta))
    {
        assert(probCutBeta < VALUE_INFINITE);

        MovePicker mp(pos, ttMove, probCutBeta - ss->staticEval, &captureHistory);

        while ((move = mp.next_move()) != MOVE_NONE)
            if (move != excludedMove && pos.legal(move))
            {
                assert(pos.capture(move) || promotion_type(move) == QUEEN);

                ss->currentMove = move;
                ss->continuationHistory = &thisThread->continuationHistory[ss->inCheck]
                                                                          [true]
                                                                          [pos.moved_piece(move)]
                                                                          [to_sq(move)];

                pos.do_move(move, st);

                // Perform a preliminary qsearch to verify that the move holds
                value = -qsearch<NonPV>(pos, ss+1, -probCutBeta, -probCutBeta+1);

                // If the qsearch held, perform the regular search
                if (value >= probCutBeta)
                    value = -search<NonPV>(pos, ss+1, -probCutBeta, -probCutBeta+1, depth - 4, !cutNode);

                pos.undo_move(move);

                if (value >= probCutBeta)
                {
                    // Save ProbCut data into transposition table
                    tte->save(posKey, value_to_tt(value, ss->ply), ss->ttPv, BOUND_LOWER, depth - 3, move, ss->staticEval);
                    return value;
                }
            }
    }

    // Step 11. If the position is not in TT, decrease depth by 3.
    // Use qsearch if depth is equal or below zero (~4 Elo)
    if (    PvNode
        && !ttMove)
        depth -= 3;
>>>>>>> 7cf93f8b

       // Step 8. Futility pruning: child node (~25 Elo)
       if (    depth < 8
           && !ss->ttPv
           && !kingDanger
           && !gameCycle
           && !(thisThread->nmpGuard && nullParity)
           &&  abs(alpha) < VALUE_KNOWN_WIN
           &&  eval >= beta
           &&  eval - futility_margin(depth, improving) - (ss-1)->statScore / 303 >= beta)
           return eval;

       // Step 9. Null move search with verification search (~22 Elo)
       if (   !thisThread->nmpGuard
           &&  (ss-1)->statScore < 17139
           && !gameCycle
           &&  beta < VALUE_MATE_IN_MAX_PLY
           &&  eval >= beta
           &&  eval >= ss->staticEval
           &&  ss->staticEval >= beta - 20 * depth - improvement / 13 + 233 + complexity / 25
           &&  pos.non_pawn_material(us)
           && !kingDanger
           && (rootDepth < 11 || ourMove || MoveList<LEGAL>(pos).size() > 5))
       {
           assert(eval - beta >= 0);

           thisThread->nmpSide = ourMove;

           // Null move dynamic reduction based on depth and value
           Depth R = std::min(int(eval - beta) / 168, 7) + depth / 3 + 4 - (complexity > 861);

           if (   depth < 11
               || ttValue >= beta
               || ttDepth < depth-R
               || !(ttBound & BOUND_UPPER))
           {
           ss->currentMove = MOVE_NULL;
           ss->continuationHistory = &thisThread->continuationHistory[0][0][NO_PIECE][0];

           pos.do_null_move(st);
           thisThread->nmpGuard = true;
           Value nullValue = -search<NonPV>(pos, ss+1, -beta, -beta+1, depth-R, !cutNode);
           thisThread->nmpGuard = false;
           pos.undo_null_move();

           if (nullValue >= beta)
           {
               // Do not return unproven mate or TB scores
               nullValue = std::min(nullValue, VALUE_MATE_IN_MAX_PLY);

               if (   abs(beta) < VALUE_KNOWN_WIN
                   && depth < 11
                   && beta <= qsearch<NonPV>(pos, ss, beta-1, beta))
                   return nullValue;

               // Do verification search at high depths
               thisThread->nmpGuardV = true;
               Value v = search<NonPV>(pos, ss, beta-1, beta, depth-R, false);
               thisThread->nmpGuardV = false;

               if (v >= beta)
                   return nullValue;
           }
           }
       }

       probCutBeta = beta + 191 - 54 * improving;

       // Step 10. ProbCut (~10 Elo)
       // If we have a good enough capture and a reduced search returns a value
       // much above beta, we can (almost) safely prune the previous move.
       if (    depth > 4
           &&  abs(beta) < VALUE_MATE_IN_MAX_PLY
           // If we don't have a ttHit or our ttDepth is not greater our
           // reduced depth search, continue with the probcut.
           && (!ss->ttHit || ttDepth < depth - 3))
       {
           assert(probCutBeta < VALUE_INFINITE);
           MovePicker mp(pos, ttMove, probCutBeta - ss->staticEval, depth - 3, &captureHistory);

           while ((move = mp.next_move()) != MOVE_NONE)
               if (move != excludedMove)
               {
                   assert(pos.capture(move) || promotion_type(move) == QUEEN);
                   assert(depth >= 5);

                   ss->currentMove = move;
                   ss->continuationHistory = &thisThread->continuationHistory[ss->inCheck]
                                                                             [true]
                                                                             [pos.moved_piece(move)]
                                                                             [to_sq(move)];

                   pos.do_move(move, st);

                   // Perform a preliminary qsearch to verify that the move holds
                   value = -qsearch<NonPV>(pos, ss+1, -probCutBeta, -probCutBeta+1);

                   // If the qsearch held perform the regular search
                   if (value >= probCutBeta)
                       value = -search<NonPV>(pos, ss+1, -probCutBeta, -probCutBeta+1, depth - 4, !cutNode);

                   pos.undo_move(move);

                   if (value >= probCutBeta)
                   {
                       tte->save(posKey, value_to_tt(value, ss->ply), ss->ttPv,
                                 BOUND_LOWER, depth - 3, move, ss->staticEval);

                       return value;
                   }
               }
       }
    } // End early Pruning

    // Step 11. If the position is not in TT, decrease depth by 2 or 1 depending on node type (~3 Elo)
    if (   PvNode
        && depth >= 3
        && !gameCycle
        && !ttMove
        && (ss-1)->moveCount > 1)
        depth -= 2;

    } // In check search starts here

   // Step 12. A small Probcut idea, when we are in check (~0 Elo)
   probCutBeta = beta + 417;
   if (    ss->inCheck
        && !PvNode
        && depth >= 2
        && ttCapture
        && !gameCycle
        && !kingDanger
        && !(thisThread->nmpGuard && nullParity)
        && !(thisThread->nmpGuardV && nullParity)
        && (ttBound & BOUND_LOWER)
        && ttDepth >= depth - 3
        && ttValue >= probCutBeta
        && abs(ttValue) <= VALUE_KNOWN_WIN
        && abs(beta) <= VALUE_KNOWN_WIN)
        return probCutBeta;

    const PieceToHistory* contHist[] = { (ss-1)->continuationHistory, (ss-2)->continuationHistory,
                                          nullptr                   , (ss-4)->continuationHistory,
                                          nullptr                   , (ss-6)->continuationHistory };

    Move countermove = thisThread->counterMoves[pos.piece_on(prevSq)][prevSq];

    MovePicker mp(pos, ttMove, depth, &thisThread->mainHistory,
                                      &captureHistory,
                                      contHist,
                                      countermove,
                                      ss->killers);

    value = bestValue;
    moveCountPruning = singularQuietLMR = false;

    // Indicate PvNodes that will probably fail low if the node was searched
    // at a depth equal or greater than the current depth, and the result of this search was a fail low.
    bool likelyFailLow =    PvNode
                         && ttMove
                         && (ttBound & BOUND_UPPER)
                         && ttDepth >= depth;

    bool lmPrunable = (  !ourMove
                       || ss->ply > 6
                       || (ss-1)->moveCount > 1
                       || (ss-3)->moveCount > 1
                       || (ss-5)->moveCount > 1);

    int lmrAdjustment =   ttCapture
                        + 2 * cutNode
                        + ((ss+1)->cutoffCnt > 3 && !PvNode)
                        - 2 * (ss->ttPv && !likelyFailLow)
                        - ((ss-1)->moveCount > 7)
                        - 2 * PvNode;

    bool allowLMR =     depth > 1
                    && !gameCycle
                    && (!PvNode || ss->ply > 1);

    bool doSingular =    !rootNode
                      && !excludedMove // Avoid recursive singular search
                      &&  ttValue != VALUE_NONE
                      && (ttBound & BOUND_LOWER)
                      &&  alpha > VALUE_MATED_IN_MAX_PLY + MAX_PLY
                      &&  ttValue > -VALUE_KNOWN_WIN / 2
                      &&  ttDepth >= depth - 3
                      &&  depth >= 4 - (thisThread->previousDepth > 24) + 2 * (PvNode && tte->is_pv());

    bool doLMP =    !PvNode
                 && (lmPrunable || ss->ply > 2)
                 &&  pos.non_pawn_material(us);

    // Step 12. Loop through all pseudo-legal moves until no moves remain
    // or a beta cutoff occurs.
    while ((move = mp.next_move(moveCountPruning)) != MOVE_NONE)
    {
      assert(is_ok(move));

      if (move == excludedMove)
          continue;

      // At root obey the "searchmoves" option and skip moves not listed in Root
      // Move List. As a consequence any illegal move is also skipped. In MultiPV
      // mode we also skip PV moves which have been already searched and those
      // of lower "TB rank" if we are in a TB root position.
      if (rootNode && !std::count(thisThread->rootMoves.begin() + thisThread->pvIdx,
                                  thisThread->rootMoves.begin() + thisThread->pvLast, move))
          continue;

      ss->moveCount = ++moveCount;

      if (rootNode && thisThread == Threads.main() && Time.elapsed() > 3000)
          sync_cout << "info depth " << depth
                    << " currmove " << UCI::move(move, pos.is_chess960())
                    << " currmovenumber " << moveCount + thisThread->pvIdx << sync_endl;
      if (PvNode)
          (ss+1)->pv = nullptr;

      extension = 0;
      capture = pos.capture(move);
      movedPiece = pos.moved_piece(move);
      givesCheck = pos.gives_check(move);
      isMate = false;

      if (givesCheck)
      {
          pos.do_move(move, st, givesCheck);
          isMate = MoveList<LEGAL>(pos).size() == 0;
          pos.undo_move(move);
      }

      if (isMate)
      {
          ss->currentMove = move;
          ss->continuationHistory = &thisThread->continuationHistory[ss->inCheck]
                                                                    [capture]
                                                                    [movedPiece]
                                                                    [to_sq(move)];
          value = mate_in(ss->ply+1);

          if (PvNode && (moveCount == 1 || (value > alpha && (rootNode || value < beta))))
          {
              (ss+1)->pv = pv;
              (ss+1)->pv[0] = MOVE_NONE;
          }
      }
      else
      {
      // If we already have a mate in 1 from the current position and the current
      // move isn't a mate in 1, continue as there is no point to searching it.
      if (bestValue >= mate_in(ss->ply+1))
          continue;

      // Calculate new depth for this move
      newDepth = depth - 1;
      Value delta = beta - alpha;

      // Step 13. Pruning at shallow depth (~98 Elo). Depth conditions are important for mate finding.
      if (   doLMP
          && (bestValue < VALUE_MATE_IN_MAX_PLY || !ourMove)
          && bestValue > VALUE_MATED_IN_MAX_PLY)
      {
          // Skip quiet moves if movecount exceeds our FutilityMoveCount threshold (~7 Elo)
          moveCountPruning = moveCount >= futility_move_count(improving, depth);

          if (lmPrunable)
          {
          // Reduced depth of the next LMR search
          int lmrDepth = std::max(newDepth - reduction(improving, depth, moveCount, delta, thisThread->rootDelta), 0);

          if (   capture
              || givesCheck)
          {
              // Futility pruning for captures (~0 Elo)
              if (   !givesCheck
                  //&& !PvNode
                  &&  lmrDepth < 7 // was 3
                  && !ss->inCheck
                  && ss->staticEval + 180 + 201 * lmrDepth + PieceValue[EG][pos.piece_on(to_sq(move))]
                   + captureHistory[movedPiece][to_sq(move)][type_of(pos.piece_on(to_sq(move)))] / 6 < alpha)
                  continue;

              // SEE based pruning (~9 Elo)
              if (!pos.see_ge(move, Value(-222) * depth))
                  continue;
          }
          else
          {
              int history =   (*contHist[0])[movedPiece][to_sq(move)]
                            + (*contHist[1])[movedPiece][to_sq(move)]
                            + (*contHist[3])[movedPiece][to_sq(move)];

              // Continuation history based pruning (~2 Elo)
              if (   lmrDepth < 5
                  && history < -3875 * (depth - 1))
                  continue;

              history += 2 * thisThread->mainHistory[us][from_to(move)];

              // Futility pruning: parent node (~9 Elo)
              if (   !ss->inCheck
                  && lmrDepth < 13 // was 8
                  && history < 20500 - 3875 * (depth - 1)
                  && ss->staticEval + 106 + 145 * lmrDepth + history / 52 <= alpha)
                  continue;

              // Prune moves with negative SEE (~3 Elo)
              if (!pos.see_ge(move, Value(-24 * lmrDepth * (lmrDepth + 1))))
                  continue;
          }
          }
      }

      // Singular extension search (~58 Elo). If all moves but one fail low on a
      // search of (alpha-s, beta-s), and just one fails high on (alpha, beta),
      // then that move is singular and should be extended. To verify this we do
      // a reduced search on all the other moves but the ttMove and if the
      // result is lower than ttValue minus a margin, then we will extend the ttMove.
      if (    doSingular
          &&  move == ttMove)
      {
          Value singularBeta = std::max(ttValue - (3 + (ss->ttPv && !PvNode)) * depth, VALUE_MATED_IN_MAX_PLY);
          Depth singularDepth = (depth - 1) / 2;

          ss->excludedMove = move;
          value = search<NonPV>(pos, ss, singularBeta - 1, singularBeta, singularDepth, cutNode);
          ss->excludedMove = MOVE_NONE;

          if (value < singularBeta)
          {
              singularQuietLMR = !ttCapture;

              // Avoid search explosion by limiting the number of double extensions
              if (  !PvNode
                  && value < singularBeta - 25
                  && ss->doubleExtensions < 4)
                  extension = 2;
              else
                  extension = 1;
          }

<<<<<<< HEAD
          // Multi-cut pruning
          // Our ttMove is assumed to fail high, and now we failed high also on a reduced
          // search without the ttMove. So we assume this expected Cut-node is not singular,
          // that multiple moves fail high, and we can prune the whole subtree by returning
          // a soft bound.
          else if (!PvNode)
          {
            if (ttValue >= beta)
                return ttValue;
=======
                  // Avoid search explosion by limiting the number of double extensions
                  if (  !PvNode
                      && value < singularBeta - 25
                      && ss->doubleExtensions <= 9)
                  {
                      extension = 2;
                      depth += depth < 12;
                  }
              }
>>>>>>> 7cf93f8b

            // If the eval of ttMove is less than alpha and value, we reduce it (negative extension)
            else if (!gameCycle && alpha < VALUE_MATE_IN_MAX_PLY - MAX_PLY)
                     extension = -1;
          }
      }

      // Check extensions (~1 Elo)
      if (   extension < 1
          && givesCheck
          && depth > 9
          && abs(ss->staticEval) > 82)
          extension = 1;

      // Add extension to new depth
      newDepth += extension;
      ss->doubleExtensions = (ss-1)->doubleExtensions + (extension == 2);

      // Speculative prefetch as early as possible
      prefetch(TT.first_entry(pos.key_after(move)));

      // Update the current move (this must be done after singular extension search)
      ss->currentMove = move;
      ss->continuationHistory = &thisThread->continuationHistory[ss->inCheck]
                                                                [capture]
                                                                [movedPiece]
                                                                [to_sq(move)];

      // Step 16. Make the move
      pos.do_move(move, st, givesCheck);

      bool lateKingDanger = (rootDepth > 10 && ourMove && ss->ply < 7 && pos.king_danger());

      // Step 17. Late moves reduction / extension (LMR, ~98 Elo)
      // We use various heuristics for the sons of a node after the first son has
      // been searched. In general we would like to reduce them, but there are many
      // cases where we extend a son if it has good chances to be "interesting".
      if (    allowLMR
          && !lateKingDanger
          &&  moveCount > 1
          && (!capture || (cutNode && (ss-1)->moveCount > 1)))
      {
<<<<<<< HEAD
         ss->statScore =  2 * thisThread->mainHistory[us][from_to(move)]
=======
          Depth r = reduction(improving, depth, moveCount, delta, thisThread->rootDelta);

          // Decrease reduction if position is or has been on the PV
          // and node is not likely to fail low. (~3 Elo)
          if (   ss->ttPv
              && !likelyFailLow)
              r -= 2;

          // Decrease reduction if opponent's move count is high (~1 Elo)
          if ((ss-1)->moveCount > 7)
              r--;

          // Increase reduction for cut nodes (~3 Elo)
          if (cutNode)
              r += 2;

          // Increase reduction if ttMove is a capture (~3 Elo)
          if (ttCapture)
              r++;

          // Decrease reduction for PvNodes based on depth
          if (PvNode)
              r -= 1 + 11 / (3 + depth);

          // Decrease reduction if ttMove has been singularly extended (~1 Elo)
          if (singularQuietLMR)
              r--;

          // Decrease reduction if we move a threatened piece (~1 Elo)
          if (   depth > 9
              && (mp.threatenedPieces & from_sq(move)))
              r--;

          // Increase reduction if next ply has a lot of fail high
          if ((ss+1)->cutoffCnt > 3)
              r++;

          ss->statScore =  2 * thisThread->mainHistory[us][from_to(move)]
>>>>>>> 7cf93f8b
                         + (*contHist[0])[movedPiece][to_sq(move)]
                         + (*contHist[1])[movedPiece][to_sq(move)]
                         + (*contHist[3])[movedPiece][to_sq(move)]
                         - 4433;

          Depth r =   reduction(improving, depth, moveCount, delta, thisThread->rootDelta)
                    + lmrAdjustment
                    - singularQuietLMR
                    - (depth > 9 && (mp.threatenedPieces & from_sq(move)))
                    - ss->statScore / (13628 + 4000 * (depth > 7 && depth < 19));

          // In general we want to cap the LMR depth search at newDepth, but when
          // reduction is negative, we allow this move a limited search extension
          // beyond the first move depth. This may lead to hidden double extensions.
          Depth d = std::clamp(newDepth - r, 1, newDepth + 1);

          value = -search<NonPV>(pos, ss+1, -(alpha+1), -alpha, d, true);

          // Do full depth search when reduced LMR search fails high
          if (value > alpha && d < newDepth)
          {
              // Adjust full depth search based on LMR results - if result
              // was good enough search deeper, if it was bad enough search shallower
              const bool doDeeperSearch = value > (alpha + 64 + 11 * (newDepth - d));
              const bool doShallowerSearch = value < bestValue + newDepth;

              newDepth += doDeeperSearch - doShallowerSearch;

              if (newDepth > d)
                  value = -search<NonPV>(pos, ss+1, -(alpha+1), -alpha, newDepth, !cutNode);

              int bonus = value > alpha ?  stat_bonus(newDepth)
                                        : -stat_bonus(newDepth);

              if (capture)
                  bonus /= 6;

              update_continuation_histories(ss, movedPiece, to_sq(move), bonus);
          }
      }

      // Step 18. Full depth search when LMR is skipped
      else if (!PvNode || moveCount > 1)
      {
              value = -search<NonPV>(pos, ss+1, -(alpha+1), -alpha, newDepth, !cutNode);
      }

      // For PV nodes only, do a full PV search on the first move or after a fail
      // high (in the latter case search only if value < beta), otherwise let the
      // parent node fail low with value <= alpha and try another move.
      if (PvNode && (moveCount == 1 || (value > alpha && (rootNode || value < beta))))
      {
          (ss+1)->pv = pv;
          (ss+1)->pv[0] = MOVE_NONE;

          if (gameCycle && (ss-1)->moveCount < 2)
              newDepth += 2;

          value = -search<PV>(pos, ss+1, -beta, -alpha,
                              std::min(maxNextDepth, newDepth), false);
      }

      // Step 19. Undo move
      pos.undo_move(move);
      }

      assert(value > -VALUE_INFINITE && value < VALUE_INFINITE);

      // Step 20. Check for a new best move
      // Finished searching the move. If a stop occurred, the return value of
      // the search cannot be trusted, and we return immediately without
      // updating best move, PV and TT.
      if (Threads.stop.load(std::memory_order_relaxed))
          return VALUE_ZERO;

      if (rootNode)
      {
          RootMove& rm = *std::find(thisThread->rootMoves.begin(),
                                    thisThread->rootMoves.end(), move);

          if (abs(value) < VALUE_TB_WIN - 6 * PawnValueEg)
              rm.averageScore = rm.averageScore != -VALUE_INFINITE ? (2 * value + rm.averageScore) / 3 : value;
          else
              rm.averageScore = value;

          // PV move or new best move?
          if (moveCount == 1 || value > alpha)
          {
              rm.score =  rm.uciScore = value;
              rm.selDepth = thisThread->selDepth;
              rm.scoreLowerbound = rm.scoreUpperbound = false;

              if (value >= beta) {
                 rm.scoreLowerbound = true;
                 rm.uciScore = beta;
              }
              else if (value <= alpha) {
                 rm.scoreUpperbound = true;
                 rm.uciScore = alpha;
              }
              rm.pv.resize(1);

              assert((ss+1)->pv);

              for (Move* m = (ss+1)->pv; *m != MOVE_NONE; ++m)
                  rm.pv.push_back(*m);

              // We record how often the best move has been changed in each iteration.
              // This information is used for time management. In MultiPV mode,
              // we must take care to only do this for the first PV line.
              if (   moveCount > 1
                  && !thisThread->pvIdx)
                  ++thisThread->bestMoveChanges;
          }
          else
              // All other moves but the PV are set to the lowest value: this
              // is not a problem when sorting because the sort is stable and the
              // move position in the list is preserved - just the PV is pushed up.
              rm.score = -VALUE_INFINITE;
      }

      if (value > bestValue)
      {
          bestValue = value;

          if (value > alpha)
          {
              bestMove = move;

              if (PvNode && !rootNode) // Update pv even in fail-high case
                  update_pv(ss->pv, move, (ss+1)->pv);

              if (PvNode && value < beta) // Update alpha! Always alpha < beta
              {
                  alpha = value;

                  // Reduce other moves if we have found at least one score improvement
                  if (   depth > 1
                      && depth < 6
                      && !gameCycle
                      && beta  <  VALUE_KNOWN_WIN
                      && alpha > -VALUE_KNOWN_WIN)
                      depth -= 1;

                  assert(depth > 0);
              }
              else
              {
                  ss->cutoffCnt++;
                  assert(value >= beta); // Fail high
                  break;
              }
          }
      }


      // If the move is worse than some previously searched move, remember it to update its stats later
      if (move != bestMove)
      {
          if (capture && captureCount < 32)
              capturesSearched[captureCount++] = move;

          else if (!capture && quietCount < 64)
              quietsSearched[quietCount++] = move;
      }
    }

    // The following condition would detect a stop only after move loop has been
    // completed. But in this case bestValue is valid because we have fully
    // searched our subtree, and we can anyhow save the result in TT.
    /*
       if (Threads.stop)
        return VALUE_DRAW;
    */

    // Step 21. Check for mate and stalemate
    // All legal moves have been searched and if there are no legal moves, it
    // must be a mate or a stalemate. If we are in a singular extension search then
    // return a fail low score.

    assert(moveCount || !ss->inCheck || excludedMove || !MoveList<LEGAL>(pos).size());

    if (!moveCount)
        bestValue = excludedMove ? alpha :
                    ss->inCheck  ? mated_in(ss->ply)
                                 : VALUE_DRAW;

    // If there is a move which produces search value greater than alpha we update stats of searched moves
    else if (bestMove)
        update_all_stats(pos, ss, bestMove, bestValue, beta, prevSq,
                         quietsSearched, quietCount, capturesSearched, captureCount, depth);

    // Bonus for prior countermove that caused the fail low
    else if (   (depth >= 5 || PvNode)
             && !priorCapture)
    {
        //Assign extra bonus if current node is PvNode or cutNode
        //or fail low was really bad
        bool extraBonus =    PvNode
                          || cutNode
                          || bestValue < alpha - 62 * depth;

        update_continuation_histories(ss-1, pos.piece_on(prevSq), prevSq, stat_bonus(depth) * (1 + extraBonus));
    }

    // If no good move is found and the previous position was ttPv, then the previous
    // opponent move is probably good and the new position is added to the search tree.
    if (bestValue <= alpha)
        ss->ttPv = ss->ttPv || ((ss-1)->ttPv && depth > 3);

    // Write gathered information in transposition table
    if (!excludedMove && !(rootNode && thisThread->pvIdx))
        tte->save(posKey, value_to_tt(bestValue, ss->ply), ss->ttPv,
                  bestValue >= beta ? BOUND_LOWER :
                  PvNode && bestMove ? BOUND_EXACT : BOUND_UPPER,
                  depth, bestMove, ss->staticEval);

    assert(bestValue > -VALUE_INFINITE && bestValue < VALUE_INFINITE);

    return bestValue;
  }


  // qsearch() is the quiescence search function, which is called by the main search
  // function with zero depth, or recursively with further decreasing depth per call.
  // (~155 elo)
  template <NodeType nodeType>
  Value qsearch(Position& pos, Stack* ss, Value alpha, Value beta, Depth depth) {

    static_assert(nodeType != Root);
    constexpr bool PvNode = nodeType == PV;

    assert(alpha >= -VALUE_INFINITE && alpha < beta && beta <= VALUE_INFINITE);
    assert(PvNode || (alpha == beta - 1));
    assert(depth <= 0);

    Move pv[MAX_PLY+1];
    StateInfo st;
    ASSERT_ALIGNED(&st, Eval::NNUE::CacheLineSize);

    TTEntry* tte;
    Key posKey;
    Move ttMove, move, bestMove;
    Depth ttDepth;
    Bound ttBound;
    Value bestValue, value, ttValue, futilityValue, futilityBase;
    bool pvHit, givesCheck, capture, gameCycle;
    int moveCount;

    if (PvNode)
    {
        (ss+1)->pv = pv;
        ss->pv[0] = MOVE_NONE;
    }

    Thread* thisThread = pos.this_thread();
    bestMove = MOVE_NONE;
    ss->inCheck = pos.checkers();
    moveCount = 0;
    gameCycle = false;

    thisThread->nodes++;

    if (pos.has_game_cycle(ss->ply))
    {
       if (VALUE_DRAW >= beta)
           return VALUE_DRAW;

       alpha = std::max(alpha, VALUE_DRAW);
       gameCycle = true;
    }

    if (pos.is_draw(ss->ply))
        return VALUE_DRAW;

    // Check for an immediate draw or maximum ply reached
    if (ss->ply >= MAX_PLY)
        return !ss->inCheck ? evaluate(pos) : VALUE_DRAW;

    if (alpha >= mate_in(ss->ply+1))
        return mate_in(ss->ply+1);

    assert(0 <= ss->ply && ss->ply < MAX_PLY);

    // Decide whether or not to include checks: this fixes also the type of
    // TT entry depth that we are going to use. Note that in qsearch we use
    // only two types of depth in TT: DEPTH_QS_CHECKS or DEPTH_QS_NO_CHECKS.
    ttDepth = ss->inCheck || depth >= DEPTH_QS_CHECKS ? DEPTH_QS_CHECKS
                                                  : DEPTH_QS_NO_CHECKS;
    // Transposition table lookup
    posKey = pos.key();
    tte = TT.probe(posKey, ss->ttHit);
    ttValue = ss->ttHit ? value_from_tt(tte->value(), ss->ply, pos.rule50_count()) : VALUE_NONE;
    ttBound = tte->bound();
    ttMove = ss->ttHit ? tte->move() : MOVE_NONE;
    pvHit = ss->ttHit && tte->is_pv();

    if (  !PvNode
        && ss->ttHit
        && !gameCycle
        && ((ss->ply & 1) || beta < VALUE_MATE_IN_MAX_PLY)
        && tte->depth() >= ttDepth
        && ttValue != VALUE_NONE // Only in case of TT access race
        && (ttValue != VALUE_DRAW || VALUE_DRAW >= beta)
        && (tte->bound() & (ttValue >= beta ? BOUND_LOWER : BOUND_UPPER)))
        return ttValue;

    // Evaluate the position statically
    if (ss->inCheck)
    {
        ss->staticEval = VALUE_NONE;
        bestValue = futilityBase = -VALUE_INFINITE;
    }
    else
    {
        if (ss->ttHit)
        {
            // Never assume anything about values stored in TT
            if ((ss->staticEval = bestValue = tte->eval()) == VALUE_NONE)
                ss->staticEval = bestValue = evaluate(pos);

            // ttValue can be used as a better position evaluation (~7 Elo)
            if (    ttValue != VALUE_NONE
                && (ttMove != MOVE_NONE || ttValue <= bestValue)
                && (ttBound & (ttValue > bestValue ? BOUND_LOWER : BOUND_UPPER)))
                bestValue = ttValue;
        }
        else
            // In case of null move search use previous static eval with a different sign
            ss->staticEval = bestValue =
            (ss-1)->currentMove != MOVE_NULL ? evaluate(pos)
                                             : -(ss-1)->staticEval;

        // Stand pat. Return immediately if static value is at least beta
        if (bestValue >= beta)
        {
            // Save gathered info in transposition table
            if (!ss->ttHit)
                tte->save(posKey, value_to_tt(bestValue, ss->ply), false, BOUND_LOWER,
                          DEPTH_NONE, MOVE_NONE, ss->staticEval);

            return bestValue;
        }

        if (PvNode && bestValue > alpha)
            alpha = bestValue;

        futilityBase = bestValue + 153;
    }

    const PieceToHistory* contHist[] = { (ss-1)->continuationHistory, (ss-2)->continuationHistory,
                                          nullptr                   , (ss-4)->continuationHistory,
                                          nullptr                   , (ss-6)->continuationHistory };

    // Initialize a MovePicker object for the current position, and prepare
    // to search the moves. Because the depth is <= 0 here, only captures,
    // queen promotions, and other checks (only if depth >= DEPTH_QS_CHECKS)
    // will be generated.
    Square prevSq = to_sq((ss-1)->currentMove);
    MovePicker mp(pos, ttMove, depth, &thisThread->mainHistory,
                                      &thisThread->captureHistory,
                                      contHist,
                                      prevSq);

    int quietCheckEvasions = 0;

    // Loop through the moves until no moves remain or a beta cutoff occurs
    while ((move = mp.next_move()) != MOVE_NONE)
    {
      assert(is_ok(move));

      givesCheck = pos.gives_check(move);
      capture = pos.capture(move);

      moveCount++;

      if (bestValue > VALUE_MATED_IN_MAX_PLY)
      {
<<<<<<< HEAD
         // Futility pruning and moveCount pruning (~5 Elo)
         if (   !givesCheck
             &&  to_sq(move) != prevSq
             &&  futilityBase > -VALUE_KNOWN_WIN
             &&  type_of(move) != PROMOTION)
         {
             if (moveCount > 2 + PvNode)
                 continue;

             futilityValue = futilityBase + PieceValue[EG][pos.piece_on(to_sq(move))];

             if (futilityValue <= alpha)
             {
                 bestValue = std::max(bestValue, futilityValue);
                 continue;
             }

             if (futilityBase <= alpha && !pos.see_ge(move, VALUE_ZERO + 1))
             {
                 bestValue = std::max(bestValue, futilityBase);
                 continue;
             }
         }

         // Do not search moves with negative SEE values (~5 Elo)
         if (!pos.see_ge(move))
             continue;
=======
          if (moveCount > 2)
              continue;

          futilityValue = futilityBase + PieceValue[EG][pos.piece_on(to_sq(move))];

          if (futilityValue <= alpha)
          {
              bestValue = std::max(bestValue, futilityValue);
              continue;
          }

          if (futilityBase <= alpha && !pos.see_ge(move, VALUE_ZERO + 1))
          {
              bestValue = std::max(bestValue, futilityBase);
              continue;
          }
>>>>>>> 7cf93f8b
      }

      // Speculative prefetch as early as possible
      prefetch(TT.first_entry(pos.key_after(move)));

      ss->currentMove = move;
      ss->continuationHistory = &thisThread->continuationHistory[ss->inCheck]
                                                                [capture]
                                                                [pos.moved_piece(move)]
                                                                [to_sq(move)];

      // Continuation history based pruning (~2 Elo)
      if (   !capture
          && !PvNode
          &&  bestValue > VALUE_MATED_IN_MAX_PLY
          && (*contHist[0])[pos.moved_piece(move)][to_sq(move)] < 0
          && (*contHist[1])[pos.moved_piece(move)][to_sq(move)] < 0)
          continue;

<<<<<<< HEAD
      // movecount pruning for quiet check evasions
      if (   bestValue > VALUE_MATED_IN_MAX_PLY
          && quietCheckEvasions > 1
          && !capture
          && ss->inCheck)
          continue;
=======
      // We prune after 2nd quiet check evasion where being 'in check' is implicitly checked through the counter
      // and being a 'quiet' apart from being a tt move is assumed after an increment because captures are pushed ahead.
      if (   bestValue > VALUE_TB_LOSS_IN_MAX_PLY
          && quietCheckEvasions > 1)
          break;
>>>>>>> 7cf93f8b

      quietCheckEvasions += !capture && ss->inCheck;

      // Make and search the move
      pos.do_move(move, st, givesCheck);
      value = -qsearch<nodeType>(pos, ss+1, -beta, -alpha, depth - 1);
      pos.undo_move(move);

      assert(value > -VALUE_INFINITE && value < VALUE_INFINITE);

      // Check for a new best move
      if (value > bestValue)
      {
          bestValue = value;

          if (value > alpha)
          {
              bestMove = move;

              if (PvNode) // Update pv even in fail-high case
                  update_pv(ss->pv, move, (ss+1)->pv);

              if (PvNode && value < beta) // Update alpha here!
                  alpha = value;
              else
                  break; // Fail high
          }
       }
    }

    // All legal moves have been searched. A special case: if we're in check
    // and no legal moves were found, it is checkmate.
    if (ss->inCheck && bestValue == -VALUE_INFINITE)
    {
        assert(!MoveList<LEGAL>(pos).size());

        return mated_in(ss->ply); // Plies to mate from the root
    }

    // Save gathered info in transposition table
    tte->save(posKey, value_to_tt(bestValue, ss->ply), pvHit,
              bestValue >= beta ? BOUND_LOWER : BOUND_UPPER,
              ttDepth, bestMove, ss->staticEval);

    assert(bestValue > -VALUE_INFINITE && bestValue < VALUE_INFINITE);

    return bestValue;
  }


  // value_to_tt() adjusts a mate or TB score from "plies to mate from the root" to
  // "plies to mate from the current position". Standard scores are unchanged.
  // The function is called before storing a value in the transposition table.

  Value value_to_tt(Value v, int ply) {

    assert(v != VALUE_NONE);

    return  v > VALUE_MATE_IN_MAX_PLY  ? v + ply
          : v < VALUE_MATED_IN_MAX_PLY ? v - ply : v;
  }


  // value_from_tt() is the inverse of value_to_tt(): it adjusts a mate or TB score
  // from the transposition table (which refers to the plies to mate/be mated from
  // current position) to "plies to mate/be mated (TB win/loss) from the root". However,
  // for mate scores, to avoid potentially false mate scores related to the 50 moves rule
  // and the graph history interaction, we return an optimal TB score instead.

  Value value_from_tt(Value v, int ply, int r50c) {

    /*return  v == VALUE_NONE             ? VALUE_NONE
          : v >= VALUE_MATE_IN_MAX_PLY  ? v - ply
          : v <= VALUE_MATED_IN_MAX_PLY ? v + ply : v; */

    if (v == VALUE_NONE)
        return VALUE_NONE;

    if (v > VALUE_MATE_IN_MAX_PLY)  // TB win or better
    {
        if (VALUE_MATE - v > 99 - r50c)
            return VALUE_MATE_IN_MAX_PLY; // do not return a potentially false mate score

        return v - ply;
    }

    if (v < VALUE_MATED_IN_MAX_PLY) // TB loss or worse
    {
        if (VALUE_MATE + v > 99 - r50c)
            return VALUE_MATED_IN_MAX_PLY; // do not return a potentially false mate score

        return v + ply;
    }

    return v;
  }


  // update_pv() adds current move and appends child pv[]

  void update_pv(Move* pv, Move move, const Move* childPv) {

    for (*pv++ = move; childPv && *childPv != MOVE_NONE; )
        *pv++ = *childPv++;
    *pv = MOVE_NONE;
  }


  // update_all_stats() updates stats at the end of search() when a bestMove is found

  void update_all_stats(const Position& pos, Stack* ss, Move bestMove, Value bestValue, Value beta, Square prevSq,
                        Move* quietsSearched, int quietCount, Move* capturesSearched, int captureCount, Depth depth) {

    Color us = pos.side_to_move();
    Thread* thisThread = pos.this_thread();
    CapturePieceToHistory& captureHistory = thisThread->captureHistory;
    Piece moved_piece = pos.moved_piece(bestMove);
    PieceType captured = type_of(pos.piece_on(to_sq(bestMove)));
    int bonus1 = stat_bonus(depth + 1);

    if (!pos.capture(bestMove))
    {
        int bonus2 = bestValue > beta + 137 ? bonus1               // larger bonus
                                            : stat_bonus(depth);   // smaller bonus

        // Increase stats for the best move in case it was a quiet move
        update_quiet_stats(pos, ss, bestMove, bonus2);

        // Decrease stats for all non-best quiet moves
        for (int i = 0; i < quietCount; ++i)
        {
            thisThread->mainHistory[us][from_to(quietsSearched[i])] << -bonus2;
            update_continuation_histories(ss, pos.moved_piece(quietsSearched[i]), to_sq(quietsSearched[i]), -bonus2);
        }
    }
    else
        // Increase stats for the best move in case it was a capture move
        captureHistory[moved_piece][to_sq(bestMove)][captured] << bonus1;

    // Extra penalty for a quiet early move that was not a TT move or
    // main killer move in previous ply when it gets refuted.
    if (   ((ss-1)->moveCount == 1 + (ss-1)->ttHit || ((ss-1)->currentMove == (ss-1)->killers[0]))
        && !pos.captured_piece())
            update_continuation_histories(ss-1, pos.piece_on(prevSq), prevSq, -bonus1);

    // Decrease stats for all non-best capture moves
    for (int i = 0; i < captureCount; ++i)
    {
        moved_piece = pos.moved_piece(capturesSearched[i]);
        captured = type_of(pos.piece_on(to_sq(capturesSearched[i])));
        captureHistory[moved_piece][to_sq(capturesSearched[i])][captured] << -bonus1;
    }
  }


  // update_continuation_histories() updates histories of the move pairs formed
  // by moves at ply -1, -2, -4, and -6 with current move.

  void update_continuation_histories(Stack* ss, Piece pc, Square to, int bonus) {

    for (int i : {1, 2, 4, 6})
    {
        // Only update first 2 continuation histories if we are in check
        if (ss->inCheck && i > 2)
            break;
        if (is_ok((ss-i)->currentMove))
            (*(ss-i)->continuationHistory)[pc][to] << bonus;
    }
  }


  // update_quiet_stats() updates move sorting heuristics

  void update_quiet_stats(const Position& pos, Stack* ss, Move move, int bonus) {

    // Update killers
    if (ss->killers[0] != move)
    {
        ss->killers[1] = ss->killers[0];
        ss->killers[0] = move;
    }

    Color us = pos.side_to_move();
    Thread* thisThread = pos.this_thread();
    thisThread->mainHistory[us][from_to(move)] << bonus;
    update_continuation_histories(ss, pos.moved_piece(move), to_sq(move), bonus);

    // Update countermove history
    if (is_ok((ss-1)->currentMove))
    {
        Square prevSq = to_sq((ss-1)->currentMove);
        thisThread->counterMoves[pos.piece_on(prevSq)][prevSq] = move;
    }
  }

} // namespace


/// MainThread::check_time() is used to print debug info and, more importantly,
/// to detect when we are out of available time and thus stop the search.

void MainThread::check_time() {

  if (--callsCnt > 0)
      return;

  // When using nodes, ensure checking rate is not lower than 0.1% of nodes
  callsCnt = Limits.nodes ? std::min(1024, int(Limits.nodes / 1024)) : 1024;

  static TimePoint lastInfoTime = now();

  TimePoint elapsed = Time.elapsed();
  TimePoint tick = Limits.startTime + elapsed;

  if (tick - lastInfoTime >= 1000)
  {
      lastInfoTime = tick;
      dbg_print();
  }

  // We should not stop pondering until told so by the GUI
  if (ponder)
      return;

  if (   (Limits.use_time_management() && (elapsed > Time.maximum() - 10 || stopOnPonderhit))
      || (Limits.movetime && elapsed >= Limits.movetime)
      || (Limits.nodes && Threads.nodes_searched() >= (uint64_t)Limits.nodes))
      Threads.stop = true;
}


/// UCI::pv() formats PV information according to the UCI protocol. UCI requires
/// that all (if any) unsearched PV lines are sent using a previous search score.

string UCI::pv(const Position& pos, Depth depth) {

  std::stringstream ss;
  TimePoint elapsed = Time.elapsed() + 1;
  const RootMoves& rootMoves = pos.this_thread()->rootMoves;
  size_t pvIdx = pos.this_thread()->pvIdx;
  size_t multiPV = std::min((size_t)Options["MultiPV"], rootMoves.size());
  uint64_t nodesSearched = Threads.nodes_searched();
  uint64_t tbHits = Threads.tb_hits() + (TB::RootInTB ? rootMoves.size() : 0);

  for (size_t i = 0; i < multiPV; ++i)
  {
      bool updated = rootMoves[i].score != -VALUE_INFINITE;

      if (depth == 1 && !updated && i > 0)
          continue;

      Depth d = updated ? depth : std::max(1, depth - 1);
<<<<<<< HEAD
      Value v = updated ? rootMoves[i].score : rootMoves[i].previousScore;
      Value v2 = rootMoves[i].previousScore;
=======
      Value v = updated ? rootMoves[i].uciScore : rootMoves[i].previousScore;
>>>>>>> 7cf93f8b

      if (v == -VALUE_INFINITE)
          v = VALUE_ZERO;

      bool tb = TB::RootInTB && abs(v) < VALUE_TB_WIN - 6 * PawnValueEg;

      v = tb ? rootMoves[i].tbScore : v;

      if (ss.rdbuf()->in_avail()) // Not at first line
          ss << "\n";

      ss << "info"
         << " depth "    << d
         << " seldepth " << rootMoves[i].selDepth
         << " multipv "  << i + 1
         << " score "    << UCI::value(v, v2);

      if (Options["UCI_ShowWDL"])
          ss << UCI::wdl(v, pos.game_ply());

      if (i == pvIdx && !tb && updated) // tablebase- and previous-scores are exact
         ss << (rootMoves[i].scoreLowerbound ? " lowerbound" : (rootMoves[i].scoreUpperbound ? " upperbound" : ""));

      ss << " nodes "    << nodesSearched
         << " nps "      << nodesSearched * 1000 / elapsed
         << " hashfull " << TT.hashfull()
         << " tbhits "   << tbHits
         << " time "     << elapsed
         << " pv";

      for (Move m : rootMoves[i].pv)
          ss << " " << UCI::move(m, pos.is_chess960());
  }

  return ss.str();
}


/// RootMove::extract_ponder_from_tt() is called in case we have no ponder move
/// before exiting the search, for instance, in case we stop the search during a
/// fail high at root. We try hard to have a ponder move to return to the GUI,
/// otherwise in case of 'ponder on' we have nothing to think on.

bool RootMove::extract_ponder_from_tt(Position& pos) {

    StateInfo st;
    ASSERT_ALIGNED(&st, Eval::NNUE::CacheLineSize);

    bool ttHit;

    assert(pv.size() == 1);

    if (pv[0] == MOVE_NONE)
        return false;

    pos.do_move(pv[0], st);
    TTEntry* tte = TT.probe(pos.key(), ttHit);

    if (ttHit)
    {
        Move m = tte->move(); // Local copy to be SMP safe
        if (MoveList<LEGAL>(pos).contains(m))
            pv.push_back(m);
    }

    pos.undo_move(pv[0]);
    return pv.size() > 1;
}

void Tablebases::rank_root_moves(Position& pos, Search::RootMoves& rootMoves) {

    RootInTB = false;
    UseRule50 = bool(Options["Syzygy50MoveRule"]);
    Cardinality = int(Options["SyzygyProbeLimit"]);

    if (Cardinality > MaxCardinality)
        Cardinality = MaxCardinality;

    if (Cardinality >= popcount(pos.pieces()) && !pos.can_castle(ANY_CASTLING))
    {
        // Rank moves using DTZ tables
        RootInTB = root_probe(pos, rootMoves);

        if (!RootInTB)
        {
            // DTZ tables are missing; try to rank moves using WDL tables
            RootInTB = root_probe_wdl(pos, rootMoves);
        }
    }

    if (RootInTB)
    {
        // Sort moves according to TB rank
        std::stable_sort(rootMoves.begin(), rootMoves.end(),
                  [](const RootMove &a, const RootMove &b) { return a.tbRank > b.tbRank; } );
    }
    else
    {
        // Clean up if root_probe() and root_probe_wdl() have failed
        for (auto& m : rootMoves)
            m.tbRank = 0;
    }
}

} // namespace Stockfish<|MERGE_RESOLUTION|>--- conflicted
+++ resolved
@@ -275,13 +275,6 @@
 
   complexityAverage.set(155, 1);
 
-<<<<<<< HEAD
-=======
-  optimism[us] = optimism[~us] = VALUE_ZERO;
-
-  int searchAgainCounter = 0;
-
->>>>>>> 7cf93f8b
   // Iterative deepening loop until requested to stop or the target depth is reached
   while (   ++rootDepth < MAX_PLY
          && !Threads.stop
@@ -317,7 +310,6 @@
           if (rootDepth >= 4)
           {
               Value prev = rootMoves[pvIdx].averageScore;
-<<<<<<< HEAD
               int momentum = int(prev) * prev / 15620;
               delta = Value(10);
 
@@ -327,16 +319,6 @@
                   alpha = std::max(prev - (delta + (prev < 0 ? momentum : 0)),-VALUE_INFINITE);
 
               beta  = std::min(prev + (delta + (prev > 0 ? momentum : 0)), VALUE_INFINITE);
-=======
-              delta = Value(10) + int(prev) * prev / 15620;
-              alpha = std::max(prev - delta,-VALUE_INFINITE);
-              beta  = std::min(prev + delta, VALUE_INFINITE);
-
-              // Adjust optimism based on root move's previousScore
-              int opt = 118 * prev / (std::abs(prev) + 169);
-              optimism[ us] = Value(opt);
-              optimism[~us] = -optimism[us];
->>>>>>> 7cf93f8b
           }
 
           // Start with a small aspiration window and, in the case of a fail
@@ -738,128 +720,7 @@
         value = qsearch<NonPV>(pos, ss, alpha - 1, alpha);
         if (value < alpha)
             return value;
-<<<<<<< HEAD
        }
-=======
-    }
-
-    // Step 8. Futility pruning: child node (~25 Elo).
-    // The depth condition is important for mate finding.
-    if (   !ss->ttPv
-        &&  depth < 8
-        &&  eval - futility_margin(depth, improving) - (ss-1)->statScore / 303 >= beta
-        &&  eval >= beta
-        &&  eval < 28031) // larger than VALUE_KNOWN_WIN, but smaller than TB wins
-        return eval;
-
-    // Step 9. Null move search with verification search (~22 Elo)
-    if (   !PvNode
-        && (ss-1)->currentMove != MOVE_NULL
-        && (ss-1)->statScore < 17139
-        &&  eval >= beta
-        &&  eval >= ss->staticEval
-        &&  ss->staticEval >= beta - 20 * depth - improvement / 13 + 233 + complexity / 25
-        && !excludedMove
-        &&  pos.non_pawn_material(us)
-        && (ss->ply >= thisThread->nmpMinPly || us != thisThread->nmpColor))
-    {
-        assert(eval - beta >= 0);
-
-        // Null move dynamic reduction based on depth, eval and complexity of position
-        Depth R = std::min(int(eval - beta) / 168, 7) + depth / 3 + 4 - (complexity > 861);
-
-        ss->currentMove = MOVE_NULL;
-        ss->continuationHistory = &thisThread->continuationHistory[0][0][NO_PIECE][0];
-
-        pos.do_null_move(st);
-
-        Value nullValue = -search<NonPV>(pos, ss+1, -beta, -beta+1, depth-R, !cutNode);
-
-        pos.undo_null_move();
-
-        if (nullValue >= beta)
-        {
-            // Do not return unproven mate or TB scores
-            if (nullValue >= VALUE_TB_WIN_IN_MAX_PLY)
-                nullValue = beta;
-
-            if (thisThread->nmpMinPly || (abs(beta) < VALUE_KNOWN_WIN && depth < 14))
-                return nullValue;
-
-            assert(!thisThread->nmpMinPly); // Recursive verification is not allowed
-
-            // Do verification search at high depths, with null move pruning disabled
-            // for us, until ply exceeds nmpMinPly.
-            thisThread->nmpMinPly = ss->ply + 3 * (depth-R) / 4;
-            thisThread->nmpColor = us;
-
-            Value v = search<NonPV>(pos, ss, beta-1, beta, depth-R, false);
-
-            thisThread->nmpMinPly = 0;
-
-            if (v >= beta)
-                return nullValue;
-        }
-    }
-
-    probCutBeta = beta + 191 - 54 * improving;
-
-    // Step 10. ProbCut (~4 Elo)
-    // If we have a good enough capture and a reduced search returns a value
-    // much above beta, we can (almost) safely prune the previous move.
-    if (   !PvNode
-        &&  depth > 4
-        &&  abs(beta) < VALUE_TB_WIN_IN_MAX_PLY
-        // if value from transposition table is lower than probCutBeta, don't attempt probCut
-        // there and in further interactions with transposition table cutoff depth is set to depth - 3
-        // because probCut search has depth set to depth - 4 but we also do a move before it
-        // so effective depth is equal to depth - 3
-        && !(   ss->ttHit
-             && tte->depth() >= depth - 3
-             && ttValue != VALUE_NONE
-             && ttValue < probCutBeta))
-    {
-        assert(probCutBeta < VALUE_INFINITE);
-
-        MovePicker mp(pos, ttMove, probCutBeta - ss->staticEval, &captureHistory);
-
-        while ((move = mp.next_move()) != MOVE_NONE)
-            if (move != excludedMove && pos.legal(move))
-            {
-                assert(pos.capture(move) || promotion_type(move) == QUEEN);
-
-                ss->currentMove = move;
-                ss->continuationHistory = &thisThread->continuationHistory[ss->inCheck]
-                                                                          [true]
-                                                                          [pos.moved_piece(move)]
-                                                                          [to_sq(move)];
-
-                pos.do_move(move, st);
-
-                // Perform a preliminary qsearch to verify that the move holds
-                value = -qsearch<NonPV>(pos, ss+1, -probCutBeta, -probCutBeta+1);
-
-                // If the qsearch held, perform the regular search
-                if (value >= probCutBeta)
-                    value = -search<NonPV>(pos, ss+1, -probCutBeta, -probCutBeta+1, depth - 4, !cutNode);
-
-                pos.undo_move(move);
-
-                if (value >= probCutBeta)
-                {
-                    // Save ProbCut data into transposition table
-                    tte->save(posKey, value_to_tt(value, ss->ply), ss->ttPv, BOUND_LOWER, depth - 3, move, ss->staticEval);
-                    return value;
-                }
-            }
-    }
-
-    // Step 11. If the position is not in TT, decrease depth by 3.
-    // Use qsearch if depth is equal or below zero (~4 Elo)
-    if (    PvNode
-        && !ttMove)
-        depth -= 3;
->>>>>>> 7cf93f8b
 
        // Step 8. Futility pruning: child node (~25 Elo)
        if (    depth < 8
@@ -938,7 +799,7 @@
            && (!ss->ttHit || ttDepth < depth - 3))
        {
            assert(probCutBeta < VALUE_INFINITE);
-           MovePicker mp(pos, ttMove, probCutBeta - ss->staticEval, depth - 3, &captureHistory);
+           MovePicker mp(pos, ttMove, probCutBeta - ss->staticEval, &captureHistory);
 
            while ((move = mp.next_move()) != MOVE_NONE)
                if (move != excludedMove)
@@ -1031,7 +892,7 @@
 
     int lmrAdjustment =   ttCapture
                         + 2 * cutNode
-                        + ((ss+1)->cutoffCnt > 3 && !PvNode)
+                        + (ss+1)->cutoffCnt > 3
                         - 2 * (ss->ttPv && !likelyFailLow)
                         - ((ss-1)->moveCount > 7)
                         - 2 * PvNode;
@@ -1197,12 +1058,14 @@
               if (  !PvNode
                   && value < singularBeta - 25
                   && ss->doubleExtensions < 4)
+              {
                   extension = 2;
+                  depth += depth < 12;
+              }
               else
                   extension = 1;
           }
 
-<<<<<<< HEAD
           // Multi-cut pruning
           // Our ttMove is assumed to fail high, and now we failed high also on a reduced
           // search without the ttMove. So we assume this expected Cut-node is not singular,
@@ -1212,17 +1075,6 @@
           {
             if (ttValue >= beta)
                 return ttValue;
-=======
-                  // Avoid search explosion by limiting the number of double extensions
-                  if (  !PvNode
-                      && value < singularBeta - 25
-                      && ss->doubleExtensions <= 9)
-                  {
-                      extension = 2;
-                      depth += depth < 12;
-                  }
-              }
->>>>>>> 7cf93f8b
 
             // If the eval of ttMove is less than alpha and value, we reduce it (negative extension)
             else if (!gameCycle && alpha < VALUE_MATE_IN_MAX_PLY - MAX_PLY)
@@ -1265,48 +1117,7 @@
           &&  moveCount > 1
           && (!capture || (cutNode && (ss-1)->moveCount > 1)))
       {
-<<<<<<< HEAD
          ss->statScore =  2 * thisThread->mainHistory[us][from_to(move)]
-=======
-          Depth r = reduction(improving, depth, moveCount, delta, thisThread->rootDelta);
-
-          // Decrease reduction if position is or has been on the PV
-          // and node is not likely to fail low. (~3 Elo)
-          if (   ss->ttPv
-              && !likelyFailLow)
-              r -= 2;
-
-          // Decrease reduction if opponent's move count is high (~1 Elo)
-          if ((ss-1)->moveCount > 7)
-              r--;
-
-          // Increase reduction for cut nodes (~3 Elo)
-          if (cutNode)
-              r += 2;
-
-          // Increase reduction if ttMove is a capture (~3 Elo)
-          if (ttCapture)
-              r++;
-
-          // Decrease reduction for PvNodes based on depth
-          if (PvNode)
-              r -= 1 + 11 / (3 + depth);
-
-          // Decrease reduction if ttMove has been singularly extended (~1 Elo)
-          if (singularQuietLMR)
-              r--;
-
-          // Decrease reduction if we move a threatened piece (~1 Elo)
-          if (   depth > 9
-              && (mp.threatenedPieces & from_sq(move)))
-              r--;
-
-          // Increase reduction if next ply has a lot of fail high
-          if ((ss+1)->cutoffCnt > 3)
-              r++;
-
-          ss->statScore =  2 * thisThread->mainHistory[us][from_to(move)]
->>>>>>> 7cf93f8b
                          + (*contHist[0])[movedPiece][to_sq(move)]
                          + (*contHist[1])[movedPiece][to_sq(move)]
                          + (*contHist[3])[movedPiece][to_sq(move)]
@@ -1685,7 +1496,6 @@
 
       if (bestValue > VALUE_MATED_IN_MAX_PLY)
       {
-<<<<<<< HEAD
          // Futility pruning and moveCount pruning (~5 Elo)
          if (   !givesCheck
              &&  to_sq(move) != prevSq
@@ -1713,24 +1523,6 @@
          // Do not search moves with negative SEE values (~5 Elo)
          if (!pos.see_ge(move))
              continue;
-=======
-          if (moveCount > 2)
-              continue;
-
-          futilityValue = futilityBase + PieceValue[EG][pos.piece_on(to_sq(move))];
-
-          if (futilityValue <= alpha)
-          {
-              bestValue = std::max(bestValue, futilityValue);
-              continue;
-          }
-
-          if (futilityBase <= alpha && !pos.see_ge(move, VALUE_ZERO + 1))
-          {
-              bestValue = std::max(bestValue, futilityBase);
-              continue;
-          }
->>>>>>> 7cf93f8b
       }
 
       // Speculative prefetch as early as possible
@@ -1750,20 +1542,11 @@
           && (*contHist[1])[pos.moved_piece(move)][to_sq(move)] < 0)
           continue;
 
-<<<<<<< HEAD
-      // movecount pruning for quiet check evasions
-      if (   bestValue > VALUE_MATED_IN_MAX_PLY
-          && quietCheckEvasions > 1
-          && !capture
-          && ss->inCheck)
-          continue;
-=======
       // We prune after 2nd quiet check evasion where being 'in check' is implicitly checked through the counter
       // and being a 'quiet' apart from being a tt move is assumed after an increment because captures are pushed ahead.
-      if (   bestValue > VALUE_TB_LOSS_IN_MAX_PLY
+      if (   bestValue > VALUE_MATED_IN_MAX_PLY
           && quietCheckEvasions > 1)
           break;
->>>>>>> 7cf93f8b
 
       quietCheckEvasions += !capture && ss->inCheck;
 
@@ -2016,12 +1799,8 @@
           continue;
 
       Depth d = updated ? depth : std::max(1, depth - 1);
-<<<<<<< HEAD
-      Value v = updated ? rootMoves[i].score : rootMoves[i].previousScore;
+      Value v = updated ? rootMoves[i].uciScore : rootMoves[i].previousScore;
       Value v2 = rootMoves[i].previousScore;
-=======
-      Value v = updated ? rootMoves[i].uciScore : rootMoves[i].previousScore;
->>>>>>> 7cf93f8b
 
       if (v == -VALUE_INFINITE)
           v = VALUE_ZERO;
