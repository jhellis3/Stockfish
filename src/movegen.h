--- conflicted
+++ resolved
@@ -57,16 +57,10 @@
 template<GenType>
 ExtMove* generate(const Position& pos, ExtMove* moveList);
 
-<<<<<<< HEAD
-/// The MoveList struct is a simple wrapper around generate(). It sometimes comes
-/// in handy to use this class instead of the low level generate() function.
-template<GenType T, PieceType P = ALL_PIECES>
-=======
 /// The MoveList struct wraps the generate() function and returns a convenient
 /// list of moves. Using MoveList is sometimes preferable to directly calling
 /// the lower level generate() function.
-template<GenType T>
->>>>>>> afe7f4d9
+template<GenType T, PieceType P = ALL_PIECES>
 struct MoveList {
 
   explicit MoveList(const Position& pos) : last(generate<T>(pos, moveList)) {
