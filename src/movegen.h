/*
  Stockfish, a UCI chess playing engine derived from Glaurung 2.1
  Copyright (C) 2004-2023 The Stockfish developers (see AUTHORS file)

  Stockfish is free software: you can redistribute it and/or modify
  it under the terms of the GNU General Public License as published by
  the Free Software Foundation, either version 3 of the License, or
  (at your option) any later version.

  Stockfish is distributed in the hope that it will be useful,
  but WITHOUT ANY WARRANTY; without even the implied warranty of
  MERCHANTABILITY or FITNESS FOR A PARTICULAR PURPOSE.  See the
  GNU General Public License for more details.

  You should have received a copy of the GNU General Public License
  along with this program.  If not, see <http://www.gnu.org/licenses/>.
*/

#ifndef MOVEGEN_H_INCLUDED
#define MOVEGEN_H_INCLUDED

#include <algorithm> // IWYU pragma: keep
#include <cstddef>

#include "types.h"
#include "position.h"

namespace Stockfish {

class Position;

enum GenType {
  CAPTURES,
  QUIETS,
  QUIET_CHECKS,
  EVASIONS,
  NON_EVASIONS,
  LEGAL
};

struct ExtMove {
  Move move;
  int value;

  operator Move() const { return move; }
  void operator=(Move m) { move = m; }

  // Inhibit unwanted implicit conversions to Move
  // with an ambiguity that yields to a compile error.
  operator float() const = delete;
};

inline bool operator<(const ExtMove& f, const ExtMove& s) {
  return f.value < s.value;
}

template<GenType>
ExtMove* generate(const Position& pos, ExtMove* moveList);

<<<<<<< HEAD
/// The MoveList struct wraps the generate() function and returns a convenient
/// list of moves. Using MoveList is sometimes preferable to directly calling
/// the lower level generate() function.
template<GenType T, PieceType P = ALL_PIECES>
=======
// The MoveList struct wraps the generate() function and returns a convenient
// list of moves. Using MoveList is sometimes preferable to directly calling
// the lower level generate() function.
template<GenType T>
>>>>>>> 8366ec48
struct MoveList {

  explicit MoveList(const Position& pos) : last(generate<T>(pos, moveList)) {

    if (P != ALL_PIECES)
    {
        for (ExtMove* cur = moveList; cur != last; )
            if (type_of(pos.piece_on(from_sq(cur->move))) != P)
                *cur = (--last)->move;
            else
                ++cur;
    }
  }
  const ExtMove* begin() const { return moveList; }
  const ExtMove* end() const { return last; }
  size_t size() const { return last - moveList; }
  bool contains(Move move) const {
    return std::find(begin(), end(), move) != end();
  }

private:
  ExtMove moveList[MAX_MOVES], *last;
};

} // namespace Stockfish

#endif // #ifndef MOVEGEN_H_INCLUDED<|MERGE_RESOLUTION|>--- conflicted
+++ resolved
@@ -57,17 +57,10 @@
 template<GenType>
 ExtMove* generate(const Position& pos, ExtMove* moveList);
 
-<<<<<<< HEAD
-/// The MoveList struct wraps the generate() function and returns a convenient
-/// list of moves. Using MoveList is sometimes preferable to directly calling
-/// the lower level generate() function.
-template<GenType T, PieceType P = ALL_PIECES>
-=======
 // The MoveList struct wraps the generate() function and returns a convenient
 // list of moves. Using MoveList is sometimes preferable to directly calling
 // the lower level generate() function.
-template<GenType T>
->>>>>>> 8366ec48
+template<GenType T, PieceType P = ALL_PIECES>
 struct MoveList {
 
   explicit MoveList(const Position& pos) : last(generate<T>(pos, moveList)) {
