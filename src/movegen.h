/*
  Stockfish, a UCI chess playing engine derived from Glaurung 2.1
  Copyright (C) 2004-2023 The Stockfish developers (see AUTHORS file)

  Stockfish is free software: you can redistribute it and/or modify
  it under the terms of the GNU General Public License as published by
  the Free Software Foundation, either version 3 of the License, or
  (at your option) any later version.

  Stockfish is distributed in the hope that it will be useful,
  but WITHOUT ANY WARRANTY; without even the implied warranty of
  MERCHANTABILITY or FITNESS FOR A PARTICULAR PURPOSE.  See the
  GNU General Public License for more details.

  You should have received a copy of the GNU General Public License
  along with this program.  If not, see <http://www.gnu.org/licenses/>.
*/

#ifndef MOVEGEN_H_INCLUDED
#define MOVEGEN_H_INCLUDED

#include <algorithm>  // IWYU pragma: keep
#include <cstddef>

#include "types.h"
#include "position.h"

namespace Stockfish {

class Position;

enum GenType {
    CAPTURES,
    QUIETS,
    QUIET_CHECKS,
    EVASIONS,
    NON_EVASIONS,
    LEGAL
};

struct ExtMove {
    Move move;
    int  value;

    operator Move() const { return move; }
    void operator=(Move m) { move = m; }

    // Inhibit unwanted implicit conversions to Move
    // with an ambiguity that yields to a compile error.
    operator float() const = delete;
};

inline bool operator<(const ExtMove& f, const ExtMove& s) { return f.value < s.value; }

template<GenType>
ExtMove* generate(const Position& pos, ExtMove* moveList);

// The MoveList struct wraps the generate() function and returns a convenient
// list of moves. Using MoveList is sometimes preferable to directly calling
// the lower level generate() function.
template<GenType T, PieceType P = ALL_PIECES>
struct MoveList {

<<<<<<< HEAD
  explicit MoveList(const Position& pos) : last(generate<T>(pos, moveList)) {

    if (P != ALL_PIECES)
    {
        for (ExtMove* cur = moveList; cur != last; )
            if (type_of(pos.piece_on(from_sq(cur->move))) != P)
                *cur = (--last)->move;
            else
                ++cur;
    }
  }
  const ExtMove* begin() const { return moveList; }
  const ExtMove* end() const { return last; }
  size_t size() const { return last - moveList; }
  bool contains(Move move) const {
    return std::find(begin(), end(), move) != end();
  }
=======
    explicit MoveList(const Position& pos) :
        last(generate<T>(pos, moveList)) {}
    const ExtMove* begin() const { return moveList; }
    const ExtMove* end() const { return last; }
    size_t         size() const { return last - moveList; }
    bool           contains(Move move) const { return std::find(begin(), end(), move) != end(); }
>>>>>>> 49ece9f7

   private:
    ExtMove moveList[MAX_MOVES], *last;
};

}  // namespace Stockfish

#endif  // #ifndef MOVEGEN_H_INCLUDED<|MERGE_RESOLUTION|>--- conflicted
+++ resolved
@@ -61,8 +61,7 @@
 template<GenType T, PieceType P = ALL_PIECES>
 struct MoveList {
 
-<<<<<<< HEAD
-  explicit MoveList(const Position& pos) : last(generate<T>(pos, moveList)) {
+    explicit MoveList(const Position& pos) : last(generate<T>(pos, moveList)) {
 
     if (P != ALL_PIECES)
     {
@@ -72,24 +71,14 @@
             else
                 ++cur;
     }
-  }
-  const ExtMove* begin() const { return moveList; }
-  const ExtMove* end() const { return last; }
-  size_t size() const { return last - moveList; }
-  bool contains(Move move) const {
-    return std::find(begin(), end(), move) != end();
-  }
-=======
-    explicit MoveList(const Position& pos) :
-        last(generate<T>(pos, moveList)) {}
+    }
     const ExtMove* begin() const { return moveList; }
     const ExtMove* end() const { return last; }
-    size_t         size() const { return last - moveList; }
-    bool           contains(Move move) const { return std::find(begin(), end(), move) != end(); }
->>>>>>> 49ece9f7
+    size_t size() const { return last - moveList; }
+    bool contains(Move move) const { return std::find(begin(), end(), move) != end(); }
 
-   private:
-    ExtMove moveList[MAX_MOVES], *last;
+    private:
+     ExtMove moveList[MAX_MOVES], *last;
 };
 
 }  // namespace Stockfish
