/*
  Stockfish, a UCI chess playing engine derived from Glaurung 2.1
  Copyright (C) 2004-2024 The Stockfish developers (see AUTHORS file)

  Stockfish is free software: you can redistribute it and/or modify
  it under the terms of the GNU General Public License as published by
  the Free Software Foundation, either version 3 of the License, or
  (at your option) any later version.

  Stockfish is distributed in the hope that it will be useful,
  but WITHOUT ANY WARRANTY; without even the implied warranty of
  MERCHANTABILITY or FITNESS FOR A PARTICULAR PURPOSE.  See the
  GNU General Public License for more details.

  You should have received a copy of the GNU General Public License
  along with this program.  If not, see <http://www.gnu.org/licenses/>.
*/

#ifndef TYPES_H_INCLUDED
    #define TYPES_H_INCLUDED

// When compiling with provided Makefile (e.g. for Linux and OSX), configuration
// is done automatically. To get started type 'make help'.
//
// When Makefile is not used (e.g. with Microsoft Visual Studio) some switches
// need to be set manually:
//
// -DNDEBUG      | Disable debugging mode. Always use this for release.
//
// -DNO_PREFETCH | Disable use of prefetch asm-instruction. You may need this to
//               | run on some very old machines.
//
// -DUSE_POPCNT  | Add runtime support for use of popcnt asm-instruction. Works
//               | only in 64-bit mode and requires hardware with popcnt support.
//
// -DUSE_PEXT    | Add runtime support for use of pext asm-instruction. Works
//               | only in 64-bit mode and requires hardware with pext support.

    #include <cassert>
    #include <cstdint>

    #if defined(_MSC_VER)
        // Disable some silly and noisy warnings from MSVC compiler
        #pragma warning(disable: 4127)  // Conditional expression is constant
        #pragma warning(disable: 4146)  // Unary minus operator applied to unsigned type
        #pragma warning(disable: 4800)  // Forcing value to bool 'true' or 'false'
    #endif

// Predefined macros hell:
//
// __GNUC__                Compiler is GCC, Clang or ICX
// __clang__               Compiler is Clang or ICX
// __INTEL_LLVM_COMPILER   Compiler is ICX
// _MSC_VER                Compiler is MSVC
// _WIN32                  Building on Windows (any)
// _WIN64                  Building on Windows 64 bit

    #if defined(__GNUC__) && (__GNUC__ < 9 || (__GNUC__ == 9 && __GNUC_MINOR__ <= 2)) \
      && defined(_WIN32) && !defined(__clang__)
        #define ALIGNAS_ON_STACK_VARIABLES_BROKEN
    #endif

    #define ASSERT_ALIGNED(ptr, alignment) assert(reinterpret_cast<uintptr_t>(ptr) % alignment == 0)

    #if defined(_WIN64) && defined(_MSC_VER)  // No Makefile used
        #include <intrin.h>                   // Microsoft header for _BitScanForward64()
        #define IS_64BIT
    #endif

    #if defined(USE_POPCNT) && defined(_MSC_VER)
        #include <nmmintrin.h>  // Microsoft header for _mm_popcnt_u64()
    #endif

    #if !defined(NO_PREFETCH) && defined(_MSC_VER)
        #include <xmmintrin.h>  // Microsoft header for _mm_prefetch()
    #endif

    #if defined(USE_PEXT)
        #include <immintrin.h>  // Header for _pext_u64() intrinsic
        #define pext(b, m) _pext_u64(b, m)
    #else
        #define pext(b, m) 0
    #endif

namespace Stockfish {

    #ifdef USE_POPCNT
constexpr bool HasPopCnt = true;
    #else
constexpr bool HasPopCnt = false;
    #endif

    #ifdef USE_PEXT
constexpr bool HasPext = true;
    #else
constexpr bool HasPext = false;
    #endif

    #ifdef IS_64BIT
constexpr bool Is64Bit = true;
    #else
constexpr bool Is64Bit = false;
    #endif

using Key      = uint64_t;
using Bitboard = uint64_t;

constexpr int MAX_MOVES = 256;
constexpr int MAX_PLY   = 440;

enum Color {
    WHITE,
    BLACK,
    COLOR_NB = 2
};

enum CastlingRights {
    NO_CASTLING,
    WHITE_OO,
    WHITE_OOO = WHITE_OO << 1,
    BLACK_OO  = WHITE_OO << 2,
    BLACK_OOO = WHITE_OO << 3,

    KING_SIDE      = WHITE_OO | BLACK_OO,
    QUEEN_SIDE     = WHITE_OOO | BLACK_OOO,
    WHITE_CASTLING = WHITE_OO | WHITE_OOO,
    BLACK_CASTLING = BLACK_OO | BLACK_OOO,
    ANY_CASTLING   = WHITE_CASTLING | BLACK_CASTLING,

    CASTLING_RIGHT_NB = 16
};

enum Bound {
    BOUND_NONE,
    BOUND_UPPER,
    BOUND_LOWER,
    BOUND_EXACT = BOUND_UPPER | BOUND_LOWER
};

<<<<<<< HEAD
enum Value : int {
    VALUE_ZERO     = 0,
    VALUE_DRAW     = 0,
    VALUE_MATE     = 32000,
    VALUE_INFINITE = 32001,
    VALUE_NONE     = 32002,

    VALUE_MATE_IN_MAX_PLY  =  VALUE_MATE - MAX_PLY,
    VALUE_MATED_IN_MAX_PLY = -VALUE_MATE_IN_MAX_PLY,

    // In the code, we make the assumption that these values
    // are such that non_pawn_material() can be used to uniquely
    // identify the material on the board.
    PawnValue   = 208,
    KnightValue = 781,
    BishopValue = 825,
    RookValue   = 1276,
    QueenValue  = 2538,

    TraditionalPawnValue = (QueenValue / 9 + RookValue / 5 + BishopValue / 3 + KnightValue / 3) / 4,

    VALUE_TB_WIN    = 101 * TraditionalPawnValue,
    VALUE_MAX_EVAL  = VALUE_TB_WIN - 8 * TraditionalPawnValue
};
=======
// Value is used as an alias for int16_t, this is done to differentiate between
// a search value and any other integer value. The values used in search are always
// supposed to be in the range (-VALUE_NONE, VALUE_NONE] and should not exceed this range.
using Value = int;

constexpr Value VALUE_ZERO     = 0;
constexpr Value VALUE_DRAW     = 0;
constexpr Value VALUE_NONE     = 32002;
constexpr Value VALUE_INFINITE = 32001;

constexpr Value VALUE_MATE             = 32000;
constexpr Value VALUE_MATE_IN_MAX_PLY  = VALUE_MATE - MAX_PLY;
constexpr Value VALUE_MATED_IN_MAX_PLY = -VALUE_MATE_IN_MAX_PLY;

constexpr Value VALUE_TB                 = VALUE_MATE_IN_MAX_PLY - 1;
constexpr Value VALUE_TB_WIN_IN_MAX_PLY  = VALUE_TB - MAX_PLY;
constexpr Value VALUE_TB_LOSS_IN_MAX_PLY = -VALUE_TB_WIN_IN_MAX_PLY;

// In the code, we make the assumption that these values
// are such that non_pawn_material() can be used to uniquely
// identify the material on the board.
constexpr Value PawnValue   = 208;
constexpr Value KnightValue = 781;
constexpr Value BishopValue = 825;
constexpr Value RookValue   = 1276;
constexpr Value QueenValue  = 2538;

>>>>>>> fc41f64d

// clang-format off
enum PieceType {
    NO_PIECE_TYPE, PAWN, KNIGHT, BISHOP, ROOK, QUEEN, KING,
    ALL_PIECES = 0,
    PIECE_TYPE_NB = 8
};

enum Piece {
    NO_PIECE,
    W_PAWN = PAWN,     W_KNIGHT, W_BISHOP, W_ROOK, W_QUEEN, W_KING,
    B_PAWN = PAWN + 8, B_KNIGHT, B_BISHOP, B_ROOK, B_QUEEN, B_KING,
    PIECE_NB = 16
};
// clang-format on

constexpr Value PieceValue[PIECE_NB] = {
  VALUE_ZERO, PawnValue, KnightValue, BishopValue, RookValue, QueenValue, VALUE_ZERO, VALUE_ZERO,
  VALUE_ZERO, PawnValue, KnightValue, BishopValue, RookValue, QueenValue, VALUE_ZERO, VALUE_ZERO};

using Depth = int;

enum : int {
    DEPTH_QS_CHECKS    = 0,
    DEPTH_QS_NO_CHECKS = -1,

    DEPTH_NONE = -6,

    DEPTH_OFFSET = -7  // value used only for TT entry occupancy check
};

// clang-format off
enum Square : int {
    SQ_A1, SQ_B1, SQ_C1, SQ_D1, SQ_E1, SQ_F1, SQ_G1, SQ_H1,
    SQ_A2, SQ_B2, SQ_C2, SQ_D2, SQ_E2, SQ_F2, SQ_G2, SQ_H2,
    SQ_A3, SQ_B3, SQ_C3, SQ_D3, SQ_E3, SQ_F3, SQ_G3, SQ_H3,
    SQ_A4, SQ_B4, SQ_C4, SQ_D4, SQ_E4, SQ_F4, SQ_G4, SQ_H4,
    SQ_A5, SQ_B5, SQ_C5, SQ_D5, SQ_E5, SQ_F5, SQ_G5, SQ_H5,
    SQ_A6, SQ_B6, SQ_C6, SQ_D6, SQ_E6, SQ_F6, SQ_G6, SQ_H6,
    SQ_A7, SQ_B7, SQ_C7, SQ_D7, SQ_E7, SQ_F7, SQ_G7, SQ_H7,
    SQ_A8, SQ_B8, SQ_C8, SQ_D8, SQ_E8, SQ_F8, SQ_G8, SQ_H8,
    SQ_NONE,

    SQUARE_ZERO = 0,
    SQUARE_NB   = 64
};
// clang-format on

enum Direction : int {
    NORTH = 8,
    EAST  = 1,
    SOUTH = -NORTH,
    WEST  = -EAST,

    NORTH_EAST = NORTH + EAST,
    SOUTH_EAST = SOUTH + EAST,
    SOUTH_WEST = SOUTH + WEST,
    NORTH_WEST = NORTH + WEST
};

enum File : int {
    FILE_A,
    FILE_B,
    FILE_C,
    FILE_D,
    FILE_E,
    FILE_F,
    FILE_G,
    FILE_H,
    FILE_NB
};

enum Rank : int {
    RANK_1,
    RANK_2,
    RANK_3,
    RANK_4,
    RANK_5,
    RANK_6,
    RANK_7,
    RANK_8,
    RANK_NB
};

// Keep track of what a move changes on the board (used by NNUE)
struct DirtyPiece {

    // Number of changed pieces
    int dirty_num;

    // Max 3 pieces can change in one move. A promotion with capture moves
    // both the pawn and the captured piece to SQ_NONE and the piece promoted
    // to from SQ_NONE to the capture square.
    Piece piece[3];

    // From and to squares, which may be SQ_NONE
    Square from[3];
    Square to[3];
};

    #define ENABLE_INCR_OPERATORS_ON(T) \
        inline T& operator++(T& d) { return d = T(int(d) + 1); } \
        inline T& operator--(T& d) { return d = T(int(d) - 1); }

ENABLE_INCR_OPERATORS_ON(PieceType)
ENABLE_INCR_OPERATORS_ON(Square)
ENABLE_INCR_OPERATORS_ON(File)
ENABLE_INCR_OPERATORS_ON(Rank)

    #undef ENABLE_INCR_OPERATORS_ON

constexpr Direction operator+(Direction d1, Direction d2) { return Direction(int(d1) + int(d2)); }
constexpr Direction operator*(int i, Direction d) { return Direction(i * int(d)); }

// Additional operators to add a Direction to a Square
constexpr Square operator+(Square s, Direction d) { return Square(int(s) + int(d)); }
constexpr Square operator-(Square s, Direction d) { return Square(int(s) - int(d)); }
inline Square&   operator+=(Square& s, Direction d) { return s = s + d; }
inline Square&   operator-=(Square& s, Direction d) { return s = s - d; }

// Toggle color
constexpr Color operator~(Color c) { return Color(c ^ BLACK); }

// Swap A1 <-> A8
constexpr Square flip_rank(Square s) { return Square(s ^ SQ_A8); }

// Swap A1 <-> H1
constexpr Square flip_file(Square s) { return Square(s ^ SQ_H1); }

// Swap color of piece B_KNIGHT <-> W_KNIGHT
constexpr Piece operator~(Piece pc) { return Piece(pc ^ 8); }

constexpr CastlingRights operator&(Color c, CastlingRights cr) {
    return CastlingRights((c == WHITE ? WHITE_CASTLING : BLACK_CASTLING) & cr);
}

constexpr Value mate_in(int ply) { return VALUE_MATE - ply; }

constexpr Value mated_in(int ply) { return -VALUE_MATE + ply; }

constexpr Square make_square(File f, Rank r) { return Square((r << 3) + f); }

constexpr Piece make_piece(Color c, PieceType pt) { return Piece((c << 3) + pt); }

constexpr PieceType type_of(Piece pc) { return PieceType(pc & 7); }

inline Color color_of(Piece pc) {
    assert(pc != NO_PIECE);
    return Color(pc >> 3);
}

constexpr bool is_ok(Square s) { return s >= SQ_A1 && s <= SQ_H8; }

constexpr File file_of(Square s) { return File(s & 7); }

constexpr Rank rank_of(Square s) { return Rank(s >> 3); }

constexpr Square relative_square(Color c, Square s) { return Square(s ^ (c * 56)); }

constexpr Rank relative_rank(Color c, Rank r) { return Rank(r ^ (c * 7)); }

constexpr Rank relative_rank(Color c, Square s) { return relative_rank(c, rank_of(s)); }

constexpr Direction pawn_push(Color c) { return c == WHITE ? NORTH : SOUTH; }


// Based on a congruential pseudo-random number generator
constexpr Key make_key(uint64_t seed) {
    return seed * 6364136223846793005ULL + 1442695040888963407ULL;
}


enum MoveType {
    NORMAL,
    PROMOTION  = 1 << 14,
    EN_PASSANT = 2 << 14,
    CASTLING   = 3 << 14
};

// A move needs 16 bits to be stored
//
// bit  0- 5: destination square (from 0 to 63)
// bit  6-11: origin square (from 0 to 63)
// bit 12-13: promotion piece type - 2 (from KNIGHT-2 to QUEEN-2)
// bit 14-15: special move flag: promotion (1), en passant (2), castling (3)
// NOTE: en passant bit is set only when a pawn can be captured
//
// Special cases are Move::none() and Move::null(). We can sneak these in because in
// any normal move destination square is always different from origin square
// while Move::none() and Move::null() have the same origin and destination square.
class Move {
   public:
    Move() = default;
    constexpr explicit Move(std::uint16_t d) :
        data(d) {}

    constexpr Move(Square from, Square to) :
        data((from << 6) + to) {}

    template<MoveType T>
    static constexpr Move make(Square from, Square to, PieceType pt = KNIGHT) {
        return Move(T + ((pt - KNIGHT) << 12) + (from << 6) + to);
    }

    constexpr Square from_sq() const {
        assert(is_ok());
        return Square((data >> 6) & 0x3F);
    }

    constexpr Square to_sq() const {
        assert(is_ok());
        return Square(data & 0x3F);
    }

    constexpr int from_to() const { return data & 0xFFF; }

    constexpr MoveType type_of() const { return MoveType(data & (3 << 14)); }

    constexpr PieceType promotion_type() const { return PieceType(((data >> 12) & 3) + KNIGHT); }

    constexpr bool is_ok() const { return none().data != data && null().data != data; }

    static constexpr Move null() { return Move(65); }
    static constexpr Move none() { return Move(0); }

    constexpr bool operator==(const Move& m) const { return data == m.data; }
    constexpr bool operator!=(const Move& m) const { return data != m.data; }

    constexpr explicit operator bool() const { return data != 0; }

    constexpr std::uint16_t raw() const { return data; }

    struct MoveHash {
        std::size_t operator()(const Move& m) const { return make_key(m.data); }
    };

   protected:
    std::uint16_t data;
};

}  // namespace Stockfish

#endif  // #ifndef TYPES_H_INCLUDED

#include "tune.h"  // Global visibility to tuning setup<|MERGE_RESOLUTION|>--- conflicted
+++ resolved
@@ -137,32 +137,6 @@
     BOUND_EXACT = BOUND_UPPER | BOUND_LOWER
 };
 
-<<<<<<< HEAD
-enum Value : int {
-    VALUE_ZERO     = 0,
-    VALUE_DRAW     = 0,
-    VALUE_MATE     = 32000,
-    VALUE_INFINITE = 32001,
-    VALUE_NONE     = 32002,
-
-    VALUE_MATE_IN_MAX_PLY  =  VALUE_MATE - MAX_PLY,
-    VALUE_MATED_IN_MAX_PLY = -VALUE_MATE_IN_MAX_PLY,
-
-    // In the code, we make the assumption that these values
-    // are such that non_pawn_material() can be used to uniquely
-    // identify the material on the board.
-    PawnValue   = 208,
-    KnightValue = 781,
-    BishopValue = 825,
-    RookValue   = 1276,
-    QueenValue  = 2538,
-
-    TraditionalPawnValue = (QueenValue / 9 + RookValue / 5 + BishopValue / 3 + KnightValue / 3) / 4,
-
-    VALUE_TB_WIN    = 101 * TraditionalPawnValue,
-    VALUE_MAX_EVAL  = VALUE_TB_WIN - 8 * TraditionalPawnValue
-};
-=======
 // Value is used as an alias for int16_t, this is done to differentiate between
 // a search value and any other integer value. The values used in search are always
 // supposed to be in the range (-VALUE_NONE, VALUE_NONE] and should not exceed this range.
@@ -176,10 +150,6 @@
 constexpr Value VALUE_MATE             = 32000;
 constexpr Value VALUE_MATE_IN_MAX_PLY  = VALUE_MATE - MAX_PLY;
 constexpr Value VALUE_MATED_IN_MAX_PLY = -VALUE_MATE_IN_MAX_PLY;
-
-constexpr Value VALUE_TB                 = VALUE_MATE_IN_MAX_PLY - 1;
-constexpr Value VALUE_TB_WIN_IN_MAX_PLY  = VALUE_TB - MAX_PLY;
-constexpr Value VALUE_TB_LOSS_IN_MAX_PLY = -VALUE_TB_WIN_IN_MAX_PLY;
 
 // In the code, we make the assumption that these values
 // are such that non_pawn_material() can be used to uniquely
@@ -190,7 +160,10 @@
 constexpr Value RookValue   = 1276;
 constexpr Value QueenValue  = 2538;
 
->>>>>>> fc41f64d
+constexpr Value TraditionalPawnValue = (QueenValue / 9 + RookValue / 5 + BishopValue / 3 + KnightValue / 3) / 4;
+constexpr Value VALUE_TB_WIN         = 101 * TraditionalPawnValue;
+constexpr Value VALUE_MAX_EVAL       = VALUE_TB_WIN - 8 * TraditionalPawnValue;
+
 
 // clang-format off
 enum PieceType {
