--- conflicted
+++ resolved
@@ -162,40 +162,14 @@
 };
 
 enum Value : int {
-<<<<<<< HEAD
-  VALUE_ZERO      = 0,
-  VALUE_DRAW      = 0,
-  VALUE_MATE      = 32000,
-  VALUE_INFINITE  = 32001,
-  VALUE_NONE      = 32002,
-
-  VALUE_MATE_IN_MAX_PLY  =  VALUE_MATE - MAX_PLY,
-  VALUE_MATED_IN_MAX_PLY = -VALUE_MATE_IN_MAX_PLY,
-
-  // In the code, we make the assumption that these values
-  // are such that non_pawn_material() can be used to uniquely
-  // identify the material on the board.
-  PawnValue   = 208,
-  KnightValue = 781,
-  BishopValue = 825,
-  RookValue   = 1276,
-  QueenValue  = 2538,
-
-  TraditionalPawnValue = (QueenValue / 9 + RookValue / 5 + BishopValue / 3 + KnightValue / 3) / 4,
-
-  VALUE_TB_WIN    = 101 * TraditionalPawnValue,
-  VALUE_MAX_EVAL  = VALUE_TB_WIN - 8 * TraditionalPawnValue
-=======
     VALUE_ZERO     = 0,
     VALUE_DRAW     = 0,
     VALUE_MATE     = 32000,
     VALUE_INFINITE = 32001,
     VALUE_NONE     = 32002,
 
-    VALUE_TB_WIN_IN_MAX_PLY  = VALUE_MATE - 2 * MAX_PLY,
-    VALUE_TB_LOSS_IN_MAX_PLY = -VALUE_TB_WIN_IN_MAX_PLY,
-    VALUE_MATE_IN_MAX_PLY    = VALUE_MATE - MAX_PLY,
-    VALUE_MATED_IN_MAX_PLY   = -VALUE_MATE_IN_MAX_PLY,
+    VALUE_MATE_IN_MAX_PLY  =  VALUE_MATE - MAX_PLY,
+    VALUE_MATED_IN_MAX_PLY = -VALUE_MATE_IN_MAX_PLY,
 
     // In the code, we make the assumption that these values
     // are such that non_pawn_material() can be used to uniquely
@@ -205,7 +179,11 @@
     BishopValue = 825,
     RookValue   = 1276,
     QueenValue  = 2538,
->>>>>>> 49ece9f7
+
+    TraditionalPawnValue = (QueenValue / 9 + RookValue / 5 + BishopValue / 3 + KnightValue / 3) / 4,
+
+    VALUE_TB_WIN    = 101 * TraditionalPawnValue,
+    VALUE_MAX_EVAL  = VALUE_TB_WIN - 8 * TraditionalPawnValue
 };
 
 // clang-format off
