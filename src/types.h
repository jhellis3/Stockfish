/*
  Stockfish, a UCI chess playing engine derived from Glaurung 2.1
  Copyright (C) 2004-2023 The Stockfish developers (see AUTHORS file)

  Stockfish is free software: you can redistribute it and/or modify
  it under the terms of the GNU General Public License as published by
  the Free Software Foundation, either version 3 of the License, or
  (at your option) any later version.

  Stockfish is distributed in the hope that it will be useful,
  but WITHOUT ANY WARRANTY; without even the implied warranty of
  MERCHANTABILITY or FITNESS FOR A PARTICULAR PURPOSE.  See the
  GNU General Public License for more details.

  You should have received a copy of the GNU General Public License
  along with this program.  If not, see <http://www.gnu.org/licenses/>.
*/

#ifndef TYPES_H_INCLUDED
#define TYPES_H_INCLUDED

/// When compiling with provided Makefile (e.g. for Linux and OSX), configuration
/// is done automatically. To get started type 'make help'.
///
/// When Makefile is not used (e.g. with Microsoft Visual Studio) some switches
/// need to be set manually:
///
/// -DNDEBUG      | Disable debugging mode. Always use this for release.
///
/// -DNO_PREFETCH | Disable use of prefetch asm-instruction. You may need this to
///               | run on some very old machines.
///
/// -DUSE_POPCNT  | Add runtime support for use of popcnt asm-instruction. Works
///               | only in 64-bit mode and requires hardware with popcnt support.
///
/// -DUSE_PEXT    | Add runtime support for use of pext asm-instruction. Works
///               | only in 64-bit mode and requires hardware with pext support.

#include <cassert>
#include <cstdint>

#if defined(_MSC_VER)
// Disable some silly and noisy warning from MSVC compiler
#pragma warning(disable: 4127) // Conditional expression is constant
#pragma warning(disable: 4146) // Unary minus operator applied to unsigned type
#pragma warning(disable: 4800) // Forcing value to bool 'true' or 'false'
#endif

/// Predefined macros hell:
///
/// __GNUC__                Compiler is GCC, Clang or ICX
/// __clang__               Compiler is Clang or ICX
/// __INTEL_LLVM_COMPILER   Compiler is ICX
/// _MSC_VER                Compiler is MSVC
/// _WIN32                  Building on Windows (any)
/// _WIN64                  Building on Windows 64 bit

#if defined(__GNUC__ ) && (__GNUC__ < 9 || (__GNUC__ == 9 && __GNUC_MINOR__ <= 2)) && defined(_WIN32) && !defined(__clang__)
#define ALIGNAS_ON_STACK_VARIABLES_BROKEN
#endif

#define ASSERT_ALIGNED(ptr, alignment) assert(reinterpret_cast<uintptr_t>(ptr) % alignment == 0)

#if defined(_WIN64) && defined(_MSC_VER) // No Makefile used
#  include <intrin.h> // Microsoft header for _BitScanForward64()
#  define IS_64BIT
#endif

#if defined(USE_POPCNT) && defined(_MSC_VER)
#  include <nmmintrin.h> // Microsoft header for _mm_popcnt_u64()
#endif

#if !defined(NO_PREFETCH) && defined(_MSC_VER)
#  include <xmmintrin.h> // Microsoft header for _mm_prefetch()
#endif

#if defined(USE_PEXT)
#  include <immintrin.h> // Header for _pext_u64() intrinsic
#  define pext(b, m) _pext_u64(b, m)
#else
#  define pext(b, m) 0
#endif

namespace Stockfish {

#ifdef USE_POPCNT
constexpr bool HasPopCnt = true;
#else
constexpr bool HasPopCnt = false;
#endif

#ifdef USE_PEXT
constexpr bool HasPext = true;
#else
constexpr bool HasPext = false;
#endif

#ifdef IS_64BIT
constexpr bool Is64Bit = true;
#else
constexpr bool Is64Bit = false;
#endif

using Key = uint64_t;
using Bitboard = uint64_t;

constexpr int MAX_MOVES = 256;
constexpr int MAX_PLY   = 245;

/// A move needs 16 bits to be stored
///
/// bit  0- 5: destination square (from 0 to 63)
/// bit  6-11: origin square (from 0 to 63)
/// bit 12-13: promotion piece type - 2 (from KNIGHT-2 to QUEEN-2)
/// bit 14-15: special move flag: promotion (1), en passant (2), castling (3)
/// NOTE: en passant bit is set only when a pawn can be captured
///
/// Special cases are MOVE_NONE and MOVE_NULL. We can sneak these in because in
/// any normal move destination square is always different from origin square
/// while MOVE_NONE and MOVE_NULL have the same origin and destination square.

enum Move : int {
  MOVE_NONE,
  MOVE_NULL = 65
};

enum MoveType {
  NORMAL,
  PROMOTION = 1 << 14,
  EN_PASSANT = 2 << 14,
  CASTLING  = 3 << 14
};

enum Color {
  WHITE, BLACK, COLOR_NB = 2
};

enum CastlingRights {
  NO_CASTLING,
  WHITE_OO,
  WHITE_OOO = WHITE_OO << 1,
  BLACK_OO  = WHITE_OO << 2,
  BLACK_OOO = WHITE_OO << 3,

  KING_SIDE      = WHITE_OO  | BLACK_OO,
  QUEEN_SIDE     = WHITE_OOO | BLACK_OOO,
  WHITE_CASTLING = WHITE_OO  | WHITE_OOO,
  BLACK_CASTLING = BLACK_OO  | BLACK_OOO,
  ANY_CASTLING   = WHITE_CASTLING | BLACK_CASTLING,

  CASTLING_RIGHT_NB = 16
};

enum Bound {
  BOUND_NONE,
  BOUND_UPPER,
  BOUND_LOWER,
  BOUND_EXACT = BOUND_UPPER | BOUND_LOWER
};

enum Value : int {
  VALUE_ZERO      = 0,
  VALUE_DRAW      = 0,
  VALUE_MATE      = 32000,
  VALUE_INFINITE  = 32001,
  VALUE_NONE      = 32002,

  VALUE_MATE_IN_MAX_PLY  =  VALUE_MATE - MAX_PLY,
  VALUE_MATED_IN_MAX_PLY = -VALUE_MATE_IN_MAX_PLY,

  // In the code, we make the assumption that these values
  // are such that non_pawn_material() can be used to uniquely
  // identify the material on the board.
<<<<<<< HEAD
  PawnValueMg   = 126,   PawnValueEg   = 208,
  KnightValueMg = 781,   KnightValueEg = 854,
  BishopValueMg = 825,   BishopValueEg = 915,
  RookValueMg   = 1276,  RookValueEg   = 1380,
  QueenValueMg  = 2538,  QueenValueEg  = 2682,

  TraditionalPawnValue = (QueenValueEg / 9 + RookValueEg / 5 + BishopValueEg / 3 + KnightValueEg / 3) / 4,

  VALUE_TB_WIN    = 101 * TraditionalPawnValue
=======
  PawnValue   = 208,
  KnightValue = 781,
  BishopValue = 825,
  RookValue   = 1276,
  QueenValue  = 2538,
>>>>>>> 22cdb6c1
};

enum PieceType {
  NO_PIECE_TYPE, PAWN, KNIGHT, BISHOP, ROOK, QUEEN, KING,
  ALL_PIECES = 0,
  PIECE_TYPE_NB = 8
};

enum Piece {
  NO_PIECE,
  W_PAWN = PAWN,     W_KNIGHT, W_BISHOP, W_ROOK, W_QUEEN, W_KING,
  B_PAWN = PAWN + 8, B_KNIGHT, B_BISHOP, B_ROOK, B_QUEEN, B_KING,
  PIECE_NB = 16
};

constexpr Value PieceValue[PIECE_NB] = { VALUE_ZERO, PawnValue, KnightValue, BishopValue, RookValue, QueenValue, VALUE_ZERO, VALUE_ZERO,
                                         VALUE_ZERO, PawnValue, KnightValue, BishopValue, RookValue, QueenValue, VALUE_ZERO, VALUE_ZERO };

using Depth = int;

enum : int {
  DEPTH_QS_CHECKS     =  0,
  DEPTH_QS_NO_CHECKS  = -1,
  DEPTH_QS_RECAPTURES = -5,

  DEPTH_NONE   = -6,

  DEPTH_OFFSET = -7 // value used only for TT entry occupancy check
};

enum Square : int {
  SQ_A1, SQ_B1, SQ_C1, SQ_D1, SQ_E1, SQ_F1, SQ_G1, SQ_H1,
  SQ_A2, SQ_B2, SQ_C2, SQ_D2, SQ_E2, SQ_F2, SQ_G2, SQ_H2,
  SQ_A3, SQ_B3, SQ_C3, SQ_D3, SQ_E3, SQ_F3, SQ_G3, SQ_H3,
  SQ_A4, SQ_B4, SQ_C4, SQ_D4, SQ_E4, SQ_F4, SQ_G4, SQ_H4,
  SQ_A5, SQ_B5, SQ_C5, SQ_D5, SQ_E5, SQ_F5, SQ_G5, SQ_H5,
  SQ_A6, SQ_B6, SQ_C6, SQ_D6, SQ_E6, SQ_F6, SQ_G6, SQ_H6,
  SQ_A7, SQ_B7, SQ_C7, SQ_D7, SQ_E7, SQ_F7, SQ_G7, SQ_H7,
  SQ_A8, SQ_B8, SQ_C8, SQ_D8, SQ_E8, SQ_F8, SQ_G8, SQ_H8,
  SQ_NONE,

  SQUARE_ZERO = 0,
  SQUARE_NB   = 64
};

enum Direction : int {
  NORTH =  8,
  EAST  =  1,
  SOUTH = -NORTH,
  WEST  = -EAST,

  NORTH_EAST = NORTH + EAST,
  SOUTH_EAST = SOUTH + EAST,
  SOUTH_WEST = SOUTH + WEST,
  NORTH_WEST = NORTH + WEST
};

enum File : int {
  FILE_A, FILE_B, FILE_C, FILE_D, FILE_E, FILE_F, FILE_G, FILE_H, FILE_NB
};

enum Rank : int {
  RANK_1, RANK_2, RANK_3, RANK_4, RANK_5, RANK_6, RANK_7, RANK_8, RANK_NB
};

// Keep track of what a move changes on the board (used by NNUE)
struct DirtyPiece {

  // Number of changed pieces
  int dirty_num;

  // Max 3 pieces can change in one move. A promotion with capture moves
  // both the pawn and the captured piece to SQ_NONE and the piece promoted
  // to from SQ_NONE to the capture square.
  Piece piece[3];

  // From and to squares, which may be SQ_NONE
  Square from[3];
  Square to[3];
};

#define ENABLE_BASE_OPERATORS_ON(T)                                \
constexpr T operator+(T d1, int d2) { return T(int(d1) + d2); }    \
constexpr T operator-(T d1, int d2) { return T(int(d1) - d2); }    \
constexpr T operator-(T d) { return T(-int(d)); }                  \
inline T& operator+=(T& d1, int d2) { return d1 = d1 + d2; }       \
inline T& operator-=(T& d1, int d2) { return d1 = d1 - d2; }

#define ENABLE_INCR_OPERATORS_ON(T)                                \
inline T& operator++(T& d) { return d = T(int(d) + 1); }           \
inline T& operator--(T& d) { return d = T(int(d) - 1); }

#define ENABLE_FULL_OPERATORS_ON(T)                                \
ENABLE_BASE_OPERATORS_ON(T)                                        \
constexpr T operator*(int i, T d) { return T(i * int(d)); }        \
constexpr T operator*(T d, int i) { return T(int(d) * i); }        \
constexpr T operator/(T d, int i) { return T(int(d) / i); }        \
constexpr int operator/(T d1, T d2) { return int(d1) / int(d2); }  \
inline T& operator*=(T& d, int i) { return d = T(int(d) * i); }    \
inline T& operator/=(T& d, int i) { return d = T(int(d) / i); }

ENABLE_FULL_OPERATORS_ON(Value)
ENABLE_FULL_OPERATORS_ON(Direction)

ENABLE_INCR_OPERATORS_ON(PieceType)
ENABLE_INCR_OPERATORS_ON(Square)
ENABLE_INCR_OPERATORS_ON(File)
ENABLE_INCR_OPERATORS_ON(Rank)

#undef ENABLE_FULL_OPERATORS_ON
#undef ENABLE_INCR_OPERATORS_ON
#undef ENABLE_BASE_OPERATORS_ON

/// Additional operators to add a Direction to a Square
constexpr Square operator+(Square s, Direction d) { return Square(int(s) + int(d)); }
constexpr Square operator-(Square s, Direction d) { return Square(int(s) - int(d)); }
inline Square& operator+=(Square& s, Direction d) { return s = s + d; }
inline Square& operator-=(Square& s, Direction d) { return s = s - d; }

constexpr Color operator~(Color c) {
  return Color(c ^ BLACK); // Toggle color
}

constexpr Square flip_rank(Square s) { // Swap A1 <-> A8
  return Square(s ^ SQ_A8);
}

constexpr Square flip_file(Square s) { // Swap A1 <-> H1
  return Square(s ^ SQ_H1);
}

constexpr Piece operator~(Piece pc) {
  return Piece(pc ^ 8); // Swap color of piece B_KNIGHT <-> W_KNIGHT
}

constexpr CastlingRights operator&(Color c, CastlingRights cr) {
  return CastlingRights((c == WHITE ? WHITE_CASTLING : BLACK_CASTLING) & cr);
}

constexpr Value mate_in(int ply) {
  return VALUE_MATE - ply;
}

constexpr Value mated_in(int ply) {
  return -VALUE_MATE + ply;
}

constexpr Square make_square(File f, Rank r) {
  return Square((r << 3) + f);
}

constexpr Piece make_piece(Color c, PieceType pt) {
  return Piece((c << 3) + pt);
}

constexpr PieceType type_of(Piece pc) {
  return PieceType(pc & 7);
}

inline Color color_of(Piece pc) {
  assert(pc != NO_PIECE);
  return Color(pc >> 3);
}

constexpr bool is_ok(Move m) {
  return m != MOVE_NONE && m != MOVE_NULL;
}

constexpr bool is_ok(Square s) {
  return s >= SQ_A1 && s <= SQ_H8;
}

constexpr File file_of(Square s) {
  return File(s & 7);
}

constexpr Rank rank_of(Square s) {
  return Rank(s >> 3);
}

constexpr Square relative_square(Color c, Square s) {
  return Square(s ^ (c * 56));
}

constexpr Rank relative_rank(Color c, Rank r) {
  return Rank(r ^ (c * 7));
}

constexpr Rank relative_rank(Color c, Square s) {
  return relative_rank(c, rank_of(s));
}

constexpr Direction pawn_push(Color c) {
  return c == WHITE ? NORTH : SOUTH;
}

constexpr Square from_sq(Move m) {
  assert(is_ok(m));
  return Square((m >> 6) & 0x3F);
}

constexpr Square to_sq(Move m) {
  assert(is_ok(m));
  return Square(m & 0x3F);
}

constexpr int from_to(Move m) {
  return m & 0xFFF;
}

constexpr MoveType type_of(Move m) {
  return MoveType(m & (3 << 14));
}

constexpr PieceType promotion_type(Move m) {
  return PieceType(((m >> 12) & 3) + KNIGHT);
}

constexpr Move make_move(Square from, Square to) {
  return Move((from << 6) + to);
}

template<MoveType T>
constexpr Move make(Square from, Square to, PieceType pt = KNIGHT) {
  return Move(T + ((pt - KNIGHT) << 12) + (from << 6) + to);
}

/// Based on a congruential pseudo random number generator
constexpr Key make_key(uint64_t seed) {
  return seed * 6364136223846793005ULL + 1442695040888963407ULL;
}

} // namespace Stockfish

#endif // #ifndef TYPES_H_INCLUDED

#include "tune.h" // Global visibility to tuning setup<|MERGE_RESOLUTION|>--- conflicted
+++ resolved
@@ -171,23 +171,15 @@
   // In the code, we make the assumption that these values
   // are such that non_pawn_material() can be used to uniquely
   // identify the material on the board.
-<<<<<<< HEAD
-  PawnValueMg   = 126,   PawnValueEg   = 208,
-  KnightValueMg = 781,   KnightValueEg = 854,
-  BishopValueMg = 825,   BishopValueEg = 915,
-  RookValueMg   = 1276,  RookValueEg   = 1380,
-  QueenValueMg  = 2538,  QueenValueEg  = 2682,
-
-  TraditionalPawnValue = (QueenValueEg / 9 + RookValueEg / 5 + BishopValueEg / 3 + KnightValueEg / 3) / 4,
-
-  VALUE_TB_WIN    = 101 * TraditionalPawnValue
-=======
   PawnValue   = 208,
   KnightValue = 781,
   BishopValue = 825,
   RookValue   = 1276,
   QueenValue  = 2538,
->>>>>>> 22cdb6c1
+
+  TraditionalPawnValue = (QueenValue / 9 + RookValue / 5 + BishopValue / 3 + KnightValue / 3) / 4,
+
+  VALUE_TB_WIN    = 101 * TraditionalPawnValue
 };
 
 enum PieceType {
