--- conflicted
+++ resolved
@@ -190,15 +190,10 @@
   BishopValueMg = 825,   BishopValueEg = 915,
   RookValueMg   = 1276,  RookValueEg   = 1380,
   QueenValueMg  = 2538,  QueenValueEg  = 2682,
-<<<<<<< HEAD
-
-  MidgameLimit  = 15258, EndgameLimit  = 3915,
 
   TraditionalPawnValue = (QueenValueEg / 9 + RookValueEg / 5 + BishopValueEg / 3 + KnightValueEg / 3) / 4,
 
   VALUE_TB_WIN    = 101 * TraditionalPawnValue
-=======
->>>>>>> e64b817e
 };
 
 enum PieceType {
