--- conflicted
+++ resolved
@@ -151,28 +151,24 @@
 constexpr Value VALUE_MATE_IN_MAX_PLY  = VALUE_MATE - MAX_PLY;
 constexpr Value VALUE_MATED_IN_MAX_PLY = -VALUE_MATE_IN_MAX_PLY;
 
-<<<<<<< HEAD
-=======
-constexpr Value VALUE_TB                 = VALUE_MATE_IN_MAX_PLY - 1;
-constexpr Value VALUE_TB_WIN_IN_MAX_PLY  = VALUE_TB - MAX_PLY;
-constexpr Value VALUE_TB_LOSS_IN_MAX_PLY = -VALUE_TB_WIN_IN_MAX_PLY;
-
+constexpr Value tbConversionFactor = VALUE_MATE_IN_MAX_PLY / 100;
+constexpr Value VALUE_TB_WIN         = 101 * tbConversionFactor;
+constexpr Value VALUE_MAX_EVAL       = VALUE_TB_WIN - 17 * tbConversionFactor;
 
 constexpr bool is_valid(Value value) { return value != VALUE_NONE; }
 
 constexpr bool is_win(Value value) {
     assert(is_valid(value));
-    return value >= VALUE_TB_WIN_IN_MAX_PLY;
+    return value > VALUE_MAX_EVAL;
 }
 
 constexpr bool is_loss(Value value) {
     assert(is_valid(value));
-    return value <= VALUE_TB_LOSS_IN_MAX_PLY;
+    return value < -VALUE_MAX_EVAL;
 }
 
 constexpr bool is_decisive(Value value) { return is_win(value) || is_loss(value); }
 
->>>>>>> a8b6bf1b
 // In the code, we make the assumption that these values
 // are such that non_pawn_material() can be used to uniquely
 // identify the material on the board.
@@ -181,10 +177,6 @@
 constexpr Value BishopValue = 825;
 constexpr Value RookValue   = 1276;
 constexpr Value QueenValue  = 2538;
-
-constexpr Value tbConversionFactor = VALUE_MATE_IN_MAX_PLY / 100;
-constexpr Value VALUE_TB_WIN         = 101 * tbConversionFactor;
-constexpr Value VALUE_MAX_EVAL       = VALUE_TB_WIN - 17 * tbConversionFactor;
 
 
 // clang-format off
