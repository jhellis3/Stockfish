--- conflicted
+++ resolved
@@ -177,15 +177,11 @@
         Square ksq = pos.square<KING>(Us);
 
         while (b)
-<<<<<<< HEAD
         {
             Square to = pop_lsb(b);
             if (!(pos.blockers_for_king(Us) & from) || aligned(from, to, ksq))
-                *moveList++ = make_move(from, to);
-        }
-=======
-            *moveList++ = Move(from, pop_lsb(b));
->>>>>>> fc41f64d
+                *moveList++ = Move(from, to);
+        }
     }
 
     return moveList;
@@ -223,15 +219,11 @@
             b &= ~attacks_bb<QUEEN>(pos.square<KING>(~Us));
 
         while (b)
-<<<<<<< HEAD
         {
            Square to = pop_lsb(b);
            if ((pos.attackers_to(to) & pos.pieces(~Us)) == 0)
-               *moveList++ = make_move(ksq, to);
-        }
-=======
-            *moveList++ = Move(ksq, pop_lsb(b));
->>>>>>> fc41f64d
+               *moveList++ = Move(ksq, to);
+        }
 
         if ((Type == QUIETS || Type == NON_EVASIONS) && pos.can_castle(Us & ANY_CASTLING))
             for (CastlingRights cr : {Us & KING_SIDE, Us & QUEEN_SIDE})
