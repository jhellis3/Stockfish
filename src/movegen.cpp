--- conflicted
+++ resolved
@@ -193,15 +193,11 @@
         Square ksq = pos.square<KING>(Us);
 
         while (b)
-<<<<<<< HEAD
-        {
-            Square to = pop_lsb(&b);
+        {
+            Square to = pop_lsb(b);
             if (!(pos.blockers_for_king(Us) & from) || aligned(from, to, ksq))
                 *moveList++ = make_move(from, to);
         }
-=======
-            *moveList++ = make_move(from, pop_lsb(b));
->>>>>>> a7ab92ec
     }
 
     return moveList;
@@ -247,15 +243,11 @@
         Square ksq = pos.square<KING>(Us);
         Bitboard b = attacks_bb<KING>(ksq) & target;
         while (b)
-<<<<<<< HEAD
-        {
-           Square to = pop_lsb(&b);
+        {
+           Square to = pop_lsb(b);
            if ((pos.attackers_to(to) & pos.pieces(~Us)) == 0)
                *moveList++ = make_move(ksq, to);
         }
-=======
-            *moveList++ = make_move(ksq, pop_lsb(b));
->>>>>>> a7ab92ec
 
         if ((Type != CAPTURES) && pos.can_castle(Us & ANY_CASTLING))
             for (CastlingRights cr : { Us & KING_SIDE, Us & QUEEN_SIDE } )
@@ -335,15 +327,11 @@
   // Generate evasions for king
   Bitboard b = attacks_bb<KING>(ksq) & ~pos.pieces(us);
   while (b)
-<<<<<<< HEAD
   {
-     Square to = pop_lsb(&b);
+     Square to = pop_lsb(b);
      if ((pos.attackers_to(to) & pos.pieces(~us)) == 0)
          *moveList++ = make_move(ksq, to);
   }
-=======
-      *moveList++ = make_move(ksq, pop_lsb(b));
->>>>>>> a7ab92ec
 
   if (more_than_one(pos.checkers()))
       return moveList; // Double check, only a king move can save the day
