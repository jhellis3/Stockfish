--- conflicted
+++ resolved
@@ -158,19 +158,11 @@
     {
         Square   from = pop_lsb(bb);
         Bitboard b    = attacks_bb<Pt>(from, pos.pieces()) & target;
-
-<<<<<<< HEAD
-        // To check, you either move freely a blocker or make a direct check.
-        if (Checks && (Pt == QUEEN || !(pos.blockers_for_king(~Us) & from)))
-            b &= pos.check_squares(Pt);
-
         Square ksq = pos.square<KING>(Us);
 
-=======
->>>>>>> 81c1d310
         while (b)
         {
-            Square to = pop_lsb(b);
+            Square to = pop_lsb(b); // check later
             if (!(pos.blockers_for_king(Us) & from) || aligned(from, to, ksq))
                 *moveList++ = Move(from, to);
         }
@@ -205,17 +197,12 @@
 
     Bitboard b = attacks_bb<KING>(ksq) & (Type == EVASIONS ? ~pos.pieces(Us) : target);
 
-<<<<<<< HEAD
-        while (b)
-        {
-           Square to = pop_lsb(b);
-           if ((pos.attackers_to(to) & pos.pieces(~Us)) == 0)
-               *moveList++ = Move(ksq, to);
-        }
-=======
     while (b)
-        *moveList++ = Move(ksq, pop_lsb(b));
->>>>>>> 81c1d310
+    {
+       Square to = pop_lsb(b); // check later
+       if ((pos.attackers_to(to) & pos.pieces(~Us)) == 0)
+           *moveList++ = Move(ksq, to);
+    }
 
     if ((Type == QUIETS || Type == NON_EVASIONS) && pos.can_castle(Us & ANY_CASTLING))
         for (CastlingRights cr : {Us & KING_SIDE, Us & QUEEN_SIDE})
