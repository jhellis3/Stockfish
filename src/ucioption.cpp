/*
  Stockfish, a UCI chess playing engine derived from Glaurung 2.1
  Copyright (C) 2004-2020 The Stockfish developers (see AUTHORS file)

  Stockfish is free software: you can redistribute it and/or modify
  it under the terms of the GNU General Public License as published by
  the Free Software Foundation, either version 3 of the License, or
  (at your option) any later version.

  Stockfish is distributed in the hope that it will be useful,
  but WITHOUT ANY WARRANTY; without even the implied warranty of
  MERCHANTABILITY or FITNESS FOR A PARTICULAR PURPOSE.  See the
  GNU General Public License for more details.

  You should have received a copy of the GNU General Public License
  along with this program.  If not, see <http://www.gnu.org/licenses/>.
*/

#include <algorithm>
#include <cassert>
#include <ostream>
#include <sstream>

#include "misc.h"
#include "search.h"
#include "thread.h"
#include "tt.h"
#include "uci.h"
#include "syzygy/tbprobe.h"

using std::string;

UCI::OptionsMap Options; // Global object

namespace UCI {

/// 'On change' actions, triggered by an option's value change
void on_clear_hash(const Option&) { Search::clear(); }
void on_hash_size(const Option& o) { TT.resize(size_t(o)); }
void on_logger(const Option& o) { start_logger(o); }
void on_threads(const Option& o) { Threads.set(size_t(o)); }
void on_tb_path(const Option& o) { Tablebases::init(o); }
void on_use_NNUE(const Option& ) { Eval::init_NNUE(); }
void on_eval_file(const Option& ) { Eval::init_NNUE(); }

/// Our case insensitive less() function as required by UCI protocol
bool CaseInsensitiveLess::operator() (const string& s1, const string& s2) const {

  return std::lexicographical_compare(s1.begin(), s1.end(), s2.begin(), s2.end(),
         [](char c1, char c2) { return tolower(c1) < tolower(c2); });
}


/// UCI::init() initializes the UCI options to their hard-coded default values

void init(OptionsMap& o) {

  constexpr int MaxHashMB = Is64Bit ? 33554432 : 2048;

  o["Debug Log File"]        << Option("", on_logger);
  o["Contempt"]              << Option(8, -1000, 1000);
  o["Dynamic Contempt"]      << Option(true);
  o["Analysis Contempt"]     << Option("Off var Off var White var Black var Both", "Off");
  o["Threads"]               << Option(1, 1, 512, on_threads);
  o["Hash"]                  << Option(16, 1, MaxHashMB, on_hash_size);
  o["Clear Hash"]            << Option(on_clear_hash);
  o["Clean Search"]          << Option(false);
  o["Ponder"]                << Option(false);
  o["MultiPV"]               << Option(1, 1, 500);
  o["Move Overhead"]         << Option(10, 0, 5000);
  o["Slow Mover"]            << Option(100, 10, 1000);
  o["nodestime"]             << Option(0, 0, 10000);
  o["UCI_Chess960"]          << Option(false);
  o["UCI_AnalyseMode"]       << Option(false);
  o["UCI_ShowWDL"]           << Option(false);
  o["SyzygyPath"]            << Option("<empty>", on_tb_path);
  o["SyzygyProbeDepth"]      << Option(1, 1, 100);
  o["Syzygy50MoveRule"]      << Option(true);
  o["SyzygyProbeLimit"]      << Option(7, 0, 7);
<<<<<<< HEAD
  o["Use NNUE"]              << Option("Off var Off var Hybrid var On", "Off", on_use_NNUE);
  o["EvalFile"]              << Option("nn-9931db908a9b.nnue", on_eval_file);
=======
  o["Use NNUE"]              << Option(false, on_use_NNUE);
  o["EvalFile"]              << Option("nn-112bb1c8cdb5.nnue", on_eval_file);
>>>>>>> f948cd00
}


/// operator<<() is used to print all the options default values in chronological
/// insertion order (the idx field) and in the format defined by the UCI protocol.

std::ostream& operator<<(std::ostream& os, const OptionsMap& om) {

  for (size_t idx = 0; idx < om.size(); ++idx)
      for (const auto& it : om)
          if (it.second.idx == idx)
          {
              const Option& o = it.second;
              os << "\noption name " << it.first << " type " << o.type;

              if (o.type == "string" || o.type == "check" || o.type == "combo")
                  os << " default " << o.defaultValue;

              if (o.type == "spin")
                  os << " default " << int(stof(o.defaultValue))
                     << " min "     << o.min
                     << " max "     << o.max;

              break;
          }

  return os;
}


/// Option class constructors and conversion operators

Option::Option(const char* v, OnChange f) : type("string"), min(0), max(0), on_change(f)
{ defaultValue = currentValue = v; }

Option::Option(bool v, OnChange f) : type("check"), min(0), max(0), on_change(f)
{ defaultValue = currentValue = (v ? "true" : "false"); }

Option::Option(OnChange f) : type("button"), min(0), max(0), on_change(f)
{}

Option::Option(double v, int minv, int maxv, OnChange f) : type("spin"), min(minv), max(maxv), on_change(f)
{ defaultValue = currentValue = std::to_string(v); }

Option::Option(const char* v, const char* cur, OnChange f) : type("combo"), min(0), max(0), on_change(f)
{ defaultValue = v; currentValue = cur; }

Option::operator double() const {
  assert(type == "check" || type == "spin");
  return (type == "spin" ? stof(currentValue) : currentValue == "true");
}

Option::operator std::string() const {
  assert(type == "string");
  return currentValue;
}

bool Option::operator==(const char* s) const {
  assert(type == "combo");
  return   !CaseInsensitiveLess()(currentValue, s)
        && !CaseInsensitiveLess()(s, currentValue);
}


/// operator<<() inits options and assigns idx in the correct printing order

void Option::operator<<(const Option& o) {

  static size_t insert_order = 0;

  *this = o;
  idx = insert_order++;
}


/// operator=() updates currentValue and triggers on_change() action. It's up to
/// the GUI to check for option's limits, but we could receive the new value
/// from the user by console window, so let's check the bounds anyway.

Option& Option::operator=(const string& v) {

  assert(!type.empty());

  if (   (type != "button" && v.empty())
      || (type == "check" && v != "true" && v != "false")
      || (type == "spin" && (stof(v) < min || stof(v) > max)))
      return *this;

  if (type == "combo")
  {
      OptionsMap comboMap; // To have case insensitive compare
      string token;
      std::istringstream ss(defaultValue);
      while (ss >> token)
          comboMap[token] << Option();
      if (!comboMap.count(v) || v == "var")
          return *this;
  }

  if (type != "button")
      currentValue = v;

  if (on_change)
      on_change(*this);

  return *this;
}

} // namespace UCI<|MERGE_RESOLUTION|>--- conflicted
+++ resolved
@@ -77,13 +77,8 @@
   o["SyzygyProbeDepth"]      << Option(1, 1, 100);
   o["Syzygy50MoveRule"]      << Option(true);
   o["SyzygyProbeLimit"]      << Option(7, 0, 7);
-<<<<<<< HEAD
   o["Use NNUE"]              << Option("Off var Off var Hybrid var On", "Off", on_use_NNUE);
-  o["EvalFile"]              << Option("nn-9931db908a9b.nnue", on_eval_file);
-=======
-  o["Use NNUE"]              << Option(false, on_use_NNUE);
   o["EvalFile"]              << Option("nn-112bb1c8cdb5.nnue", on_eval_file);
->>>>>>> f948cd00
 }
 
 
