--- conflicted
+++ resolved
@@ -158,41 +158,8 @@
 // For releases (non-dev builds) we only include the version number:
 // Stockfish version
 std::string engine_info(bool to_uci) {
-<<<<<<< HEAD
-  std::stringstream ss;
-  ss << "Crystal " << version << std::setfill('0');
-
-  if constexpr (version == "dev")
-  {
-      ss << "-";
-      #ifdef GIT_DATE
-      ss << stringify(GIT_DATE);
-      #else
-      constexpr std::string_view months("Jan Feb Mar Apr May Jun Jul Aug Sep Oct Nov Dec");
-      std::string month, day, year;
-      std::stringstream date(__DATE__); // From compiler, format is "Sep 21 2008"
-
-      date >> month >> day >> year;
-      ss << year << std::setw(2) << std::setfill('0') << (1 + months.find(month) / 4) << std::setw(2) << std::setfill('0') << day;
-      #endif
-
-      ss << "-";
-
-      #ifdef GIT_SHA
-      ss << stringify(GIT_SHA);
-      #else
-      ss << "nogit";
-      #endif
-  }
-
-  ss << (to_uci  ? "\nid author ": " by ")
-     << "the Stockfish developers (see AUTHORS file)";
-
-  return ss.str();
-}
-=======
     std::stringstream ss;
-    ss << "Stockfish " << version << std::setfill('0');
+    ss << "Crystal " << version << std::setfill('0');
 
     if constexpr (version == "dev")
     {
@@ -203,7 +170,6 @@
         constexpr std::string_view months("Jan Feb Mar Apr May Jun Jul Aug Sep Oct Nov Dec");
         std::string                month, day, year;
         std::stringstream          date(__DATE__);  // From compiler, format is "Sep 21 2008"
->>>>>>> 49ece9f7
 
         date >> month >> day >> year;
         ss << year << std::setw(2) << std::setfill('0') << (1 + months.find(month) / 4)
