/*
  Stockfish, a UCI chess playing engine derived from Glaurung 2.1
  Copyright (C) 2004-2023 The Stockfish developers (see AUTHORS file)

  Stockfish is free software: you can redistribute it and/or modify
  it under the terms of the GNU General Public License as published by
  the Free Software Foundation, either version 3 of the License, or
  (at your option) any later version.

  Stockfish is distributed in the hope that it will be useful,
  but WITHOUT ANY WARRANTY; without even the implied warranty of
  MERCHANTABILITY or FITNESS FOR A PARTICULAR PURPOSE.  See the
  GNU General Public License for more details.

  You should have received a copy of the GNU General Public License
  along with this program.  If not, see <http://www.gnu.org/licenses/>.
*/

#include "misc.h"

#ifdef _WIN32
#if _WIN32_WINNT < 0x0601
#undef  _WIN32_WINNT
#define _WIN32_WINNT 0x0601 // Force to include needed API prototypes
#endif

#ifndef NOMINMAX
#define NOMINMAX
#endif

#include <windows.h>
// The needed Windows API for processor groups could be missed from old Windows
// versions, so instead of calling them directly (forcing the linker to resolve
// the calls at compile time), try to load them at runtime. To do this we need
// first to define the corresponding function pointers.
extern "C" {
using fun1_t = bool(*)(LOGICAL_PROCESSOR_RELATIONSHIP,
                       PSYSTEM_LOGICAL_PROCESSOR_INFORMATION_EX, PDWORD);
using fun2_t = bool(*)(USHORT, PGROUP_AFFINITY);
using fun3_t = bool(*)(HANDLE, CONST GROUP_AFFINITY*, PGROUP_AFFINITY);
using fun4_t = bool(*)(USHORT, PGROUP_AFFINITY, USHORT, PUSHORT);
using fun5_t = WORD(*)();
using fun6_t = bool(*)(HANDLE, DWORD, PHANDLE);
using fun7_t = bool(*)(LPCSTR, LPCSTR, PLUID);
using fun8_t = bool(*)(HANDLE, BOOL, PTOKEN_PRIVILEGES, DWORD, PTOKEN_PRIVILEGES, PDWORD);
}
#endif

#include <atomic>
#include <cmath>
#include <cstdlib>
#include <fstream>
#include <iomanip>
#include <iostream>
#include <mutex>
#include <sstream>
#include <string_view>

#include "types.h"

#if defined(__linux__) && !defined(__ANDROID__)
#include <sys/mman.h>
#endif

#if defined(__APPLE__) || defined(__ANDROID__) || defined(__OpenBSD__) || (defined(__GLIBCXX__) && !defined(_GLIBCXX_HAVE_ALIGNED_ALLOC) && !defined(_WIN32)) || defined(__e2k__)
#define POSIXALIGNEDALLOC
#include <stdlib.h>
#endif

namespace Stockfish {

namespace {

/// Version number or dev.
constexpr std::string_view version = "dev";

/// Our fancy logging facility. The trick here is to replace cin.rdbuf() and
/// cout.rdbuf() with two Tie objects that tie cin and cout to a file stream. We
/// can toggle the logging of std::cout and std:cin at runtime whilst preserving
/// usual I/O functionality, all without changing a single line of code!
/// Idea from http://groups.google.com/group/comp.lang.c++/msg/1d941c0f26ea0d81

struct Tie: public std::streambuf { // MSVC requires split streambuf for cin and cout

  Tie(std::streambuf* b, std::streambuf* l) : buf(b), logBuf(l) {}

  int sync() override { return logBuf->pubsync(), buf->pubsync(); }
  int overflow(int c) override { return log(buf->sputc(char(c)), "<< "); }
  int underflow() override { return buf->sgetc(); }
  int uflow() override { return log(buf->sbumpc(), ">> "); }

  std::streambuf *buf, *logBuf;

  int log(int c, const char* prefix) {

    static int last = '\n'; // Single log file

    if (last == '\n')
        logBuf->sputn(prefix, 3);

    return last = logBuf->sputc(char(c));
  }
};

class Logger {

  Logger() : in(std::cin.rdbuf(), file.rdbuf()), out(std::cout.rdbuf(), file.rdbuf()) {}
 ~Logger() { start(""); }

  std::ofstream file;
  Tie in, out;

public:
  static void start(const std::string& fname) {

    static Logger l;

    if (l.file.is_open())
    {
        std::cout.rdbuf(l.out.buf);
        std::cin.rdbuf(l.in.buf);
        l.file.close();
    }

    if (!fname.empty())
    {
        l.file.open(fname, std::ifstream::out);

        if (!l.file.is_open())
        {
            std::cerr << "Unable to open debug log file " << fname << std::endl;
            exit(EXIT_FAILURE);
        }

        std::cin.rdbuf(&l.in);
        std::cout.rdbuf(&l.out);
    }
  }
};

} // namespace


/// engine_info() returns the full name of the current Stockfish version.
/// For local dev compiles we try to append the commit sha and commit date
/// from git if that fails only the local compilation date is set and "nogit" is specified:
/// Stockfish dev-YYYYMMDD-SHA
/// or
/// Stockfish dev-YYYYMMDD-nogit
///
/// For releases (non dev builds) we only include the version number:
/// Stockfish version

<<<<<<< HEAD
string engine_info(bool to_uci) {
  stringstream ss;
  ss << "Crystal " << version << setfill('0');
=======
std::string engine_info(bool to_uci) {
  std::stringstream ss;
  ss << "Stockfish " << version << std::setfill('0');
>>>>>>> 22cdb6c1

  if constexpr (version == "dev")
  {
      ss << "-";
      #ifdef GIT_DATE
      ss << stringify(GIT_DATE);
      #else
      constexpr std::string_view months("Jan Feb Mar Apr May Jun Jul Aug Sep Oct Nov Dec");
      std::string month, day, year;
      std::stringstream date(__DATE__); // From compiler, format is "Sep 21 2008"

      date >> month >> day >> year;
      ss << year << std::setw(2) << std::setfill('0') << (1 + months.find(month) / 4) << std::setw(2) << std::setfill('0') << day;
      #endif

      ss << "-";

      #ifdef GIT_SHA
      ss << stringify(GIT_SHA);
      #else
      ss << "nogit";
      #endif
  }

  ss << (to_uci  ? "\nid author ": " by ")
     << "the Stockfish developers (see AUTHORS file)";

  return ss.str();
}


/// compiler_info() returns a string trying to describe the compiler we use

std::string compiler_info() {

  #define make_version_string(major, minor, patch) stringify(major) "." stringify(minor) "." stringify(patch)

/// Predefined macros hell:
///
/// __GNUC__                Compiler is GCC, Clang or ICX
/// __clang__               Compiler is Clang or ICX
/// __INTEL_LLVM_COMPILER   Compiler is ICX
/// _MSC_VER                Compiler is MSVC
/// _WIN32                  Building on Windows (any)
/// _WIN64                  Building on Windows 64 bit

  std::string compiler = "\nCompiled by                : ";

  #if defined(__INTEL_LLVM_COMPILER)
     compiler += "ICX ";
     compiler += stringify(__INTEL_LLVM_COMPILER);
  #elif defined(__clang__)
     compiler += "clang++ ";
     compiler += make_version_string(__clang_major__, __clang_minor__, __clang_patchlevel__);
  #elif _MSC_VER
     compiler += "MSVC ";
     compiler += "(version ";
     compiler += stringify(_MSC_FULL_VER) "." stringify(_MSC_BUILD);
     compiler += ")";
  #elif defined(__e2k__) && defined(__LCC__)
    #define dot_ver2(n) \
      compiler += char('.'); \
      compiler += char('0' + (n) / 10); \
      compiler += char('0' + (n) % 10);

     compiler += "MCST LCC ";
     compiler += "(version ";
     compiler += std::to_string(__LCC__ / 100);
     dot_ver2(__LCC__ % 100)
     dot_ver2(__LCC_MINOR__)
     compiler += ")";
  #elif __GNUC__
     compiler += "g++ (GNUC) ";
     compiler += make_version_string(__GNUC__, __GNUC_MINOR__, __GNUC_PATCHLEVEL__);
  #else
     compiler += "Unknown compiler ";
     compiler += "(unknown version)";
  #endif

  #if defined(__APPLE__)
     compiler += " on Apple";
  #elif defined(__CYGWIN__)
     compiler += " on Cygwin";
  #elif defined(__MINGW64__)
     compiler += " on MinGW64";
  #elif defined(__MINGW32__)
     compiler += " on MinGW32";
  #elif defined(__ANDROID__)
     compiler += " on Android";
  #elif defined(__linux__)
     compiler += " on Linux";
  #elif defined(_WIN64)
     compiler += " on Microsoft Windows 64-bit";
  #elif defined(_WIN32)
     compiler += " on Microsoft Windows 32-bit";
  #else
     compiler += " on unknown system";
  #endif

  compiler += "\nCompilation architecture   : ";
  #if defined(ARCH)
     compiler += stringify(ARCH);
  #else
     compiler += "(undefined architecture)";
  #endif

  compiler += "\nCompilation settings       : ";
  compiler += (Is64Bit ? "64bit" : "32bit");
  #if defined(USE_VNNI)
    compiler += " VNNI";
  #endif
  #if defined(USE_AVX512)
    compiler += " AVX512";
  #endif
  compiler += (HasPext ? " BMI2" : "");
  #if defined(USE_AVX2)
    compiler += " AVX2";
  #endif
  #if defined(USE_SSE41)
    compiler += " SSE41";
  #endif
  #if defined(USE_SSSE3)
    compiler += " SSSE3";
  #endif
  #if defined(USE_SSE2)
    compiler += " SSE2";
  #endif
  compiler += (HasPopCnt ? " POPCNT" : "");
  #if defined(USE_MMX)
    compiler += " MMX";
  #endif
  #if defined(USE_NEON_DOTPROD)
    compiler += " NEON_DOTPROD";
  #elif defined(USE_NEON)
    compiler += " NEON";
  #endif

  #if !defined(NDEBUG)
    compiler += " DEBUG";
  #endif

  compiler += "\nCompiler __VERSION__ macro : ";
  #ifdef __VERSION__
     compiler += __VERSION__;
  #else
     compiler += "(undefined macro)";
  #endif

  compiler += "\n";

  return compiler;
}


/// Debug functions used mainly to collect run-time statistics
constexpr int MaxDebugSlots = 32;

namespace {

template<size_t N>
struct DebugInfo {
    std::atomic<int64_t> data[N] = { 0 };

    constexpr inline std::atomic<int64_t>& operator[](int index) { return data[index]; }
};

DebugInfo<2> hit[MaxDebugSlots];
DebugInfo<2> mean[MaxDebugSlots];
DebugInfo<3> stdev[MaxDebugSlots];
DebugInfo<6> correl[MaxDebugSlots];

}  // namespace

void dbg_hit_on(bool cond, int slot) {

    ++hit[slot][0];
    if (cond)
        ++hit[slot][1];
}

void dbg_mean_of(int64_t value, int slot) {

    ++mean[slot][0];
    mean[slot][1] += value;
}

void dbg_stdev_of(int64_t value, int slot) {

    ++stdev[slot][0];
    stdev[slot][1] += value;
    stdev[slot][2] += value * value;
}

void dbg_correl_of(int64_t value1, int64_t value2, int slot) {

    ++correl[slot][0];
    correl[slot][1] += value1;
    correl[slot][2] += value1 * value1;
    correl[slot][3] += value2;
    correl[slot][4] += value2 * value2;
    correl[slot][5] += value1 * value2;
}

void dbg_print() {

    int64_t n;
    auto E   = [&n](int64_t x) { return double(x) / n; };
    auto sqr = [](double x) { return x * x; };

    for (int i = 0; i < MaxDebugSlots; ++i)
        if ((n = hit[i][0]))
            std::cerr << "Hit #" << i
                      << ": Total " << n << " Hits " << hit[i][1]
                      << " Hit Rate (%) " << 100.0 * E(hit[i][1])
                      << std::endl;

    for (int i = 0; i < MaxDebugSlots; ++i)
        if ((n = mean[i][0]))
        {
            std::cerr << "Mean #" << i
                      << ": Total " << n << " Mean " << E(mean[i][1])
                      << std::endl;
        }

    for (int i = 0; i < MaxDebugSlots; ++i)
        if ((n = stdev[i][0]))
        {
            double r = sqrt(E(stdev[i][2]) - sqr(E(stdev[i][1])));
            std::cerr << "Stdev #" << i
                      << ": Total " << n << " Stdev " << r
                      << std::endl;
        }

    for (int i = 0; i < MaxDebugSlots; ++i)
        if ((n = correl[i][0]))
        {
            double r = (E(correl[i][5]) - E(correl[i][1]) * E(correl[i][3]))
                       / (  sqrt(E(correl[i][2]) - sqr(E(correl[i][1])))
                          * sqrt(E(correl[i][4]) - sqr(E(correl[i][3]))));
            std::cerr << "Correl. #" << i
                      << ": Total " << n << " Coefficient " << r
                      << std::endl;
        }
}


/// Used to serialize access to std::cout to avoid multiple threads writing at
/// the same time.

std::ostream& operator<<(std::ostream& os, SyncCout sc) {

  static std::mutex m;

  if (sc == IO_LOCK)
      m.lock();

  if (sc == IO_UNLOCK)
      m.unlock();

  return os;
}


/// Trampoline helper to avoid moving Logger to misc.h
void start_logger(const std::string& fname) { Logger::start(fname); }


/// prefetch() preloads the given address in L1/L2 cache. This is a non-blocking
/// function that doesn't stall the CPU waiting for data to be loaded from memory,
/// which can be quite slow.
#ifdef NO_PREFETCH

void prefetch(void*) {}

#else

void prefetch(void* addr) {

#  if defined(_MSC_VER)
  _mm_prefetch((char*)addr, _MM_HINT_T0);
#  else
  __builtin_prefetch(addr);
#  endif
}

#endif


/// std_aligned_alloc() is our wrapper for systems where the c++17 implementation
/// does not guarantee the availability of aligned_alloc(). Memory allocated with
/// std_aligned_alloc() must be freed with std_aligned_free().

void* std_aligned_alloc(size_t alignment, size_t size) {

#if defined(POSIXALIGNEDALLOC)
  void *mem;
  return posix_memalign(&mem, alignment, size) ? nullptr : mem;
#elif defined(_WIN32) && !defined(_M_ARM) && !defined(_M_ARM64)
  return _mm_malloc(size, alignment);
#elif defined(_WIN32)
  return _aligned_malloc(size, alignment);
#else
  return std::aligned_alloc(alignment, size);
#endif
}

void std_aligned_free(void* ptr) {

#if defined(POSIXALIGNEDALLOC)
  free(ptr);
#elif defined(_WIN32) && !defined(_M_ARM) && !defined(_M_ARM64)
  _mm_free(ptr);
#elif defined(_WIN32)
  _aligned_free(ptr);
#else
  free(ptr);
#endif
}

/// aligned_large_pages_alloc() will return suitably aligned memory, if possible using large pages.

#if defined(_WIN32)

static void* aligned_large_pages_alloc_windows([[maybe_unused]] size_t allocSize) {

  #if !defined(_WIN64)
    return nullptr;
  #else

  HANDLE hProcessToken { };
  LUID luid { };
  void* mem = nullptr;

  const size_t largePageSize = GetLargePageMinimum();
  if (!largePageSize)
      return nullptr;

  // Dynamically link OpenProcessToken, LookupPrivilegeValue and AdjustTokenPrivileges

  HMODULE hAdvapi32 = GetModuleHandle(TEXT("advapi32.dll"));

  if (!hAdvapi32)
      hAdvapi32 = LoadLibrary(TEXT("advapi32.dll"));

  auto fun6 = fun6_t((void(*)())GetProcAddress(hAdvapi32, "OpenProcessToken"));
  if (!fun6)
      return nullptr;
  auto fun7 = fun7_t((void(*)())GetProcAddress(hAdvapi32, "LookupPrivilegeValueA"));
  if (!fun7)
      return nullptr;
  auto fun8 = fun8_t((void(*)())GetProcAddress(hAdvapi32, "AdjustTokenPrivileges"));
  if (!fun8)
      return nullptr;

  // We need SeLockMemoryPrivilege, so try to enable it for the process
  if (!fun6( // OpenProcessToken()
      GetCurrentProcess(), TOKEN_ADJUST_PRIVILEGES | TOKEN_QUERY, &hProcessToken))
          return nullptr;

  if (fun7( // LookupPrivilegeValue(nullptr, SE_LOCK_MEMORY_NAME, &luid)
      nullptr, "SeLockMemoryPrivilege", &luid))
  {
      TOKEN_PRIVILEGES tp { };
      TOKEN_PRIVILEGES prevTp { };
      DWORD prevTpLen = 0;

      tp.PrivilegeCount = 1;
      tp.Privileges[0].Luid = luid;
      tp.Privileges[0].Attributes = SE_PRIVILEGE_ENABLED;

      // Try to enable SeLockMemoryPrivilege. Note that even if AdjustTokenPrivileges() succeeds,
      // we still need to query GetLastError() to ensure that the privileges were actually obtained.
      if (fun8( // AdjustTokenPrivileges()
              hProcessToken, FALSE, &tp, sizeof(TOKEN_PRIVILEGES), &prevTp, &prevTpLen) &&
          GetLastError() == ERROR_SUCCESS)
      {
          // Round up size to full pages and allocate
          allocSize = (allocSize + largePageSize - 1) & ~size_t(largePageSize - 1);
          mem = VirtualAlloc(
              nullptr, allocSize, MEM_RESERVE | MEM_COMMIT | MEM_LARGE_PAGES, PAGE_READWRITE);

          // Privilege no longer needed, restore previous state
          fun8( // AdjustTokenPrivileges ()
              hProcessToken, FALSE, &prevTp, 0, nullptr, nullptr);
      }
  }

  CloseHandle(hProcessToken);

  return mem;

  #endif
}

void* aligned_large_pages_alloc(size_t allocSize) {

  // Try to allocate large pages
  void* mem = aligned_large_pages_alloc_windows(allocSize);

  // Fall back to regular, page aligned, allocation if necessary
  if (!mem)
      mem = VirtualAlloc(nullptr, allocSize, MEM_RESERVE | MEM_COMMIT, PAGE_READWRITE);

  return mem;
}

#else

void* aligned_large_pages_alloc(size_t allocSize) {

#if defined(__linux__)
  constexpr size_t alignment = 2 * 1024 * 1024; // assumed 2MB page size
#else
  constexpr size_t alignment = 4096; // assumed small page size
#endif

  // round up to multiples of alignment
  size_t size = ((allocSize + alignment - 1) / alignment) * alignment;
  void *mem = std_aligned_alloc(alignment, size);
#if defined(MADV_HUGEPAGE)
  madvise(mem, size, MADV_HUGEPAGE);
#endif
  return mem;
}

#endif


/// aligned_large_pages_free() will free the previously allocated ttmem

#if defined(_WIN32)

void aligned_large_pages_free(void* mem) {

  if (mem && !VirtualFree(mem, 0, MEM_RELEASE))
  {
      DWORD err = GetLastError();
      std::cerr << "Failed to free large page memory. Error code: 0x"
                << std::hex << err
                << std::dec << std::endl;
      exit(EXIT_FAILURE);
  }
}

#else

void aligned_large_pages_free(void *mem) {
  std_aligned_free(mem);
}

#endif


namespace WinProcGroup {

#ifndef _WIN32

void bindThisThread(size_t) {}

#else

/// best_node() retrieves logical processor information using Windows specific
/// API and returns the best node id for the thread with index idx. Original
/// code from Texel by Peter Österlund.

static int best_node(size_t idx) {

  int threads = 0;
  int nodes = 0;
  int cores = 0;
  DWORD returnLength = 0;
  DWORD byteOffset = 0;

  // Early exit if the needed API is not available at runtime
  HMODULE k32 = GetModuleHandle(TEXT("Kernel32.dll"));
  auto fun1 = (fun1_t)(void(*)())GetProcAddress(k32, "GetLogicalProcessorInformationEx");
  if (!fun1)
      return -1;

  // First call to GetLogicalProcessorInformationEx() to get returnLength.
  // We expect the call to fail due to null buffer.
  if (fun1(RelationAll, nullptr, &returnLength))
      return -1;

  // Once we know returnLength, allocate the buffer
  SYSTEM_LOGICAL_PROCESSOR_INFORMATION_EX *buffer, *ptr;
  ptr = buffer = (SYSTEM_LOGICAL_PROCESSOR_INFORMATION_EX*)malloc(returnLength);

  // Second call to GetLogicalProcessorInformationEx(), now we expect to succeed
  if (!fun1(RelationAll, buffer, &returnLength))
  {
      free(buffer);
      return -1;
  }

  while (byteOffset < returnLength)
  {
      if (ptr->Relationship == RelationNumaNode)
          nodes++;

      else if (ptr->Relationship == RelationProcessorCore)
      {
          cores++;
          threads += (ptr->Processor.Flags == LTP_PC_SMT) ? 2 : 1;
      }

      assert(ptr->Size);
      byteOffset += ptr->Size;
      ptr = (SYSTEM_LOGICAL_PROCESSOR_INFORMATION_EX*)(((char*)ptr) + ptr->Size);
  }

  free(buffer);

  std::vector<int> groups;

  // Run as many threads as possible on the same node until core limit is
  // reached, then move on filling the next node.
  for (int n = 0; n < nodes; n++)
      for (int i = 0; i < cores / nodes; i++)
          groups.push_back(n);

  // In case a core has more than one logical processor (we assume 2) and we
  // have still threads to allocate, then spread them evenly across available
  // nodes.
  for (int t = 0; t < threads - cores; t++)
      groups.push_back(t % nodes);

  // If we still have more threads than the total number of logical processors
  // then return -1 and let the OS to decide what to do.
  return idx < groups.size() ? groups[idx] : -1;
}


/// bindThisThread() set the group affinity of the current thread

void bindThisThread(size_t idx) {

  // Use only local variables to be thread-safe
  int node = best_node(idx);

  if (node == -1)
      return;

  // Early exit if the needed API are not available at runtime
  HMODULE k32 = GetModuleHandle(TEXT("Kernel32.dll"));
  auto fun2 = fun2_t((void(*)())GetProcAddress(k32, "GetNumaNodeProcessorMaskEx"));
  auto fun3 = fun3_t((void(*)())GetProcAddress(k32, "SetThreadGroupAffinity"));
  auto fun4 = fun4_t((void(*)())GetProcAddress(k32, "GetNumaNodeProcessorMask2"));
  auto fun5 = fun5_t((void(*)())GetProcAddress(k32, "GetMaximumProcessorGroupCount"));

  if (!fun2 || !fun3)
      return;

  if (!fun4 || !fun5)
  {
      GROUP_AFFINITY affinity;
      if (fun2(node, &affinity))                                                 // GetNumaNodeProcessorMaskEx
          fun3(GetCurrentThread(), &affinity, nullptr);                          // SetThreadGroupAffinity
  }
  else
  {
      // If a numa node has more than one processor group, we assume they are
      // sized equal and we spread threads evenly across the groups.
      USHORT elements, returnedElements;
      elements = fun5();                                                         // GetMaximumProcessorGroupCount
      GROUP_AFFINITY *affinity = (GROUP_AFFINITY*)malloc(elements * sizeof(GROUP_AFFINITY));
      if (fun4(node, affinity, elements, &returnedElements))                     // GetNumaNodeProcessorMask2
          fun3(GetCurrentThread(), &affinity[idx % returnedElements], nullptr);  // SetThreadGroupAffinity
      free(affinity);
  }
}

#endif

} // namespace WinProcGroup

#ifdef _WIN32
#include <direct.h>
#define GETCWD _getcwd
#else
#include <unistd.h>
#define GETCWD getcwd
#endif

namespace CommandLine {

std::string argv0;            // path+name of the executable binary, as given by argv[0]
std::string binaryDirectory;  // path of the executable directory
std::string workingDirectory; // path of the working directory

void init([[maybe_unused]] int argc, char* argv[]) {
    std::string pathSeparator;

    // extract the path+name of the executable binary
    argv0 = argv[0];

#ifdef _WIN32
    pathSeparator = "\\";
  #ifdef _MSC_VER
    // Under windows argv[0] may not have the extension. Also _get_pgmptr() had
    // issues in some windows 10 versions, so check returned values carefully.
    char* pgmptr = nullptr;
    if (!_get_pgmptr(&pgmptr) && pgmptr != nullptr && *pgmptr)
        argv0 = pgmptr;
  #endif
#else
    pathSeparator = "/";
#endif

    // extract the working directory
    workingDirectory = "";
    char buff[40000];
    char* cwd = GETCWD(buff, 40000);
    if (cwd)
        workingDirectory = cwd;

    // extract the binary directory path from argv0
    binaryDirectory = argv0;
    size_t pos = binaryDirectory.find_last_of("\\/");
    if (pos == std::string::npos)
        binaryDirectory = "." + pathSeparator;
    else
        binaryDirectory.resize(pos + 1);

    // pattern replacement: "./" at the start of path is replaced by the working directory
    if (binaryDirectory.find("." + pathSeparator) == 0)
        binaryDirectory.replace(0, 1, workingDirectory);
}


} // namespace CommandLine

} // namespace Stockfish<|MERGE_RESOLUTION|>--- conflicted
+++ resolved
@@ -151,15 +151,9 @@
 /// For releases (non dev builds) we only include the version number:
 /// Stockfish version
 
-<<<<<<< HEAD
-string engine_info(bool to_uci) {
-  stringstream ss;
-  ss << "Crystal " << version << setfill('0');
-=======
 std::string engine_info(bool to_uci) {
   std::stringstream ss;
-  ss << "Stockfish " << version << std::setfill('0');
->>>>>>> 22cdb6c1
+  ss << "Crystal " << version << std::setfill('0');
 
   if constexpr (version == "dev")
   {
