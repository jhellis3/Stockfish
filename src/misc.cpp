/*
  Stockfish, a UCI chess playing engine derived from Glaurung 2.1
  Copyright (C) 2004-2008 Tord Romstad (Glaurung author)
  Copyright (C) 2008-2015 Marco Costalba, Joona Kiiski, Tord Romstad
  Copyright (C) 2015-2016 Marco Costalba, Joona Kiiski, Gary Linscott, Tord Romstad

  Stockfish is free software: you can redistribute it and/or modify
  it under the terms of the GNU General Public License as published by
  the Free Software Foundation, either version 3 of the License, or
  (at your option) any later version.

  Stockfish is distributed in the hope that it will be useful,
  but WITHOUT ANY WARRANTY; without even the implied warranty of
  MERCHANTABILITY or FITNESS FOR A PARTICULAR PURPOSE.  See the
  GNU General Public License for more details.

  You should have received a copy of the GNU General Public License
  along with this program.  If not, see <http://www.gnu.org/licenses/>.
*/

#include <fstream>
#include <iomanip>
#include <iostream>
#include <sstream>

#include "misc.h"
#include "thread.h"

using namespace std;

namespace {

/// Version number. If Version is left empty, then compile date in the format
/// DD-MM-YY and show in engine_info.
<<<<<<< HEAD
const string Version = "MateFinder";
=======
const string Version = "8";
>>>>>>> 369eff43

/// Our fancy logging facility. The trick here is to replace cin.rdbuf() and
/// cout.rdbuf() with two Tie objects that tie cin and cout to a file stream. We
/// can toggle the logging of std::cout and std:cin at runtime whilst preserving
/// usual I/O functionality, all without changing a single line of code!
/// Idea from http://groups.google.com/group/comp.lang.c++/msg/1d941c0f26ea0d81

struct Tie: public streambuf { // MSVC requires split streambuf for cin and cout

  Tie(streambuf* b, streambuf* l) : buf(b), logBuf(l) {}

  int sync() { return logBuf->pubsync(), buf->pubsync(); }
  int overflow(int c) { return log(buf->sputc((char)c), "<< "); }
  int underflow() { return buf->sgetc(); }
  int uflow() { return log(buf->sbumpc(), ">> "); }

  streambuf *buf, *logBuf;

  int log(int c, const char* prefix) {

    static int last = '\n'; // Single log file

    if (last == '\n')
        logBuf->sputn(prefix, 3);

    return last = logBuf->sputc((char)c);
  }
};

class Logger {

  Logger() : in(cin.rdbuf(), file.rdbuf()), out(cout.rdbuf(), file.rdbuf()) {}
 ~Logger() { start(""); }

  ofstream file;
  Tie in, out;

public:
  static void start(const std::string& fname) {

    static Logger l;

    if (!fname.empty() && !l.file.is_open())
    {
        l.file.open(fname, ifstream::out);
        cin.rdbuf(&l.in);
        cout.rdbuf(&l.out);
    }
    else if (fname.empty() && l.file.is_open())
    {
        cout.rdbuf(l.out.buf);
        cin.rdbuf(l.in.buf);
        l.file.close();
    }
  }
};

} // namespace

/// engine_info() returns the full name of the current Stockfish version. This
/// will be either "Stockfish <Tag> DD-MM-YY" (where DD-MM-YY is the date when
/// the program was compiled) or "Stockfish <Version>", depending on whether
/// Version is empty.

const string engine_info(bool to_uci) {

  const string months("Jan Feb Mar Apr May Jun Jul Aug Sep Oct Nov Dec");
  string month, day, year;
  stringstream ss, date(__DATE__); // From compiler, format is "Sep 21 2008"

  ss << "Stockfish " << Version << setfill('0');

  if (Version.empty())
  {
      date >> month >> day >> year;
      ss << setw(2) << day << setw(2) << (1 + months.find(month) / 4) << year.substr(2);
  }

  ss << (Is64Bit ? " 64" : "")
     << (HasPext ? " BMI2" : (HasPopCnt ? " POPCNT" : ""))
     << (to_uci  ? "\nid author ": " by ")
     << "T. Romstad, M. Costalba, J. Kiiski, G. Linscott";

  return ss.str();
}


/// Debug functions used mainly to collect run-time statistics
static int64_t hits[2], means[2];

void dbg_hit_on(bool b) { ++hits[0]; if (b) ++hits[1]; }
void dbg_hit_on(bool c, bool b) { if (c) dbg_hit_on(b); }
void dbg_mean_of(int v) { ++means[0]; means[1] += v; }

void dbg_print() {

  if (hits[0])
      cerr << "Total " << hits[0] << " Hits " << hits[1]
           << " hit rate (%) " << 100 * hits[1] / hits[0] << endl;

  if (means[0])
      cerr << "Total " << means[0] << " Mean "
           << (double)means[1] / means[0] << endl;
}


/// Used to serialize access to std::cout to avoid multiple threads writing at
/// the same time.

std::ostream& operator<<(std::ostream& os, SyncCout sc) {

  static Mutex m;

  if (sc == IO_LOCK)
      m.lock();

  if (sc == IO_UNLOCK)
      m.unlock();

  return os;
}


/// Trampoline helper to avoid moving Logger to misc.h
void start_logger(const std::string& fname) { Logger::start(fname); }


/// prefetch() preloads the given address in L1/L2 cache. This is a non-blocking
/// function that doesn't stall the CPU waiting for data to be loaded from memory,
/// which can be quite slow.
#ifdef NO_PREFETCH

void prefetch(void*) {}

#else

void prefetch(void* addr) {

#  if defined(__INTEL_COMPILER)
   // This hack prevents prefetches from being optimized away by
   // Intel compiler. Both MSVC and gcc seem not be affected by this.
   __asm__ ("");
#  endif

#  if defined(__INTEL_COMPILER) || defined(_MSC_VER)
  _mm_prefetch((char*)addr, _MM_HINT_T0);
#  else
  __builtin_prefetch(addr);
#  endif
}

#endif<|MERGE_RESOLUTION|>--- conflicted
+++ resolved
@@ -32,11 +32,7 @@
 
 /// Version number. If Version is left empty, then compile date in the format
 /// DD-MM-YY and show in engine_info.
-<<<<<<< HEAD
-const string Version = "MateFinder";
-=======
-const string Version = "8";
->>>>>>> 369eff43
+const string Version = "MateFinder 8";
 
 /// Our fancy logging facility. The trick here is to replace cin.rdbuf() and
 /// cout.rdbuf() with two Tie objects that tie cin and cout to a file stream. We
