/*
  Stockfish, a UCI chess playing engine derived from Glaurung 2.1
  Copyright (C) 2004-2023 The Stockfish developers (see AUTHORS file)

  Stockfish is free software: you can redistribute it and/or modify
  it under the terms of the GNU General Public License as published by
  the Free Software Foundation, either version 3 of the License, or
  (at your option) any later version.

  Stockfish is distributed in the hope that it will be useful,
  but WITHOUT ANY WARRANTY; without even the implied warranty of
  MERCHANTABILITY or FITNESS FOR A PARTICULAR PURPOSE.  See the
  GNU General Public License for more details.

  You should have received a copy of the GNU General Public License
  along with this program.  If not, see <http://www.gnu.org/licenses/>.
*/

#include "timeman.h"

#include <algorithm>
#include <cmath>

#include "search.h"
#include "uci.h"

namespace Stockfish {

TimeManagement Time;  // Our global time management object


// Called at the beginning of the search and calculates
// the bounds of time allowed for the current game ply. We currently support:
//      1) x basetime (+ z increment)
//      2) x moves in y seconds (+ z increment)
void TimeManagement::init(Search::LimitsType& limits, Color us, int ply) {

<<<<<<< HEAD
  // If we have no time, no need to initialize TM, except for the start time,
  // which is used by movetime.
  startTime = limits.startTime;
  if (limits.time[us] == 0)
      return;

  TimePoint moveOverhead    = TimePoint(Options["Move Overhead"]);
  TimePoint npmsec          = TimePoint(Options["nodestime"]);

  // optScale is a percentage of available time to use for the current move.
  // maxScale is a multiplier applied to optimumTime.
  double optScale, maxScale;

  // If we have to play in 'nodes as time' mode, then convert from time
  // to nodes, and use resulting values in time management formulas.
  // WARNING: to avoid time losses, the given npmsec (nodes per millisecond)
  // must be much lower than the real engine speed.
  if (npmsec)
  {
      if (!availableNodes) // Only once at game start
          availableNodes = npmsec * limits.time[us]; // Time is in msec

      // Convert from milliseconds to nodes
      limits.time[us] = TimePoint(availableNodes);
      limits.inc[us] *= npmsec;
      limits.npmsec = npmsec;
  }

  // Maximum move horizon of 50 moves
  int mtg = limits.movestogo ? std::min(limits.movestogo, 50) : 50;

  // Make sure timeLeft is > 0 since we may use it as a divisor
  TimePoint timeLeft =  std::max(TimePoint(1),
      limits.time[us] + limits.inc[us] * (mtg - 1) - moveOverhead * (2 + mtg));

  // Use extra time with larger increments
  double optExtra = std::clamp(1.0 + 12.0 * limits.inc[us] / limits.time[us], 1.0, 1.12);

  // x basetime (+ z increment)
  // If there is a healthy increment, timeLeft can exceed actual available
  // game time for the current move, so also cap to 20% of available game time.
  if (limits.movestogo == 0)
  {
      optScale = std::min(0.0120 + std::pow(ply + 3.0, 0.45) * 0.0039,
                           0.2 * limits.time[us] / double(timeLeft))
=======
    // If we have no time, no need to initialize TM, except for the start time,
    // which is used by movetime.
    startTime = limits.startTime;
    if (limits.time[us] == 0)
        return;

    TimePoint moveOverhead = TimePoint(Options["Move Overhead"]);
    TimePoint slowMover    = TimePoint(Options["Slow Mover"]);
    TimePoint npmsec       = TimePoint(Options["nodestime"]);

    // optScale is a percentage of available time to use for the current move.
    // maxScale is a multiplier applied to optimumTime.
    double optScale, maxScale;

    // If we have to play in 'nodes as time' mode, then convert from time
    // to nodes, and use resulting values in time management formulas.
    // WARNING: to avoid time losses, the given npmsec (nodes per millisecond)
    // must be much lower than the real engine speed.
    if (npmsec)
    {
        if (!availableNodes)                            // Only once at game start
            availableNodes = npmsec * limits.time[us];  // Time is in msec

        // Convert from milliseconds to nodes
        limits.time[us] = TimePoint(availableNodes);
        limits.inc[us] *= npmsec;
        limits.npmsec = npmsec;
    }

    // Maximum move horizon of 50 moves
    int mtg = limits.movestogo ? std::min(limits.movestogo, 50) : 50;

    // Make sure timeLeft is > 0 since we may use it as a divisor
    TimePoint timeLeft = std::max(TimePoint(1), limits.time[us] + limits.inc[us] * (mtg - 1)
                                                  - moveOverhead * (2 + mtg));

    // Use extra time with larger increments
    double optExtra = std::clamp(1.0 + 12.5 * limits.inc[us] / limits.time[us], 1.0, 1.12);

    // Calculate time constants based on current time left.
    double optConstant = std::min(0.00335 + 0.0003 * std::log10(limits.time[us] / 1000.0), 0.0048);
    double maxConstant = std::max(3.6 + 3.0 * std::log10(limits.time[us] / 1000.0), 2.7);

    // A user may scale time usage by setting UCI option "Slow Mover"
    // Default is 100 and changing this value will probably lose elo.
    timeLeft = slowMover * timeLeft / 100;

    // x basetime (+ z increment)
    // If there is a healthy increment, timeLeft can exceed actual available
    // game time for the current move, so also cap to 20% of available game time.
    if (limits.movestogo == 0)
    {
        optScale = std::min(0.0120 + std::pow(ply + 3.3, 0.44) * optConstant,
                            0.2 * limits.time[us] / double(timeLeft))
>>>>>>> 49ece9f7
                 * optExtra;
        maxScale = std::min(6.8, maxConstant + ply / 12.2);
    }

    // x moves in y seconds (+ z increment)
    else
    {
        optScale = std::min((0.88 + ply / 116.4) / mtg, 0.88 * limits.time[us] / double(timeLeft));
        maxScale = std::min(6.3, 1.5 + 0.11 * mtg);
    }

    // Limit the maximum possible time for this move
    optimumTime = TimePoint(optScale * timeLeft);
    maximumTime =
      TimePoint(std::min(0.84 * limits.time[us] - moveOverhead, maxScale * optimumTime)) - 10;

    if (Options["Ponder"])
        optimumTime += optimumTime / 4;
}

}  // namespace Stockfish<|MERGE_RESOLUTION|>--- conflicted
+++ resolved
@@ -35,62 +35,14 @@
 //      2) x moves in y seconds (+ z increment)
 void TimeManagement::init(Search::LimitsType& limits, Color us, int ply) {
 
-<<<<<<< HEAD
-  // If we have no time, no need to initialize TM, except for the start time,
-  // which is used by movetime.
-  startTime = limits.startTime;
-  if (limits.time[us] == 0)
-      return;
-
-  TimePoint moveOverhead    = TimePoint(Options["Move Overhead"]);
-  TimePoint npmsec          = TimePoint(Options["nodestime"]);
-
-  // optScale is a percentage of available time to use for the current move.
-  // maxScale is a multiplier applied to optimumTime.
-  double optScale, maxScale;
-
-  // If we have to play in 'nodes as time' mode, then convert from time
-  // to nodes, and use resulting values in time management formulas.
-  // WARNING: to avoid time losses, the given npmsec (nodes per millisecond)
-  // must be much lower than the real engine speed.
-  if (npmsec)
-  {
-      if (!availableNodes) // Only once at game start
-          availableNodes = npmsec * limits.time[us]; // Time is in msec
-
-      // Convert from milliseconds to nodes
-      limits.time[us] = TimePoint(availableNodes);
-      limits.inc[us] *= npmsec;
-      limits.npmsec = npmsec;
-  }
-
-  // Maximum move horizon of 50 moves
-  int mtg = limits.movestogo ? std::min(limits.movestogo, 50) : 50;
-
-  // Make sure timeLeft is > 0 since we may use it as a divisor
-  TimePoint timeLeft =  std::max(TimePoint(1),
-      limits.time[us] + limits.inc[us] * (mtg - 1) - moveOverhead * (2 + mtg));
-
-  // Use extra time with larger increments
-  double optExtra = std::clamp(1.0 + 12.0 * limits.inc[us] / limits.time[us], 1.0, 1.12);
-
-  // x basetime (+ z increment)
-  // If there is a healthy increment, timeLeft can exceed actual available
-  // game time for the current move, so also cap to 20% of available game time.
-  if (limits.movestogo == 0)
-  {
-      optScale = std::min(0.0120 + std::pow(ply + 3.0, 0.45) * 0.0039,
-                           0.2 * limits.time[us] / double(timeLeft))
-=======
     // If we have no time, no need to initialize TM, except for the start time,
     // which is used by movetime.
     startTime = limits.startTime;
     if (limits.time[us] == 0)
         return;
 
-    TimePoint moveOverhead = TimePoint(Options["Move Overhead"]);
-    TimePoint slowMover    = TimePoint(Options["Slow Mover"]);
-    TimePoint npmsec       = TimePoint(Options["nodestime"]);
+    TimePoint moveOverhead    = TimePoint(Options["Move Overhead"]);
+    TimePoint npmsec          = TimePoint(Options["nodestime"]);
 
     // optScale is a percentage of available time to use for the current move.
     // maxScale is a multiplier applied to optimumTime.
@@ -125,10 +77,6 @@
     double optConstant = std::min(0.00335 + 0.0003 * std::log10(limits.time[us] / 1000.0), 0.0048);
     double maxConstant = std::max(3.6 + 3.0 * std::log10(limits.time[us] / 1000.0), 2.7);
 
-    // A user may scale time usage by setting UCI option "Slow Mover"
-    // Default is 100 and changing this value will probably lose elo.
-    timeLeft = slowMover * timeLeft / 100;
-
     // x basetime (+ z increment)
     // If there is a healthy increment, timeLeft can exceed actual available
     // game time for the current move, so also cap to 20% of available game time.
@@ -136,7 +84,6 @@
     {
         optScale = std::min(0.0120 + std::pow(ply + 3.3, 0.44) * optConstant,
                             0.2 * limits.time[us] / double(timeLeft))
->>>>>>> 49ece9f7
                  * optExtra;
         maxScale = std::min(6.8, maxConstant + ply / 12.2);
     }
