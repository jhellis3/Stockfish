/*
  Stockfish, a UCI chess playing engine derived from Glaurung 2.1
  Copyright (C) 2004-2023 The Stockfish developers (see AUTHORS file)

  Stockfish is free software: you can redistribute it and/or modify
  it under the terms of the GNU General Public License as published by
  the Free Software Foundation, either version 3 of the License, or
  (at your option) any later version.

  Stockfish is distributed in the hope that it will be useful,
  but WITHOUT ANY WARRANTY; without even the implied warranty of
  MERCHANTABILITY or FITNESS FOR A PARTICULAR PURPOSE.  See the
  GNU General Public License for more details.

  You should have received a copy of the GNU General Public License
  along with this program.  If not, see <http://www.gnu.org/licenses/>.
*/

#include "evaluate.h"

#include <algorithm>
#include <cassert>
#include <cstdlib>
#include <fstream>
#include <iomanip>
#include <iostream>
#include <sstream>
#include <vector>

#include "incbin/incbin.h"
#include "misc.h"
#include "nnue/evaluate_nnue.h"
#include "position.h"
#include "thread.h"
#include "types.h"
#include "uci.h"

// Macro to embed the default efficiently updatable neural network (NNUE) file
// data in the engine binary (using incbin.h, by Dale Weiler).
// This macro invocation will declare the following three variables
//     const unsigned char        gEmbeddedNNUEData[];  // a pointer to the embedded data
//     const unsigned char *const gEmbeddedNNUEEnd;     // a marker to the end
//     const unsigned int         gEmbeddedNNUESize;    // the size of the embedded file
// Note that this does not work in Microsoft Visual Studio.
#if !defined(_MSC_VER) && !defined(NNUE_EMBEDDING_OFF)
INCBIN(EmbeddedNNUE, EvalFileDefaultName);
#else
const unsigned char        gEmbeddedNNUEData[1] = {0x0};
const unsigned char* const gEmbeddedNNUEEnd     = &gEmbeddedNNUEData[1];
const unsigned int         gEmbeddedNNUESize    = 1;
#endif


namespace Stockfish {

namespace Eval {

std::string currentEvalFileName = "None";

// Tries to load a NNUE network at startup time, or when the engine
// receives a UCI command "setoption name EvalFile value nn-[a-z0-9]{12}.nnue"
// The name of the NNUE network is always retrieved from the EvalFile option.
// We search the given network in three locations: internally (the default
// network may be embedded in the binary), in the active working directory and
// in the engine directory. Distro packagers may define the DEFAULT_NNUE_DIRECTORY
// variable to have the engine search in a special directory in their distro.
void NNUE::init() {

    std::string eval_file = std::string(Options["EvalFile"]);
    if (eval_file.empty())
        eval_file = EvalFileDefaultName;

#if defined(DEFAULT_NNUE_DIRECTORY)
    std::vector<std::string> dirs = {"<internal>", "", CommandLine::binaryDirectory,
                                     stringify(DEFAULT_NNUE_DIRECTORY)};
#else
    std::vector<std::string> dirs = {"<internal>", "", CommandLine::binaryDirectory};
#endif

    for (const std::string& directory : dirs)
        if (currentEvalFileName != eval_file)
        {
            if (directory != "<internal>")
            {
                std::ifstream stream(directory + eval_file, std::ios::binary);
                if (NNUE::load_eval(eval_file, stream))
                    currentEvalFileName = eval_file;
            }

            if (directory == "<internal>" && eval_file == EvalFileDefaultName)
            {
                // C++ way to prepare a buffer for a memory stream
                class MemoryBuffer: public std::basic_streambuf<char> {
                   public:
                    MemoryBuffer(char* p, size_t n) {
                        setg(p, p, p + n);
                        setp(p, p + n);
                    }
                };

                MemoryBuffer buffer(
                  const_cast<char*>(reinterpret_cast<const char*>(gEmbeddedNNUEData)),
                  size_t(gEmbeddedNNUESize));
                (void) gEmbeddedNNUEEnd;  // Silence warning on unused variable

                std::istream stream(&buffer);
                if (NNUE::load_eval(eval_file, stream))
                    currentEvalFileName = eval_file;
            }
        }
}

// Verifies that the last net used was loaded successfully
void NNUE::verify() {

    std::string eval_file = std::string(Options["EvalFile"]);
    if (eval_file.empty())
        eval_file = EvalFileDefaultName;

    if (currentEvalFileName != eval_file)
    {

        std::string msg1 =
          "Network evaluation parameters compatible with the engine must be available.";
        std::string msg2 = "The network file " + eval_file + " was not loaded successfully.";
        std::string msg3 =
          "The UCI option EvalFile might need to specify the full path, including the directory name, to the network file.";
        std::string msg4 =
          "The default net can be downloaded from: https://tests.stockfishchess.org/api/nn/"
          + std::string(EvalFileDefaultName);
        std::string msg5 = "The engine will be terminated now.";

        sync_cout << "info string ERROR: " << msg1 << sync_endl;
        sync_cout << "info string ERROR: " << msg2 << sync_endl;
        sync_cout << "info string ERROR: " << msg3 << sync_endl;
        sync_cout << "info string ERROR: " << msg4 << sync_endl;
        sync_cout << "info string ERROR: " << msg5 << sync_endl;

        exit(EXIT_FAILURE);
    }

    sync_cout << "info string NNUE evaluation using " << eval_file << sync_endl;
}
}


// Returns a static, purely materialistic evaluation of the position
// from the point of view of the given color. It can be divided by PawnValue to get
// an approximation of the material advantage on the board in terms of pawns.
Value Eval::simple_eval(const Position& pos, Color c) {
    return PawnValue * (pos.count<PAWN>(c) - pos.count<PAWN>(~c))
         + (pos.non_pawn_material(c) - pos.non_pawn_material(~c));
}


// Evaluate is the evaluator for the outer world. It returns a static evaluation
// of the position from the point of view of the side to move.
Value Eval::evaluate(const Position& pos) {

    assert(!pos.checkers());

<<<<<<< HEAD
  Value v = NNUE::evaluate(pos, true);

  v = v * std::max(1, (101 - pos.rule50_count())) / 101;

  // Do not return evals greater than a TB result
  v = std::clamp(v, -VALUE_MAX_EVAL, VALUE_MAX_EVAL);
=======
    Value v;
    Color stm        = pos.side_to_move();
    int   shuffling  = pos.rule50_count();
    int   simpleEval = simple_eval(pos, stm) + (int(pos.key() & 7) - 3);

    bool lazy = abs(simpleEval) >= RookValue + KnightValue + 16 * shuffling * shuffling
                                     + abs(pos.this_thread()->bestValue)
                                     + abs(pos.this_thread()->rootSimpleEval);

    if (lazy)
        v = Value(simpleEval);
    else
    {
        int   nnueComplexity;
        Value nnue = NNUE::evaluate(pos, true, &nnueComplexity);

        Value optimism = pos.this_thread()->optimism[stm];

        // Blend optimism and eval with nnue complexity and material imbalance
        optimism += optimism * (nnueComplexity + abs(simpleEval - nnue)) / 512;
        nnue -= nnue * (nnueComplexity + abs(simpleEval - nnue)) / 32768;

        int npm = pos.non_pawn_material() / 64;
        v       = (nnue * (915 + npm + 9 * pos.count<PAWN>()) + optimism * (154 + npm)) / 1024;
    }

    // Damp down the evaluation linearly when shuffling
    v = v * (200 - shuffling) / 214;

    // Guarantee evaluation does not hit the tablebase range
    v = std::clamp(v, VALUE_TB_LOSS_IN_MAX_PLY + 1, VALUE_TB_WIN_IN_MAX_PLY - 1);
>>>>>>> 49ece9f7

    return v;
}

// Like evaluate(), but instead of returning a value, it returns
// a string (suitable for outputting to stdout) that contains the detailed
// descriptions and values of each evaluation term. Useful for debugging.
// Trace scores are from white's point of view
std::string Eval::trace(Position& pos) {

    if (pos.checkers())
        return "Final evaluation: none (in check)";

<<<<<<< HEAD
  // Reset any global variable used in eval
  pos.this_thread()->bestValue       = VALUE_ZERO;
=======
    // Reset any global variable used in eval
    pos.this_thread()->bestValue       = VALUE_ZERO;
    pos.this_thread()->rootSimpleEval  = VALUE_ZERO;
    pos.this_thread()->optimism[WHITE] = VALUE_ZERO;
    pos.this_thread()->optimism[BLACK] = VALUE_ZERO;
>>>>>>> 49ece9f7

    std::stringstream ss;
    ss << std::showpoint << std::noshowpos << std::fixed << std::setprecision(2);
    ss << '\n' << NNUE::trace(pos) << '\n';

    ss << std::showpoint << std::showpos << std::fixed << std::setprecision(2) << std::setw(15);

<<<<<<< HEAD
  Value v;
  v = NNUE::evaluate(pos, true);
  v = pos.side_to_move() == WHITE ? v : -v;
  ss << "NNUE evaluation        " << 0.01 * UCI::to_cp(v) << " (white side)\n";
=======
    Value v;
    v = NNUE::evaluate(pos, false);
    v = pos.side_to_move() == WHITE ? v : -v;
    ss << "NNUE evaluation        " << 0.01 * UCI::to_cp(v) << " (white side)\n";
>>>>>>> 49ece9f7

    v = evaluate(pos);
    v = pos.side_to_move() == WHITE ? v : -v;
    ss << "Final evaluation       " << 0.01 * UCI::to_cp(v) << " (white side)";
    ss << " [with scaled NNUE, ...]";
    ss << "\n";

    return ss.str();
}

}  // namespace Stockfish<|MERGE_RESOLUTION|>--- conflicted
+++ resolved
@@ -159,46 +159,12 @@
 
     assert(!pos.checkers());
 
-<<<<<<< HEAD
-  Value v = NNUE::evaluate(pos, true);
-
-  v = v * std::max(1, (101 - pos.rule50_count())) / 101;
-
-  // Do not return evals greater than a TB result
-  v = std::clamp(v, -VALUE_MAX_EVAL, VALUE_MAX_EVAL);
-=======
-    Value v;
-    Color stm        = pos.side_to_move();
-    int   shuffling  = pos.rule50_count();
-    int   simpleEval = simple_eval(pos, stm) + (int(pos.key() & 7) - 3);
-
-    bool lazy = abs(simpleEval) >= RookValue + KnightValue + 16 * shuffling * shuffling
-                                     + abs(pos.this_thread()->bestValue)
-                                     + abs(pos.this_thread()->rootSimpleEval);
-
-    if (lazy)
-        v = Value(simpleEval);
-    else
-    {
-        int   nnueComplexity;
-        Value nnue = NNUE::evaluate(pos, true, &nnueComplexity);
-
-        Value optimism = pos.this_thread()->optimism[stm];
-
-        // Blend optimism and eval with nnue complexity and material imbalance
-        optimism += optimism * (nnueComplexity + abs(simpleEval - nnue)) / 512;
-        nnue -= nnue * (nnueComplexity + abs(simpleEval - nnue)) / 32768;
-
-        int npm = pos.non_pawn_material() / 64;
-        v       = (nnue * (915 + npm + 9 * pos.count<PAWN>()) + optimism * (154 + npm)) / 1024;
-    }
-
-    // Damp down the evaluation linearly when shuffling
-    v = v * (200 - shuffling) / 214;
-
-    // Guarantee evaluation does not hit the tablebase range
-    v = std::clamp(v, VALUE_TB_LOSS_IN_MAX_PLY + 1, VALUE_TB_WIN_IN_MAX_PLY - 1);
->>>>>>> 49ece9f7
+    Value v = NNUE::evaluate(pos, true);
+
+    v = v * std::max(1, (101 - pos.rule50_count())) / 101;
+
+    // Do not return evals greater than a TB result
+    v = std::clamp(v, -VALUE_MAX_EVAL, VALUE_MAX_EVAL);
 
     return v;
 }
@@ -212,16 +178,8 @@
     if (pos.checkers())
         return "Final evaluation: none (in check)";
 
-<<<<<<< HEAD
-  // Reset any global variable used in eval
-  pos.this_thread()->bestValue       = VALUE_ZERO;
-=======
     // Reset any global variable used in eval
     pos.this_thread()->bestValue       = VALUE_ZERO;
-    pos.this_thread()->rootSimpleEval  = VALUE_ZERO;
-    pos.this_thread()->optimism[WHITE] = VALUE_ZERO;
-    pos.this_thread()->optimism[BLACK] = VALUE_ZERO;
->>>>>>> 49ece9f7
 
     std::stringstream ss;
     ss << std::showpoint << std::noshowpos << std::fixed << std::setprecision(2);
@@ -229,17 +187,10 @@
 
     ss << std::showpoint << std::showpos << std::fixed << std::setprecision(2) << std::setw(15);
 
-<<<<<<< HEAD
-  Value v;
-  v = NNUE::evaluate(pos, true);
-  v = pos.side_to_move() == WHITE ? v : -v;
-  ss << "NNUE evaluation        " << 0.01 * UCI::to_cp(v) << " (white side)\n";
-=======
     Value v;
-    v = NNUE::evaluate(pos, false);
+    v = NNUE::evaluate(pos, true);
     v = pos.side_to_move() == WHITE ? v : -v;
     ss << "NNUE evaluation        " << 0.01 * UCI::to_cp(v) << " (white side)\n";
->>>>>>> 49ece9f7
 
     v = evaluate(pos);
     v = pos.side_to_move() == WHITE ? v : -v;
