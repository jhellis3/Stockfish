--- conflicted
+++ resolved
@@ -34,20 +34,6 @@
 
 namespace Stockfish {
 
-<<<<<<< HEAD
-=======
-// Returns a static, purely materialistic evaluation of the position from
-// the point of view of the side to move. It can be divided by PawnValue to get
-// an approximation of the material advantage on the board in terms of pawns.
-int Eval::simple_eval(const Position& pos) {
-    Color c = pos.side_to_move();
-    return PawnValue * (pos.count<PAWN>(c) - pos.count<PAWN>(~c))
-         + (pos.non_pawn_material(c) - pos.non_pawn_material(~c));
-}
-
-bool Eval::use_smallnet(const Position& pos) { return std::abs(simple_eval(pos)) > 962; }
-
->>>>>>> d7c04a94
 // Evaluate is the evaluator for the outer world. It returns a static evaluation
 // of the position from the point of view of the side to move.
 Value Eval::evaluate(const Eval::NNUE::Networks&    networks,
@@ -59,38 +45,14 @@
 
     assert(!pos.checkers());
 
-<<<<<<< HEAD
     r50                     = std::min(90, r50);
-    auto [psqt, positional] = networks.big.evaluate(pos, &caches.big);
+    auto [psqt, positional] = networks.big.evaluate(pos, accumulators, &caches.big);
 
     Value v = (125 * psqt + 131 * positional) / 128;
 
     v = (v * 4) / 3; // Approximate SF eval scale
 
     v = v * (100 - r50) / 100;
-=======
-    bool smallNet           = use_smallnet(pos);
-    auto [psqt, positional] = smallNet ? networks.small.evaluate(pos, accumulators, &caches.small)
-                                       : networks.big.evaluate(pos, accumulators, &caches.big);
-
-    Value nnue = (125 * psqt + 131 * positional) / 128;
-
-    // Re-evaluate the position when higher eval accuracy is worth the time spent
-    if (smallNet && (std::abs(nnue) < 236))
-    {
-        std::tie(psqt, positional) = networks.big.evaluate(pos, accumulators, &caches.big);
-        nnue                       = (125 * psqt + 131 * positional) / 128;
-        smallNet                   = false;
-    }
-
-    // Blend optimism and eval with nnue complexity
-    int nnueComplexity = std::abs(psqt - positional);
-    optimism += optimism * nnueComplexity / 468;
-    nnue -= nnue * nnueComplexity / 18000;
-
-    int material = 535 * pos.count<PAWN>() + pos.non_pawn_material();
-    int v        = (nnue * (77777 + material) + optimism * (7777 + material)) / 77777;
->>>>>>> d7c04a94
 
     v += contempt;
 
@@ -125,11 +87,7 @@
     v                       = pos.side_to_move() == WHITE ? v : -v;
     ss << "NNUE evaluation        " << 0.01 * UCIEngine::to_cp(v, pos) << " (white side)\n";
 
-<<<<<<< HEAD
-    v = evaluate(networks, pos, *caches, 0, 0);
-=======
-    v = evaluate(networks, pos, accumulators, *caches, VALUE_ZERO);
->>>>>>> d7c04a94
+    v = evaluate(networks, pos, accumulators, *caches, VALUE_ZERO, 0);
     v = pos.side_to_move() == WHITE ? v : -v;
     ss << "Final evaluation       " << 0.01 * UCIEngine::to_cp(v, pos) << " (white side)";
     ss << " [with scaled NNUE, ...]";
