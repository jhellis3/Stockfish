/*
  Stockfish, a UCI chess playing engine derived from Glaurung 2.1
  Copyright (C) 2004-2022 The Stockfish developers (see AUTHORS file)

  Stockfish is free software: you can redistribute it and/or modify
  it under the terms of the GNU General Public License as published by
  the Free Software Foundation, either version 3 of the License, or
  (at your option) any later version.

  Stockfish is distributed in the hope that it will be useful,
  but WITHOUT ANY WARRANTY; without even the implied warranty of
  MERCHANTABILITY or FITNESS FOR A PARTICULAR PURPOSE.  See the
  GNU General Public License for more details.

  You should have received a copy of the GNU General Public License
  along with this program.  If not, see <http://www.gnu.org/licenses/>.
*/

#include <algorithm>
#include <cassert>
#include <cstdlib>
#include <cstring>   // For std::memset
#include <fstream>
#include <iomanip>
#include <sstream>
#include <iostream>
#include <streambuf>
#include <vector>

#include "bitboard.h"
#include "evaluate.h"
#include "material.h"
#include "misc.h"
#include "pawns.h"
#include "thread.h"
#include "timeman.h"
#include "uci.h"
#include "incbin/incbin.h"


// Macro to embed the default efficiently updatable neural network (NNUE) file
// data in the engine binary (using incbin.h, by Dale Weiler).
// This macro invocation will declare the following three variables
//     const unsigned char        gEmbeddedNNUEData[];  // a pointer to the embedded data
//     const unsigned char *const gEmbeddedNNUEEnd;     // a marker to the end
//     const unsigned int         gEmbeddedNNUESize;    // the size of the embedded file
// Note that this does not work in Microsoft Visual Studio.
#if !defined(_MSC_VER) && !defined(NNUE_EMBEDDING_OFF)
  INCBIN(EmbeddedNNUE, EvalFileDefaultName);
#else
  const unsigned char        gEmbeddedNNUEData[1] = {0x0};
  const unsigned char *const gEmbeddedNNUEEnd = &gEmbeddedNNUEData[1];
  const unsigned int         gEmbeddedNNUESize = 1;
#endif


using namespace std;

namespace Stockfish {

namespace Eval {

  bool useNNUE;
  string currentEvalFileName = "None";

  /// NNUE::init() tries to load a NNUE network at startup time, or when the engine
  /// receives a UCI command "setoption name EvalFile value nn-[a-z0-9]{12}.nnue"
  /// The name of the NNUE network is always retrieved from the EvalFile option.
  /// We search the given network in three locations: internally (the default
  /// network may be embedded in the binary), in the active working directory and
  /// in the engine directory. Distro packagers may define the DEFAULT_NNUE_DIRECTORY
  /// variable to have the engine search in a special directory in their distro.

  void NNUE::init() {

    useNNUE = Options["Use NNUE"];

    if (!useNNUE)
        return;

    string eval_file = string(Options["EvalFile"]);
    if (eval_file.empty())
        eval_file = EvalFileDefaultName;

    #if defined(DEFAULT_NNUE_DIRECTORY)
    #define stringify2(x) #x
    #define stringify(x) stringify2(x)
    vector<string> dirs = { "<internal>" , "" , CommandLine::binaryDirectory , stringify(DEFAULT_NNUE_DIRECTORY) };
    #else
    vector<string> dirs = { "<internal>" , "" , CommandLine::binaryDirectory };
    #endif

    for (string directory : dirs)
        if (currentEvalFileName != eval_file)
        {
            if (directory != "<internal>")
            {
                ifstream stream(directory + eval_file, ios::binary);
                if (load_eval(eval_file, stream))
                    currentEvalFileName = eval_file;
            }

            if (directory == "<internal>" && eval_file == EvalFileDefaultName)
            {
                // C++ way to prepare a buffer for a memory stream
                class MemoryBuffer : public basic_streambuf<char> {
                    public: MemoryBuffer(char* p, size_t n) { setg(p, p, p + n); setp(p, p + n); }
                };

                MemoryBuffer buffer(const_cast<char*>(reinterpret_cast<const char*>(gEmbeddedNNUEData)),
                                    size_t(gEmbeddedNNUESize));
                (void) gEmbeddedNNUEEnd; // Silence warning on unused variable

                istream stream(&buffer);
                if (load_eval(eval_file, stream))
                    currentEvalFileName = eval_file;
            }
        }
  }

  /// NNUE::verify() verifies that the last net used was loaded successfully
  void NNUE::verify() {

    string eval_file = string(Options["EvalFile"]);
    if (eval_file.empty())
        eval_file = EvalFileDefaultName;

    if (useNNUE && currentEvalFileName != eval_file)
    {

        string msg1 = "If the UCI option \"Use NNUE\" is set to true, network evaluation parameters compatible with the engine must be available.";
        string msg2 = "The option is set to true, but the network file " + eval_file + " was not loaded successfully.";
        string msg3 = "The UCI option EvalFile might need to specify the full path, including the directory name, to the network file.";
        string msg4 = "The default net can be downloaded from: https://tests.stockfishchess.org/api/nn/" + std::string(EvalFileDefaultName);
        string msg5 = "The engine will be terminated now.";

        sync_cout << "info string ERROR: " << msg1 << sync_endl;
        sync_cout << "info string ERROR: " << msg2 << sync_endl;
        sync_cout << "info string ERROR: " << msg3 << sync_endl;
        sync_cout << "info string ERROR: " << msg4 << sync_endl;
        sync_cout << "info string ERROR: " << msg5 << sync_endl;

        exit(EXIT_FAILURE);
    }

    if (useNNUE)
        sync_cout << "info string NNUE evaluation using " << eval_file << " enabled" << sync_endl;
    else
        sync_cout << "info string classical evaluation enabled" << sync_endl;
  }
}

namespace Trace {

  enum Tracing { NO_TRACE, TRACE };

  enum Term { // The first 8 entries are reserved for PieceType
    MATERIAL = 8, IMBALANCE, MOBILITY, THREAT, PASSED, SPACE, WINNABLE, TOTAL, TERM_NB
  };

  Score scores[TERM_NB][COLOR_NB];

  double to_cp(Value v) { return double(v) / PawnValueEg; }

  void add(int idx, Color c, Score s) {
    scores[idx][c] = s;
  }

  void add(int idx, Score w, Score b = SCORE_ZERO) {
    scores[idx][WHITE] = w;
    scores[idx][BLACK] = b;
  }

  std::ostream& operator<<(std::ostream& os, Score s) {
    os << std::setw(5) << to_cp(mg_value(s)) << " "
       << std::setw(5) << to_cp(eg_value(s));
    return os;
  }

  std::ostream& operator<<(std::ostream& os, Term t) {

    if (t == MATERIAL || t == IMBALANCE || t == WINNABLE || t == TOTAL)
        os << " ----  ----"    << " | " << " ----  ----";
    else
        os << scores[t][WHITE] << " | " << scores[t][BLACK];

    os << " | " << scores[t][WHITE] - scores[t][BLACK] << " |\n";
    return os;
  }
}

using namespace Trace;

namespace {

  // Threshold for lazy and space evaluation
  constexpr Value LazyThreshold1    =  Value(3631);
  constexpr Value LazyThreshold2    =  Value(2084);
  constexpr Value SpaceThreshold    =  Value(11551);

  // KingAttackWeights[PieceType] contains king attack weights by piece type
  constexpr int KingAttackWeights[PIECE_TYPE_NB] = { 0, 0, 76, 46, 45, 14 };

  // SafeCheck[PieceType][single/multiple] contains safe check bonus by piece type,
  // higher if multiple safe checks are possible for that piece type.
  constexpr int SafeCheck[][2] = {
      {}, {}, {805, 1292}, {650, 984}, {1071, 1886}, {730, 1128}
  };

#define S(mg, eg) make_score(mg, eg)

  // MobilityBonus[PieceType-2][attacked] contains bonuses for middle and end game,
  // indexed by piece type and number of attacked squares in the mobility area.
  constexpr Score MobilityBonus[][32] = {
    { S(-62,-79), S(-53,-57), S(-12,-31), S( -3,-17), S(  3,  7), S( 12, 13), // Knight
      S( 21, 16), S( 28, 21), S( 37, 26) },
    { S(-47,-59), S(-20,-25), S( 14, -8), S( 29, 12), S( 39, 21), S( 53, 40), // Bishop
      S( 53, 56), S( 60, 58), S( 62, 65), S( 69, 72), S( 78, 78), S( 83, 87),
      S( 91, 88), S( 96, 98) },
    { S(-60,-82), S(-24,-15), S(  0, 17) ,S(  3, 43), S(  4, 72), S( 14,100), // Rook
      S( 20,102), S( 30,122), S( 41,133), S(41 ,139), S( 41,153), S( 45,160),
      S( 57,165), S( 58,170), S( 67,175) },
    { S(-29,-49), S(-16,-29), S( -8, -8), S( -8, 17), S( 18, 39), S( 25, 54), // Queen
      S( 23, 59), S( 37, 73), S( 41, 76), S( 54, 95), S( 65, 95) ,S( 68,101),
      S( 69,124), S( 70,128), S( 70,132), S( 70,133) ,S( 71,136), S( 72,140),
      S( 74,147), S( 76,149), S( 90,153), S(104,169), S(105,171), S(106,171),
      S(112,178), S(114,185), S(114,187), S(119,221) }
  };

  // BishopPawns[distance from edge] contains a file-dependent penalty for pawns on
  // squares of the same color as our bishop.
  constexpr Score BishopPawns[int(FILE_NB) / 2] = {
    S(3, 8), S(3, 9), S(2, 7), S(3, 7)
  };

  // KingProtector[knight/bishop] contains penalty for each distance unit to own king
  constexpr Score KingProtector[] = { S(9, 9), S(7, 9) };

  // Outpost[knight/bishop] contains bonuses for each knight or bishop occupying a
  // pawn protected square on rank 4 to 6 which is also safe from a pawn attack.
  constexpr Score Outpost[] = { S(54, 34), S(31, 25) };

  // PassedRank[Rank] contains a bonus according to the rank of a passed pawn
  constexpr Score PassedRank[RANK_NB] = {
    S(0, 0), S(2, 38), S(15, 36), S(22, 50), S(64, 81), S(166, 184), S(284, 269)
  };

  constexpr Score RookOnClosedFile = S(10, 5);
  constexpr Score RookOnOpenFile[] = { S(18, 8), S(49, 26) };

  // ThreatByMinor/ByRook[attacked PieceType] contains bonuses according to
  // which piece type attacks which one. Attacks on lesser pieces which are
  // pawn-defended are not considered.
  constexpr Score ThreatByMinor[PIECE_TYPE_NB] = {
    S(0, 0), S(6, 37), S(64, 50), S(82, 57), S(103, 130), S(81, 163)
  };

  constexpr Score ThreatByRook[PIECE_TYPE_NB] = {
    S(0, 0), S(3, 44), S(36, 71), S(44, 59), S(0, 39), S(60, 39)
  };

  constexpr Value CorneredBishop = Value(50);

  // Assorted bonuses and penalties
  constexpr Score UncontestedOutpost  = S(  0, 10);
  constexpr Score BishopOnKingRing    = S( 24,  0);
  constexpr Score BishopXRayPawns     = S(  4,  5);
  constexpr Score FlankAttacks        = S(  8,  0);
  constexpr Score Hanging             = S( 72, 40);
  constexpr Score KnightOnQueen       = S( 16, 11);
  constexpr Score LongDiagonalBishop  = S( 45,  0);
  constexpr Score MinorBehindPawn     = S( 18,  3);
  constexpr Score PassedFile          = S( 13,  8);
  constexpr Score PawnlessFlank       = S( 19, 97);
  constexpr Score ReachableOutpost    = S( 33, 19);
  constexpr Score RestrictedPiece     = S(  6,  7);
  constexpr Score RookOnKingRing      = S( 16,  0);
  constexpr Score SliderOnQueen       = S( 62, 21);
  constexpr Score ThreatByKing        = S( 24, 87);
  constexpr Score ThreatByPawnPush    = S( 48, 39);
  constexpr Score ThreatBySafePawn    = S(167, 99);
  constexpr Score TrappedRook         = S( 55, 13);
  constexpr Score WeakQueenProtection = S( 14,  0);
  constexpr Score WeakQueen           = S( 57, 19);


#undef S

  // Evaluation class computes and stores attacks tables and other working data
  template<Tracing T>
  class Evaluation {

  public:
    Evaluation() = delete;
    explicit Evaluation(const Position& p) : pos(p) {}
    Evaluation& operator=(const Evaluation&) = delete;
    Value value();

  private:
    template<Color Us> void initialize();
    template<Color Us, PieceType Pt> Score pieces();
    template<Color Us> Score king() const;
    template<Color Us> Score threats() const;
    template<Color Us> Score passed() const;
    template<Color Us> Score space() const;
    Value winnable(Score score) const;

    const Position& pos;
    Material::Entry* me;
    Pawns::Entry* pe;
    Bitboard mobilityArea[COLOR_NB];
    Score mobility[COLOR_NB] = { SCORE_ZERO, SCORE_ZERO };

    // attackedBy[color][piece type] is a bitboard representing all squares
    // attacked by a given color and piece type. Special "piece types" which
    // is also calculated is ALL_PIECES.
    Bitboard attackedBy[COLOR_NB][PIECE_TYPE_NB];

    // attackedBy2[color] are the squares attacked by at least 2 units of a given
    // color, including x-rays. But diagonal x-rays through pawns are not computed.
    Bitboard attackedBy2[COLOR_NB];

    // kingRing[color] are the squares adjacent to the king plus some other
    // very near squares, depending on king position.
    Bitboard kingRing[COLOR_NB];

    // kingAttackersCount[color] is the number of pieces of the given color
    // which attack a square in the kingRing of the enemy king.
    int kingAttackersCount[COLOR_NB];

    // kingAttackersWeight[color] is the sum of the "weights" of the pieces of
    // the given color which attack a square in the kingRing of the enemy king.
    // The weights of the individual piece types are given by the elements in
    // the KingAttackWeights array.
    int kingAttackersWeight[COLOR_NB];

    // kingAttacksCount[color] is the number of attacks by the given color to
    // squares directly adjacent to the enemy king. Pieces which attack more
    // than one square are counted multiple times. For instance, if there is
    // a white knight on g5 and black's king is on g8, this white knight adds 2
    // to kingAttacksCount[WHITE].
    int kingAttacksCount[COLOR_NB];
  };


  // Evaluation::initialize() computes king and pawn attacks, and the king ring
  // bitboard for a given color. This is done at the beginning of the evaluation.

  template<Tracing T> template<Color Us>
  void Evaluation<T>::initialize() {

    constexpr Color     Them = ~Us;
    constexpr Direction Up   = pawn_push(Us);
    constexpr Direction Down = -Up;
    constexpr Bitboard LowRanks = (Us == WHITE ? Rank2BB | Rank3BB : Rank7BB | Rank6BB);

    const Square ksq = pos.square<KING>(Us);

    Bitboard dblAttackByPawn = pawn_double_attacks_bb<Us>(pos.pieces(Us, PAWN));

    // Find our pawns that are blocked or on the first two ranks
    Bitboard b = pos.pieces(Us, PAWN) & (shift<Down>(pos.pieces()) | LowRanks);

    // Squares occupied by those pawns, by our king or queen, by blockers to attacks on our king
    // or controlled by enemy pawns are excluded from the mobility area.
    mobilityArea[Us] = ~(b | pos.pieces(Us, KING, QUEEN) | pos.blockers_for_king(Us) | pe->pawn_attacks(Them));

    // Initialize attackedBy[] for king and pawns
    attackedBy[Us][KING] = attacks_bb<KING>(ksq);
    attackedBy[Us][PAWN] = pe->pawn_attacks(Us);
    attackedBy[Us][ALL_PIECES] = attackedBy[Us][KING] | attackedBy[Us][PAWN];
    attackedBy2[Us] = dblAttackByPawn | (attackedBy[Us][KING] & attackedBy[Us][PAWN]);

    // Init our king safety tables
    Square s = make_square(std::clamp(file_of(ksq), FILE_B, FILE_G),
                           std::clamp(rank_of(ksq), RANK_2, RANK_7));
    kingRing[Us] = attacks_bb<KING>(s) | s;

    kingAttackersCount[Them] = popcount(kingRing[Us] & pe->pawn_attacks(Them));
    kingAttacksCount[Them] = kingAttackersWeight[Them] = 0;

    // Remove from kingRing[] the squares defended by two pawns
    kingRing[Us] &= ~dblAttackByPawn;
  }


  // Evaluation::pieces() scores pieces of a given color and type

  template<Tracing T> template<Color Us, PieceType Pt>
  Score Evaluation<T>::pieces() {

    constexpr Color     Them = ~Us;
    constexpr Direction Down = -pawn_push(Us);
    constexpr Bitboard OutpostRanks = (Us == WHITE ? Rank4BB | Rank5BB | Rank6BB
                                                   : Rank5BB | Rank4BB | Rank3BB);
    Bitboard b1 = pos.pieces(Us, Pt);
    Bitboard b, bb;
    Score score = SCORE_ZERO;

    attackedBy[Us][Pt] = 0;

    while (b1)
    {
        Square s = pop_lsb(b1);

        // Find attacked squares, including x-ray attacks for bishops and rooks
        b = Pt == BISHOP ? attacks_bb<BISHOP>(s, pos.pieces() ^ pos.pieces(QUEEN))
          : Pt ==   ROOK ? attacks_bb<  ROOK>(s, pos.pieces() ^ pos.pieces(QUEEN) ^ pos.pieces(Us, ROOK))
                         : attacks_bb<Pt>(s, pos.pieces());

        if (pos.blockers_for_king(Us) & s)
            b &= line_bb(pos.square<KING>(Us), s);

        attackedBy2[Us] |= attackedBy[Us][ALL_PIECES] & b;
        attackedBy[Us][Pt] |= b;
        attackedBy[Us][ALL_PIECES] |= b;

        if (b & kingRing[Them])
        {
            kingAttackersCount[Us]++;
            kingAttackersWeight[Us] += KingAttackWeights[Pt];
            kingAttacksCount[Us] += popcount(b & attackedBy[Them][KING]);
        }

        else if (Pt == ROOK && (file_bb(s) & kingRing[Them]))
            score += RookOnKingRing;

        else if (Pt == BISHOP && (attacks_bb<BISHOP>(s, pos.pieces(PAWN)) & kingRing[Them]))
            score += BishopOnKingRing;

        int mob = popcount(b & mobilityArea[Us]);
        mobility[Us] += MobilityBonus[Pt - 2][mob];

        if (Pt == BISHOP || Pt == KNIGHT)
        {
            // Bonus if the piece is on an outpost square or can reach one
            // Bonus for knights (UncontestedOutpost) if few relevant targets
            bb = OutpostRanks & (attackedBy[Us][PAWN] | shift<Down>(pos.pieces(PAWN)))
                              & ~pe->pawn_attacks_span(Them);
            Bitboard targets = pos.pieces(Them) & ~pos.pieces(PAWN);

            if (   Pt == KNIGHT
                && bb & s & ~CenterFiles // on a side outpost
                && !(b & targets)        // no relevant attacks
                && (!more_than_one(targets & (s & QueenSide ? QueenSide : KingSide))))
                score += UncontestedOutpost * popcount(pos.pieces(PAWN) & (s & QueenSide ? QueenSide : KingSide));
            else if (bb & s)
                score += Outpost[Pt == BISHOP];
            else if (Pt == KNIGHT && bb & b & ~pos.pieces(Us))
                score += ReachableOutpost;

            // Bonus for a knight or bishop shielded by pawn
            if (shift<Down>(pos.pieces(PAWN)) & s)
                score += MinorBehindPawn;

            // Penalty if the piece is far from the king
            score -= KingProtector[Pt == BISHOP] * distance(pos.square<KING>(Us), s);

            if constexpr (Pt == BISHOP)
            {
                // Penalty according to the number of our pawns on the same color square as the
                // bishop, bigger when the center files are blocked with pawns and smaller
                // when the bishop is outside the pawn chain.
                Bitboard blocked = pos.pieces(Us, PAWN) & shift<Down>(pos.pieces());

                score -= BishopPawns[edge_distance(file_of(s))] * pos.pawns_on_same_color_squares(Us, s)
                                     * (!(attackedBy[Us][PAWN] & s) + popcount(blocked & CenterFiles));

                // Penalty for all enemy pawns x-rayed
                score -= BishopXRayPawns * popcount(attacks_bb<BISHOP>(s) & pos.pieces(Them, PAWN));

                // Bonus for bishop on a long diagonal which can "see" both center squares
                if (more_than_one(attacks_bb<BISHOP>(s, pos.pieces(PAWN)) & Center))
                    score += LongDiagonalBishop;

                // An important Chess960 pattern: a cornered bishop blocked by a friendly
                // pawn diagonally in front of it is a very serious problem, especially
                // when that pawn is also blocked.
                if (   pos.is_chess960()
                    && (s == relative_square(Us, SQ_A1) || s == relative_square(Us, SQ_H1)))
                {
                    Direction d = pawn_push(Us) + (file_of(s) == FILE_A ? EAST : WEST);
                    if (pos.piece_on(s + d) == make_piece(Us, PAWN))
                        score -= !pos.empty(s + d + pawn_push(Us)) ? 4 * make_score(CorneredBishop, CorneredBishop)
                                                                   : 3 * make_score(CorneredBishop, CorneredBishop);
                }
            }
        }

        if constexpr (Pt == ROOK)
        {
            // Bonuses for rook on a (semi-)open or closed file
            if (pos.is_on_semiopen_file(Us, s))
            {
                score += RookOnOpenFile[pos.is_on_semiopen_file(Them, s)];
            }
            else
            {
                // If our pawn on this file is blocked, increase penalty
                if ( pos.pieces(Us, PAWN)
                   & shift<Down>(pos.pieces())
                   & file_bb(s))
                {
                    score -= RookOnClosedFile;
                }

                // Penalty when trapped by the king, even more if the king cannot castle
                if (mob <= 3)
                {
                    File kf = file_of(pos.square<KING>(Us));
                    if ((kf < FILE_E) == (file_of(s) < kf))
                        score -= TrappedRook * (1 + !pos.castling_rights(Us));
                }
            }
        }

        if constexpr (Pt == QUEEN)
        {
            // Penalty if any relative pin or discovered attack against the queen
            Bitboard queenPinners;
            if (pos.slider_blockers(pos.pieces(Them, ROOK, BISHOP), s, queenPinners))
                score -= WeakQueen;
        }
    }
    if constexpr (T)
        Trace::add(Pt, Us, score);

    return score;
  }


  // Evaluation::king() assigns bonuses and penalties to a king of a given color

  template<Tracing T> template<Color Us>
  Score Evaluation<T>::king() const {

    constexpr Color    Them = ~Us;
    constexpr Bitboard Camp = (Us == WHITE ? AllSquares ^ Rank6BB ^ Rank7BB ^ Rank8BB
                                           : AllSquares ^ Rank1BB ^ Rank2BB ^ Rank3BB);

    Bitboard weak, b1, b2, b3, safe, unsafeChecks = 0;
    Bitboard rookChecks, queenChecks, bishopChecks, knightChecks;
    int kingDanger = 0;
    const Square ksq = pos.square<KING>(Us);

    // Init the score with king shelter and enemy pawns storm
    Score score = pe->king_safety<Us>(pos);

    // Attacked squares defended at most once by our queen or king
    weak =  attackedBy[Them][ALL_PIECES]
          & ~attackedBy2[Us]
          & (~attackedBy[Us][ALL_PIECES] | attackedBy[Us][KING] | attackedBy[Us][QUEEN]);

    // Analyse the safe enemy's checks which are possible on next move
    safe  = ~pos.pieces(Them);
    safe &= ~attackedBy[Us][ALL_PIECES] | (weak & attackedBy2[Them]);

    b1 = attacks_bb<ROOK  >(ksq, pos.pieces() ^ pos.pieces(Us, QUEEN));
    b2 = attacks_bb<BISHOP>(ksq, pos.pieces() ^ pos.pieces(Us, QUEEN));

    // Enemy rooks checks
    rookChecks = b1 & attackedBy[Them][ROOK] & safe;
    if (rookChecks)
        kingDanger += SafeCheck[ROOK][more_than_one(rookChecks)];
    else
        unsafeChecks |= b1 & attackedBy[Them][ROOK];

    // Enemy queen safe checks: count them only if the checks are from squares from
    // which opponent cannot give a rook check, because rook checks are more valuable.
    queenChecks =  (b1 | b2) & attackedBy[Them][QUEEN] & safe
                 & ~(attackedBy[Us][QUEEN] | rookChecks);
    if (queenChecks)
        kingDanger += SafeCheck[QUEEN][more_than_one(queenChecks)];

    // Enemy bishops checks: count them only if they are from squares from which
    // opponent cannot give a queen check, because queen checks are more valuable.
    bishopChecks =  b2 & attackedBy[Them][BISHOP] & safe
                  & ~queenChecks;
    if (bishopChecks)
        kingDanger += SafeCheck[BISHOP][more_than_one(bishopChecks)];

    else
        unsafeChecks |= b2 & attackedBy[Them][BISHOP];

    // Enemy knights checks
    knightChecks = attacks_bb<KNIGHT>(ksq) & attackedBy[Them][KNIGHT];
    if (knightChecks & safe)
        kingDanger += SafeCheck[KNIGHT][more_than_one(knightChecks & safe)];
    else
        unsafeChecks |= knightChecks;

    // Find the squares that opponent attacks in our king flank, the squares
    // which they attack twice in that flank, and the squares that we defend.
    b1 = attackedBy[Them][ALL_PIECES] & KingFlank[file_of(ksq)] & Camp;
    b2 = b1 & attackedBy2[Them];
    b3 = attackedBy[Us][ALL_PIECES] & KingFlank[file_of(ksq)] & Camp;

    int kingFlankAttack  = popcount(b1) + popcount(b2);
    int kingFlankDefense = popcount(b3);

    kingDanger +=        kingAttackersCount[Them] * kingAttackersWeight[Them] // (~10 Elo)
                 + 183 * popcount(kingRing[Us] & weak)                        // (~15 Elo)
                 + 148 * popcount(unsafeChecks)                               // (~4 Elo)
                 +  98 * popcount(pos.blockers_for_king(Us))                  // (~2 Elo)
                 +  69 * kingAttacksCount[Them]                               // (~0.5 Elo)
                 +   3 * kingFlankAttack * kingFlankAttack / 8                // (~0.5 Elo)
                 +       mg_value(mobility[Them] - mobility[Us])              // (~0.5 Elo)
                 - 873 * !pos.count<QUEEN>(Them)                              // (~24 Elo)
                 - 100 * bool(attackedBy[Us][KNIGHT] & attackedBy[Us][KING])  // (~5 Elo)
                 -   6 * mg_value(score) / 8                                  // (~8 Elo)
                 -   4 * kingFlankDefense                                     // (~5 Elo)
                 +  37;                                                       // (~0.5 Elo)

    // Transform the kingDanger units into a Score, and subtract it from the evaluation
    if (kingDanger > 100)
        score -= make_score(kingDanger * kingDanger / 4096, kingDanger / 16);

    // Penalty when our king is on a pawnless flank
    if (!(pos.pieces(PAWN) & KingFlank[file_of(ksq)]))
        score -= PawnlessFlank;

    // Penalty if king flank is under attack, potentially moving toward the king
    score -= FlankAttacks * kingFlankAttack;

    if constexpr (T)
        Trace::add(KING, Us, score);

    return score;
  }


  // Evaluation::threats() assigns bonuses according to the types of the
  // attacking and the attacked pieces.

  template<Tracing T> template<Color Us>
  Score Evaluation<T>::threats() const {

    constexpr Color     Them     = ~Us;
    constexpr Direction Up       = pawn_push(Us);
    constexpr Bitboard  TRank3BB = (Us == WHITE ? Rank3BB : Rank6BB);

    Bitboard b, weak, defended, nonPawnEnemies, stronglyProtected, safe;
    Score score = SCORE_ZERO;

    // Non-pawn enemies
    nonPawnEnemies = pos.pieces(Them) & ~pos.pieces(PAWN);

    // Squares strongly protected by the enemy, either because they defend the
    // square with a pawn, or because they defend the square twice and we don't.
    stronglyProtected =  attackedBy[Them][PAWN]
                       | (attackedBy2[Them] & ~attackedBy2[Us]);

    // Non-pawn enemies, strongly protected
    defended = nonPawnEnemies & stronglyProtected;

    // Enemies not strongly protected and under our attack
    weak = pos.pieces(Them) & ~stronglyProtected & attackedBy[Us][ALL_PIECES];

    // Bonus according to the kind of attacking pieces
    if (defended | weak)
    {
        b = (defended | weak) & (attackedBy[Us][KNIGHT] | attackedBy[Us][BISHOP]);
        while (b)
            score += ThreatByMinor[type_of(pos.piece_on(pop_lsb(b)))];

        b = weak & attackedBy[Us][ROOK];
        while (b)
            score += ThreatByRook[type_of(pos.piece_on(pop_lsb(b)))];

        if (weak & attackedBy[Us][KING])
            score += ThreatByKing;

        b =  ~attackedBy[Them][ALL_PIECES]
           | (nonPawnEnemies & attackedBy2[Us]);
        score += Hanging * popcount(weak & b);

        // Additional bonus if weak piece is only protected by a queen
        score += WeakQueenProtection * popcount(weak & attackedBy[Them][QUEEN]);
    }

    // Bonus for restricting their piece moves
    b =   attackedBy[Them][ALL_PIECES]
       & ~stronglyProtected
       &  attackedBy[Us][ALL_PIECES];
    score += RestrictedPiece * popcount(b);

    // Protected or unattacked squares
    safe = ~attackedBy[Them][ALL_PIECES] | attackedBy[Us][ALL_PIECES];

    // Bonus for attacking enemy pieces with our relatively safe pawns
    b = pos.pieces(Us, PAWN) & safe;
    b = pawn_attacks_bb<Us>(b) & nonPawnEnemies;
    score += ThreatBySafePawn * popcount(b);

    // Find squares where our pawns can push on the next move
    b  = shift<Up>(pos.pieces(Us, PAWN)) & ~pos.pieces();
    b |= shift<Up>(b & TRank3BB) & ~pos.pieces();

    // Keep only the squares which are relatively safe
    b &= ~attackedBy[Them][PAWN] & safe;

    // Bonus for safe pawn threats on the next move
    b = pawn_attacks_bb<Us>(b) & nonPawnEnemies;
    score += ThreatByPawnPush * popcount(b);

    // Bonus for threats on the next moves against enemy queen
    if (pos.count<QUEEN>(Them) == 1)
    {
        bool queenImbalance = pos.count<QUEEN>() == 1;

        Square s = pos.square<QUEEN>(Them);
        safe =   mobilityArea[Us]
              & ~pos.pieces(Us, PAWN)
              & ~stronglyProtected;

        b = attackedBy[Us][KNIGHT] & attacks_bb<KNIGHT>(s);

        score += KnightOnQueen * popcount(b & safe) * (1 + queenImbalance);

        b =  (attackedBy[Us][BISHOP] & attacks_bb<BISHOP>(s, pos.pieces()))
           | (attackedBy[Us][ROOK  ] & attacks_bb<ROOK  >(s, pos.pieces()));

        score += SliderOnQueen * popcount(b & safe & attackedBy2[Us]) * (1 + queenImbalance);
    }

    if constexpr (T)
        Trace::add(THREAT, Us, score);

    return score;
  }

  // Evaluation::passed() evaluates the passed pawns and candidate passed
  // pawns of the given color.

  template<Tracing T> template<Color Us>
  Score Evaluation<T>::passed() const {

    constexpr Color     Them = ~Us;
    constexpr Direction Up   = pawn_push(Us);
    constexpr Direction Down = -Up;

    auto king_proximity = [&](Color c, Square s) {
      return std::min(distance(pos.square<KING>(c), s), 5);
    };

    Bitboard b, bb, squaresToQueen, unsafeSquares, blockedPassers, helpers;
    Score score = SCORE_ZERO;

    b = pe->passed_pawns(Us);

    blockedPassers = b & shift<Down>(pos.pieces(Them, PAWN));
    if (blockedPassers)
    {
        helpers =  shift<Up>(pos.pieces(Us, PAWN))
                 & ~pos.pieces(Them)
                 & (~attackedBy2[Them] | attackedBy[Us][ALL_PIECES]);

        // Remove blocked candidate passers that don't have help to pass
        b &=  ~blockedPassers
            | shift<WEST>(helpers)
            | shift<EAST>(helpers);
    }

    while (b)
    {
        Square s = pop_lsb(b);

        assert(!(pos.pieces(Them, PAWN) & forward_file_bb(Us, s + Up)));

        int r = relative_rank(Us, s);

        Score bonus = PassedRank[r];

        if (r > RANK_3)
        {
            int w = 5 * r - 13;
            Square blockSq = s + Up;

            // Adjust bonus based on the king's proximity
            bonus += make_score(0, (  king_proximity(Them, blockSq) * 19 / 4
                                    - king_proximity(Us,   blockSq) *  2) * w);

            // If blockSq is not the queening square then consider also a second push
            if (r != RANK_7)
                bonus -= make_score(0, king_proximity(Us, blockSq + Up) * w);

            // If the pawn is free to advance, then increase the bonus
            if (pos.empty(blockSq))
            {
                squaresToQueen = forward_file_bb(Us, s);
                unsafeSquares = passed_pawn_span(Us, s);

                bb = forward_file_bb(Them, s) & pos.pieces(ROOK, QUEEN);

                if (!(pos.pieces(Them) & bb))
                    unsafeSquares &= attackedBy[Them][ALL_PIECES] | pos.pieces(Them);

                // If there are no enemy pieces or attacks on passed pawn span, assign a big bonus.
                // Or if there is some, but they are all attacked by our pawns, assign a bit smaller bonus.
                // Otherwise assign a smaller bonus if the path to queen is not attacked
                // and even smaller bonus if it is attacked but block square is not.
                int k = !unsafeSquares                    ? 36 :
                !(unsafeSquares & ~attackedBy[Us][PAWN])  ? 30 :
                        !(unsafeSquares & squaresToQueen) ? 17 :
                        !(unsafeSquares & blockSq)        ?  7 :
                                                             0 ;

                // Assign a larger bonus if the block square is defended
                if ((pos.pieces(Us) & bb) || (attackedBy[Us][ALL_PIECES] & blockSq))
                    k += 5;

                bonus += make_score(k * w, k * w);
            }
        } // r > RANK_3

        score += bonus - PassedFile * edge_distance(file_of(s));
    }

    if constexpr (T)
        Trace::add(PASSED, Us, score);

    return score;
  }


  // Evaluation::space() computes a space evaluation for a given side, aiming to improve game
  // play in the opening. It is based on the number of safe squares on the four central files
  // on ranks 2 to 4. Completely safe squares behind a friendly pawn are counted twice.
  // Finally, the space bonus is multiplied by a weight which decreases according to occupancy.

  template<Tracing T> template<Color Us>
  Score Evaluation<T>::space() const {

    // Early exit if, for example, both queens or 6 minor pieces have been exchanged
    if (pos.non_pawn_material() < SpaceThreshold)
        return SCORE_ZERO;

    constexpr Color Them     = ~Us;
    constexpr Direction Down = -pawn_push(Us);
    constexpr Bitboard SpaceMask =
      Us == WHITE ? CenterFiles & (Rank2BB | Rank3BB | Rank4BB)
                  : CenterFiles & (Rank7BB | Rank6BB | Rank5BB);

    // Find the available squares for our pieces inside the area defined by SpaceMask
    Bitboard safe =   SpaceMask
                   & ~pos.pieces(Us, PAWN)
                   & ~attackedBy[Them][PAWN];

    // Find all squares which are at most three squares behind some friendly pawn
    Bitboard behind = pos.pieces(Us, PAWN);
    behind |= shift<Down>(behind);
    behind |= shift<Down+Down>(behind);

    // Compute space score based on the number of safe squares and number of our pieces
    // increased with number of total blocked pawns in position.
    int bonus = popcount(safe) + popcount(behind & safe & ~attackedBy[Them][ALL_PIECES]);
    int weight = pos.count<ALL_PIECES>(Us) - 3 + std::min(pe->blocked_count(), 9);
    Score score = make_score(bonus * weight * weight / 16, 0);

    if constexpr (T)
        Trace::add(SPACE, Us, score);

    return score;
  }


  // Evaluation::winnable() adjusts the midgame and endgame score components, based on
  // the known attacking/defending status of the players. The final value is derived
  // by interpolation from the midgame and endgame values.

  template<Tracing T>
  Value Evaluation<T>::winnable(Score score) const {

    int outflanking =  distance<File>(pos.square<KING>(WHITE), pos.square<KING>(BLACK))
                    + int(rank_of(pos.square<KING>(WHITE)) - rank_of(pos.square<KING>(BLACK)));

    bool pawnsOnBothFlanks =   (pos.pieces(PAWN) & QueenSide)
                            && (pos.pieces(PAWN) & KingSide);

    bool almostUnwinnable =   outflanking < 0
                           && !pawnsOnBothFlanks;

    bool infiltration =   rank_of(pos.square<KING>(WHITE)) > RANK_4
                       || rank_of(pos.square<KING>(BLACK)) < RANK_5;

    // Compute the initiative bonus for the attacking side
    int complexity =   9 * pe->passed_count()
                    + 12 * pos.count<PAWN>()
                    +  9 * outflanking
                    + 21 * pawnsOnBothFlanks
                    + 24 * infiltration
                    + 51 * !pos.non_pawn_material()
                    - 43 * almostUnwinnable
                    -110 ;

    Value mg = mg_value(score);
    Value eg = eg_value(score);

    // Now apply the bonus: note that we find the attacking side by extracting the
    // sign of the midgame or endgame values, and that we carefully cap the bonus
    // so that the midgame and endgame scores do not change sign after the bonus.
    int u = ((mg > 0) - (mg < 0)) * std::clamp(complexity + 50, -abs(mg), 0);
    int v = ((eg > 0) - (eg < 0)) * std::max(complexity, -abs(eg));

    mg += u;
    eg += v;

    // Compute the scale factor for the winning side
    Color strongSide = eg > VALUE_DRAW ? WHITE : BLACK;
    int sf = me->scale_factor(pos, strongSide);

    // If scale factor is not already specific, scale up/down via general heuristics
    if (sf == SCALE_FACTOR_NORMAL)
    {
        if (pos.opposite_bishops())
        {
            // For pure opposite colored bishops endgames use scale factor
            // based on the number of passed pawns of the strong side.
            if (   pos.non_pawn_material(WHITE) == BishopValueMg
                && pos.non_pawn_material(BLACK) == BishopValueMg)
                sf = 18 + 4 * popcount(pe->passed_pawns(strongSide));
            // For every other opposite colored bishops endgames use scale factor
            // based on the number of all pieces of the strong side.
            else
                sf = 22 + 3 * pos.count<ALL_PIECES>(strongSide);
        }
        // For rook endgames with strong side not having overwhelming pawn number advantage
        // and its pawns being on one flank and weak side protecting its pieces with a king
        // use lower scale factor.
        else if (  pos.non_pawn_material(WHITE) == RookValueMg
                && pos.non_pawn_material(BLACK) == RookValueMg
                && pos.count<PAWN>(strongSide) - pos.count<PAWN>(~strongSide) <= 1
                && bool(KingSide & pos.pieces(strongSide, PAWN)) != bool(QueenSide & pos.pieces(strongSide, PAWN))
                && (attacks_bb<KING>(pos.square<KING>(~strongSide)) & pos.pieces(~strongSide, PAWN)))
            sf = 36;
        // For queen vs no queen endgames use scale factor
        // based on number of minors of side that doesn't have queen.
        else if (pos.count<QUEEN>() == 1)
            sf = 37 + 3 * (pos.count<QUEEN>(WHITE) == 1 ? pos.count<BISHOP>(BLACK) + pos.count<KNIGHT>(BLACK)
                                                        : pos.count<BISHOP>(WHITE) + pos.count<KNIGHT>(WHITE));
        // In every other case use scale factor based on
        // the number of pawns of the strong side reduced if pawns are on a single flank.
        else
            sf = std::min(sf, 36 + 7 * pos.count<PAWN>(strongSide)) - 4 * !pawnsOnBothFlanks;

        // Reduce scale factor in case of pawns being on a single flank
        sf -= 4 * !pawnsOnBothFlanks;
    }

    // Interpolate between the middlegame and (scaled by 'sf') endgame score
    v =  mg * int(me->game_phase())
       + eg * int(PHASE_MIDGAME - me->game_phase()) * ScaleFactor(sf) / SCALE_FACTOR_NORMAL;
    v /= PHASE_MIDGAME;

    if constexpr (T)
    {
        Trace::add(WINNABLE, make_score(u, eg * ScaleFactor(sf) / SCALE_FACTOR_NORMAL - eg_value(score)));
        Trace::add(TOTAL, make_score(mg, eg * ScaleFactor(sf) / SCALE_FACTOR_NORMAL));
    }

    return Value(v);
  }


  // Evaluation::value() is the main function of the class. It computes the various
  // parts of the evaluation and returns the value of the position from the point
  // of view of the side to move.

  template<Tracing T>
  Value Evaluation<T>::value() {

    assert(!pos.checkers());

    // Probe the material hash table
    me = Material::probe(pos);

    // If we have a specialized evaluation function for the current material
    // configuration, call it and return.
    if (me->specialized_eval_exists())
        return me->evaluate(pos);

    // Initialize score by reading the incrementally updated scores included in
    // the position object (material + piece square tables) and the material
    // imbalance. Score is computed internally from the white point of view.
    Score score = pos.psq_score() + me->imbalance();

    // Probe the pawn hash table
    pe = Pawns::probe(pos);
    score += pe->pawn_score(WHITE) - pe->pawn_score(BLACK);

    // Early exit if score is high
    auto lazy_skip = [&](Value lazyThreshold) {
        return abs(mg_value(score) + eg_value(score)) >   lazyThreshold
                                                        + std::abs(pos.this_thread()->bestValue) * 5 / 4
                                                        + pos.non_pawn_material() / 32;
    };

    if (lazy_skip(LazyThreshold1))
        goto make_v;

    // Main evaluation begins here
    initialize<WHITE>();
    initialize<BLACK>();

    // Pieces evaluated first (also populates attackedBy, attackedBy2).
    // Note that the order of evaluation of the terms is left unspecified.
    score +=  pieces<WHITE, KNIGHT>() - pieces<BLACK, KNIGHT>()
            + pieces<WHITE, BISHOP>() - pieces<BLACK, BISHOP>()
            + pieces<WHITE, ROOK  >() - pieces<BLACK, ROOK  >()
            + pieces<WHITE, QUEEN >() - pieces<BLACK, QUEEN >();

    score += mobility[WHITE] - mobility[BLACK];

    // More complex interactions that require fully populated attack bitboards
    score +=  king<   WHITE>() - king<   BLACK>()
            + passed< WHITE>() - passed< BLACK>();

    if (lazy_skip(LazyThreshold2))
        goto make_v;

    score +=  threats<WHITE>() - threats<BLACK>()
            + space<  WHITE>() - space<  BLACK>();

make_v:
    // Derive single value from mg and eg parts of score
    Value v = winnable(score);

    // In case of tracing add all remaining individual evaluation terms
    if constexpr (T)
    {
        Trace::add(MATERIAL, pos.psq_score());
        Trace::add(IMBALANCE, me->imbalance());
        Trace::add(PAWN, pe->pawn_score(WHITE), pe->pawn_score(BLACK));
        Trace::add(MOBILITY, mobility[WHITE], mobility[BLACK]);
    }

    // Side to move point of view
    return (pos.side_to_move() == WHITE ? v : -v);
  }


  /// Fisher Random Chess: correction for cornered bishops, to fix chess960 play with NNUE

  Value fix_FRC(const Position& pos) {

    constexpr Bitboard Corners =  1ULL << SQ_A1 | 1ULL << SQ_H1 | 1ULL << SQ_A8 | 1ULL << SQ_H8;

    if (!(pos.pieces(BISHOP) & Corners))
        return VALUE_ZERO;

    int correction = 0;

    if (   pos.piece_on(SQ_A1) == W_BISHOP
        && pos.piece_on(SQ_B2) == W_PAWN)
        correction -= CorneredBishop;

    if (   pos.piece_on(SQ_H1) == W_BISHOP
        && pos.piece_on(SQ_G2) == W_PAWN)
        correction -= CorneredBishop;

    if (   pos.piece_on(SQ_A8) == B_BISHOP
        && pos.piece_on(SQ_B7) == B_PAWN)
        correction += CorneredBishop;

    if (   pos.piece_on(SQ_H8) == B_BISHOP
        && pos.piece_on(SQ_G7) == B_PAWN)
        correction += CorneredBishop;

    return pos.side_to_move() == WHITE ?  Value(3 * correction)
                                       : -Value(3 * correction);
  }

} // namespace Eval


/// evaluate() is the evaluator for the outer world. It returns a static
/// evaluation of the position from the point of view of the side to move.

Value Eval::evaluate(const Position& pos, int* complexity) {

<<<<<<< HEAD
  Value v = useNNUE ? NNUE::evaluate(pos, true) + (pos.is_chess960() ? fix_FRC(pos) : 0)
                    : Evaluation<NO_TRACE>(pos).value();
=======
  Value v;
  Color stm = pos.side_to_move();
  Value psq = pos.psq_eg_stm();
  // Deciding between classical and NNUE eval (~10 Elo): for high PSQ imbalance we use classical,
  // but we switch to NNUE during long shuffling or with high material on the board.
  bool useClassical =    (pos.this_thread()->depth > 9 || pos.count<ALL_PIECES>() > 7)
                      && abs(psq) * 5 > (856 + pos.non_pawn_material() / 64) * (10 + pos.rule50_count());

  // Deciding between classical and NNUE eval (~10 Elo): for high PSQ imbalance we use classical,
  // but we switch to NNUE during long shuffling or with high material on the board.
  if (!useNNUE || useClassical)
  {
      v = Evaluation<NO_TRACE>(pos).value();
      useClassical = abs(v) >= 297;
  }

  // If result of a classical evaluation is much lower than threshold fall back to NNUE
  if (useNNUE && !useClassical)
  {
       int nnueComplexity;
       int scale = 1092 + 106 * pos.non_pawn_material() / 5120;
       Value optimism = pos.this_thread()->optimism[stm];

       Value nnue = NNUE::evaluate(pos, true, &nnueComplexity);
       // Blend nnue complexity with (semi)classical complexity
       nnueComplexity = (104 * nnueComplexity + 131 * abs(nnue - psq)) / 256;
       if (complexity) // Return hybrid NNUE complexity to caller
           *complexity = nnueComplexity;

       optimism = optimism * (269 + nnueComplexity) / 256;
       v = (nnue * scale + optimism * (scale - 754)) / 1024;

       if (pos.is_chess960())
           v += fix_FRC(pos);
  }
>>>>>>> 442c40b4

  v = v * std::max(1, (101 - pos.rule50_count())) / 101;

  // Do not return evals greater than a TB result
  v = std::clamp(v, -VALUE_TB_WIN + 8 * PawnValueEg, VALUE_TB_WIN - 8 * PawnValueEg);

  // When not using NNUE, return classical complexity to caller
  if (complexity && (!useNNUE || useClassical))
       *complexity = abs(v - psq);

  return v;
}

/// trace() is like evaluate(), but instead of returning a value, it returns
/// a string (suitable for outputting to stdout) that contains the detailed
/// descriptions and values of each evaluation term. Useful for debugging.
/// Trace scores are from white's point of view

std::string Eval::trace(Position& pos) {

  if (pos.checkers())
      return "Final evaluation: none (in check)";

  std::stringstream ss;
  ss << std::showpoint << std::noshowpos << std::fixed << std::setprecision(2);

  Value v;

  std::memset(scores, 0, sizeof(scores));

  // Reset any global variable used in eval
  pos.this_thread()->bestValue       = VALUE_ZERO;

  v = Evaluation<TRACE>(pos).value();

  ss << std::showpoint << std::noshowpos << std::fixed << std::setprecision(2)
     << " Contributing terms for the classical eval:\n"
     << "+------------+-------------+-------------+-------------+\n"
     << "|    Term    |    White    |    Black    |    Total    |\n"
     << "|            |   MG    EG  |   MG    EG  |   MG    EG  |\n"
     << "+------------+-------------+-------------+-------------+\n"
     << "|   Material | " << Term(MATERIAL)
     << "|  Imbalance | " << Term(IMBALANCE)
     << "|      Pawns | " << Term(PAWN)
     << "|    Knights | " << Term(KNIGHT)
     << "|    Bishops | " << Term(BISHOP)
     << "|      Rooks | " << Term(ROOK)
     << "|     Queens | " << Term(QUEEN)
     << "|   Mobility | " << Term(MOBILITY)
     << "|King safety | " << Term(KING)
     << "|    Threats | " << Term(THREAT)
     << "|     Passed | " << Term(PASSED)
     << "|      Space | " << Term(SPACE)
     << "|   Winnable | " << Term(WINNABLE)
     << "+------------+-------------+-------------+-------------+\n"
     << "|      Total | " << Term(TOTAL)
     << "+------------+-------------+-------------+-------------+\n";

  if (Eval::useNNUE)
      ss << '\n' << NNUE::trace(pos) << '\n';

  ss << std::showpoint << std::showpos << std::fixed << std::setprecision(2) << std::setw(15);

  v = pos.side_to_move() == WHITE ? v : -v;
  ss << "\nClassical evaluation   " << to_cp(v) << " (white side)\n";
  if (Eval::useNNUE)
  {
      v = NNUE::evaluate(pos, false);
      v = pos.side_to_move() == WHITE ? v : -v;
      ss << "NNUE evaluation        " << to_cp(v) << " (white side)\n";
  }

  v = evaluate(pos);
  v = pos.side_to_move() == WHITE ? v : -v;
  ss << "Final evaluation       " << to_cp(v) << " (white side)";
  if (Eval::useNNUE)
     ss << " [with scaled NNUE, hybrid, ...]";
  ss << "\n";

  return ss.str();
}

} // namespace Stockfish<|MERGE_RESOLUTION|>--- conflicted
+++ resolved
@@ -1078,46 +1078,24 @@
 
 Value Eval::evaluate(const Position& pos, int* complexity) {
 
-<<<<<<< HEAD
-  Value v = useNNUE ? NNUE::evaluate(pos, true) + (pos.is_chess960() ? fix_FRC(pos) : 0)
+  int nnueComplexity = 0;
+
+  Value v = useNNUE ? NNUE::evaluate(pos, true, &nnueComplexity)
                     : Evaluation<NO_TRACE>(pos).value();
-=======
-  Value v;
-  Color stm = pos.side_to_move();
+
   Value psq = pos.psq_eg_stm();
-  // Deciding between classical and NNUE eval (~10 Elo): for high PSQ imbalance we use classical,
-  // but we switch to NNUE during long shuffling or with high material on the board.
-  bool useClassical =    (pos.this_thread()->depth > 9 || pos.count<ALL_PIECES>() > 7)
-                      && abs(psq) * 5 > (856 + pos.non_pawn_material() / 64) * (10 + pos.rule50_count());
-
-  // Deciding between classical and NNUE eval (~10 Elo): for high PSQ imbalance we use classical,
-  // but we switch to NNUE during long shuffling or with high material on the board.
-  if (!useNNUE || useClassical)
+
+  if (useNNUE)
   {
-      v = Evaluation<NO_TRACE>(pos).value();
-      useClassical = abs(v) >= 297;
-  }
-
-  // If result of a classical evaluation is much lower than threshold fall back to NNUE
-  if (useNNUE && !useClassical)
-  {
-       int nnueComplexity;
-       int scale = 1092 + 106 * pos.non_pawn_material() / 5120;
-       Value optimism = pos.this_thread()->optimism[stm];
-
-       Value nnue = NNUE::evaluate(pos, true, &nnueComplexity);
        // Blend nnue complexity with (semi)classical complexity
-       nnueComplexity = (104 * nnueComplexity + 131 * abs(nnue - psq)) / 256;
+       nnueComplexity = (104 * nnueComplexity + 131 * abs(v - psq)) / 256;
+
        if (complexity) // Return hybrid NNUE complexity to caller
            *complexity = nnueComplexity;
 
-       optimism = optimism * (269 + nnueComplexity) / 256;
-       v = (nnue * scale + optimism * (scale - 754)) / 1024;
-
        if (pos.is_chess960())
            v += fix_FRC(pos);
   }
->>>>>>> 442c40b4
 
   v = v * std::max(1, (101 - pos.rule50_count())) / 101;
 
@@ -1125,8 +1103,8 @@
   v = std::clamp(v, -VALUE_TB_WIN + 8 * PawnValueEg, VALUE_TB_WIN - 8 * PawnValueEg);
 
   // When not using NNUE, return classical complexity to caller
-  if (complexity && (!useNNUE || useClassical))
-       *complexity = abs(v - psq);
+  if (complexity && !useNNUE)
+      *complexity = abs(v - psq);
 
   return v;
 }
