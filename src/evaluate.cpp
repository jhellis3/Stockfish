--- conflicted
+++ resolved
@@ -1046,7 +1046,6 @@
 
 Value Eval::evaluate(const Position& pos, int* complexity) {
 
-<<<<<<< HEAD
   int nnueComplexity = 0;
 
   Value v = useNNUE ? NNUE::evaluate(pos, true, &nnueComplexity)
@@ -1057,42 +1056,7 @@
   if (useNNUE)
   {
        // Blend nnue complexity with (semi)classical complexity
-       nnueComplexity = (104 * nnueComplexity + 131 * abs(v - psq)) / 256;
-=======
-  Value v;
-  Value psq = pos.psq_eg_stm();
-
-  // We use the much less accurate but faster Classical eval when the NNUE
-  // option is set to false. Otherwise we use the NNUE eval unless the
-  // PSQ advantage is decisive and several pieces remain. (~3 Elo)
-  bool useClassical = !useNNUE || (pos.count<ALL_PIECES>() > 7 && abs(psq) > 1760);
-
-  if (useClassical)
-      v = Evaluation<NO_TRACE>(pos).value();
-  else
-  {
-      int nnueComplexity;
-      int scale = 1064 + 106 * pos.non_pawn_material() / 5120;
-
-      Color stm = pos.side_to_move();
-      Value optimism = pos.this_thread()->optimism[stm];
-
-      Value nnue = NNUE::evaluate(pos, true, &nnueComplexity);
-
-      // Blend nnue complexity with (semi)classical complexity
-      nnueComplexity = (  416 * nnueComplexity
-                        + 424 * abs(psq - nnue)
-                        + (optimism  > 0 ? int(optimism) * int(psq - nnue) : 0)
-                        ) / 1024;
-
-      // Return hybrid NNUE complexity to caller
-      if (complexity)
-          *complexity = nnueComplexity;
-
-      optimism = optimism * (269 + nnueComplexity) / 256;
-      v = (nnue * scale + optimism * (scale - 754)) / 1024;
-  }
->>>>>>> 79c5f3a6
+       nnueComplexity = (416 * nnueComplexity + 424 * abs(v - psq)) / 1024;
 
        if (complexity) // Return hybrid NNUE complexity to caller
            *complexity = nnueComplexity;
