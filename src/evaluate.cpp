--- conflicted
+++ resolved
@@ -1079,40 +1079,8 @@
 
 Value Eval::evaluate(const Position& pos) {
 
-<<<<<<< HEAD
   Value v = useNNUE ? NNUE::evaluate(pos, true) + (pos.is_chess960() ? fix_FRC(pos) : 0)
                     : Evaluation<NO_TRACE>(pos).value();
-=======
-  Value v;
-  bool useClassical = false;
-
-  // Deciding between classical and NNUE eval (~10 Elo): for high PSQ imbalance we use classical,
-  // but we switch to NNUE during long shuffling or with high material on the board.
-  if (  !useNNUE
-      || ((pos.this_thread()->depth > 9 || pos.count<ALL_PIECES>() > 7) &&
-          abs(eg_value(pos.psq_score())) * 5 > (856 + pos.non_pawn_material() / 64) * (10 + pos.rule50_count())))
-  {
-      v = Evaluation<NO_TRACE>(pos).value();          // classical
-      useClassical = abs(v) >= 297;
-  }
-
-  // If result of a classical evaluation is much lower than threshold fall back to NNUE
-  if (useNNUE && !useClassical)
-  {
-       Value nnue     = NNUE::evaluate(pos, true);     // NNUE
-       int scale      = 1014 + 21 * pos.non_pawn_material() / 1024;
-       Color stm      = pos.side_to_move();
-       Value optimism = pos.this_thread()->optimism[stm];
-       Value psq      = (stm == WHITE ? 1 : -1) * eg_value(pos.psq_score());
-       int complexity = 35 * abs(nnue - psq) / 256;
-
-       optimism = optimism * (32 + complexity) / 32;
-       v = (nnue * scale + optimism * (scale - 846)) / 1024;
-
-       if (pos.is_chess960())
-           v += fix_FRC(pos);
-  }
->>>>>>> cc7bcd53
 
   v = v * std::max(1, (101 - pos.rule50_count())) / 101;
 
