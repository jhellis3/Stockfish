--- conflicted
+++ resolved
@@ -33,14 +33,12 @@
 
 namespace Eval {
 
-  uint8_t useNNUE;
+  bool useNNUE;
   std::string eval_file_loaded="None";
 
   void init_NNUE() {
 
-    useNNUE = Options["Use NNUE"] == "Hybrid" ? 1
-            : Options["Use NNUE"] == "On" ? 2
-            : 0;
+    useNNUE = Options["Use NNUE"];
 
     std::string eval_file = std::string(Options["EvalFile"]);
     if (useNNUE && eval_file_loaded != eval_file)
@@ -925,13 +923,7 @@
     }
 
     // Side to move point of view
-<<<<<<< HEAD
     return (pos.side_to_move() == WHITE ? v : -v) + Tempo;
-=======
-    v = (pos.side_to_move() == WHITE ? v : -v) + Tempo;
-
-    return v;
->>>>>>> 6eb186c9
   }
 
 } // namespace
@@ -942,32 +934,13 @@
 
 Value Eval::evaluate(const Position& pos) {
 
-<<<<<<< HEAD
-  if (Eval::useNNUE)
-  {
-      if (Eval::useNNUE == 2)
-          return NNUE::evaluate(pos) + Tempo;
-
-      Value v = eg_value(pos.psq_score());
-      // Take NNUE eval only on balanced positions
-      if (abs(v) < NNUEThreshold)
-         return NNUE::evaluate(pos) + Tempo;
-  }
-  return Evaluation<NO_TRACE>(pos).value();
-=======
-  bool classical = !Eval::useNNUE
-                ||  abs(eg_value(pos.psq_score())) >= NNUEThreshold;
-  Value v = classical ? Evaluation<NO_TRACE>(pos).value()
-                      : NNUE::evaluate(pos) * 5 / 4 + Tempo;
-
-  // Damp down the evaluation linearly when shuffling
-  v = v * (100 - pos.rule50_count()) / 100;
+  Value v = Eval::useNNUE ? NNUE::evaluate(pos) * 5 / 4 + Tempo
+                          : Evaluation<NO_TRACE>(pos).value();
 
   // Guarantee evalution outside of TB range
   v = Utility::clamp(v, VALUE_TB_LOSS_IN_MAX_PLY + 1, VALUE_TB_WIN_IN_MAX_PLY - 1);
 
   return v;
->>>>>>> 6eb186c9
 }
 
 /// trace() is like evaluate(), but instead of returning a value, it returns
