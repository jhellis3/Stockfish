/*
  Stockfish, a UCI chess playing engine derived from Glaurung 2.1
  Copyright (C) 2004-2024 The Stockfish developers (see AUTHORS file)

  Stockfish is free software: you can redistribute it and/or modify
  it under the terms of the GNU General Public License as published by
  the Free Software Foundation, either version 3 of the License, or
  (at your option) any later version.

  Stockfish is distributed in the hope that it will be useful,
  but WITHOUT ANY WARRANTY; without even the implied warranty of
  MERCHANTABILITY or FITNESS FOR A PARTICULAR PURPOSE.  See the
  GNU General Public License for more details.

  You should have received a copy of the GNU General Public License
  along with this program.  If not, see <http://www.gnu.org/licenses/>.
*/

#include "evaluate.h"

#include <algorithm>
#include <cassert>
#include <cmath>
#include <cstdlib>
#include <fstream>
#include <iomanip>
#include <iostream>
#include <optional>
#include <sstream>
#include <unordered_map>
#include <vector>

#include "incbin/incbin.h"
#include "misc.h"
#include "nnue/evaluate_nnue.h"
#include "nnue/nnue_architecture.h"
#include "position.h"
#include "types.h"
#include "uci.h"
#include "ucioption.h"

// Macro to embed the default efficiently updatable neural network (NNUE) file
// data in the engine binary (using incbin.h, by Dale Weiler).
// This macro invocation will declare the following three variables
//     const unsigned char        gEmbeddedNNUEData[];  // a pointer to the embedded data
//     const unsigned char *const gEmbeddedNNUEEnd;     // a marker to the end
//     const unsigned int         gEmbeddedNNUESize;    // the size of the embedded file
// Note that this does not work in Microsoft Visual Studio.
#if !defined(_MSC_VER) && !defined(NNUE_EMBEDDING_OFF)
INCBIN(EmbeddedNNUEBig, EvalFileDefaultNameBig);
INCBIN(EmbeddedNNUESmall, EvalFileDefaultNameSmall);
#else
const unsigned char        gEmbeddedNNUEBigData[1]   = {0x0};
const unsigned char* const gEmbeddedNNUEBigEnd       = &gEmbeddedNNUEBigData[1];
const unsigned int         gEmbeddedNNUEBigSize      = 1;
const unsigned char        gEmbeddedNNUESmallData[1] = {0x0};
const unsigned char* const gEmbeddedNNUESmallEnd     = &gEmbeddedNNUESmallData[1];
const unsigned int         gEmbeddedNNUESmallSize    = 1;
#endif


namespace Stockfish {

namespace Eval {


// Tries to load a NNUE network at startup time, or when the engine
// receives a UCI command "setoption name EvalFile value nn-[a-z0-9]{12}.nnue"
// The name of the NNUE network is always retrieved from the EvalFile option.
// We search the given network in three locations: internally (the default
// network may be embedded in the binary), in the active working directory and
// in the engine directory. Distro packagers may define the DEFAULT_NNUE_DIRECTORY
// variable to have the engine search in a special directory in their distro.
NNUE::EvalFiles NNUE::load_networks(const std::string& rootDirectory,
                                    const OptionsMap&  options,
                                    NNUE::EvalFiles    evalFiles) {

    for (auto& [netSize, evalFile] : evalFiles)
    {
        // Replace with
        // options[evalFile.optionName]
        // once fishtest supports the uci option EvalFileSmall
        std::string user_eval_file =
          netSize == Small ? evalFile.defaultName : options[evalFile.optionName];

        if (user_eval_file.empty())
            user_eval_file = evalFile.defaultName;

#if defined(DEFAULT_NNUE_DIRECTORY)
        std::vector<std::string> dirs = {"<internal>", "", rootDirectory,
                                         stringify(DEFAULT_NNUE_DIRECTORY)};
#else
        std::vector<std::string> dirs = {"<internal>", "", rootDirectory};
#endif

        for (const std::string& directory : dirs)
        {
            if (evalFile.current != user_eval_file)
            {
                if (directory != "<internal>")
                {
                    std::ifstream stream(directory + user_eval_file, std::ios::binary);
                    auto          description = NNUE::load_eval(stream, netSize);

                    if (description.has_value())
                    {
                        evalFile.current        = user_eval_file;
                        evalFile.netDescription = description.value();
                    }
                }

                if (directory == "<internal>" && user_eval_file == evalFile.defaultName)
                {
                    // C++ way to prepare a buffer for a memory stream
                    class MemoryBuffer: public std::basic_streambuf<char> {
                       public:
                        MemoryBuffer(char* p, size_t n) {
                            setg(p, p, p + n);
                            setp(p, p + n);
                        }
                    };

                    MemoryBuffer buffer(
                      const_cast<char*>(reinterpret_cast<const char*>(
                        netSize == Small ? gEmbeddedNNUESmallData : gEmbeddedNNUEBigData)),
                      size_t(netSize == Small ? gEmbeddedNNUESmallSize : gEmbeddedNNUEBigSize));
                    (void) gEmbeddedNNUEBigEnd;  // Silence warning on unused variable
                    (void) gEmbeddedNNUESmallEnd;

                    std::istream stream(&buffer);
                    auto         description = NNUE::load_eval(stream, netSize);

                    if (description.has_value())
                    {
                        evalFile.current        = user_eval_file;
                        evalFile.netDescription = description.value();
                    }
                }
            }
        }
    }

    return evalFiles;
}

// Verifies that the last net used was loaded successfully
void NNUE::verify(const OptionsMap&                                        options,
                  const std::unordered_map<Eval::NNUE::NetSize, EvalFile>& evalFiles) {

    for (const auto& [netSize, evalFile] : evalFiles)
    {
        // Replace with
        // options[evalFile.optionName]
        // once fishtest supports the uci option EvalFileSmall
        std::string user_eval_file =
          netSize == Small ? evalFile.defaultName : options[evalFile.optionName];
        if (user_eval_file.empty())
            user_eval_file = evalFile.defaultName;

        if (evalFile.current != user_eval_file)
        {
            std::string msg1 =
              "Network evaluation parameters compatible with the engine must be available.";
            std::string msg2 =
              "The network file " + user_eval_file + " was not loaded successfully.";
            std::string msg3 = "The UCI option EvalFile might need to specify the full path, "
                               "including the directory name, to the network file.";
            std::string msg4 = "The default net can be downloaded from: "
                               "https://tests.stockfishchess.org/api/nn/"
                             + evalFile.defaultName;
            std::string msg5 = "The engine will be terminated now.";

            sync_cout << "info string ERROR: " << msg1 << sync_endl;
            sync_cout << "info string ERROR: " << msg2 << sync_endl;
            sync_cout << "info string ERROR: " << msg3 << sync_endl;
            sync_cout << "info string ERROR: " << msg4 << sync_endl;
            sync_cout << "info string ERROR: " << msg5 << sync_endl;

            exit(EXIT_FAILURE);
        }

        sync_cout << "info string NNUE evaluation using " << user_eval_file << sync_endl;
    }
}
}

// Returns a static, purely materialistic evaluation of the position from
// the point of view of the given color. It can be divided by PawnValue to get
// an approximation of the material advantage on the board in terms of pawns.
int Eval::simple_eval(const Position& pos, Color c) {
    return PawnValue * (pos.count<PAWN>(c) - pos.count<PAWN>(~c))
         + (pos.non_pawn_material(c) - pos.non_pawn_material(~c));
}


// Evaluate is the evaluator for the outer world. It returns a static evaluation
// of the position from the point of view of the side to move.
Value Eval::evaluate(const Position& pos, int optimism) {

    assert(!pos.checkers());

<<<<<<< HEAD
    Value v = NNUE::evaluate(pos, true);

    v = v * std::max(1, (101 - pos.rule50_count())) / 101;
=======
    int  simpleEval = simple_eval(pos, pos.side_to_move());
    bool smallNet   = std::abs(simpleEval) > 1050;

    int nnueComplexity;

    Value nnue = smallNet ? NNUE::evaluate<NNUE::Small>(pos, true, &nnueComplexity)
                          : NNUE::evaluate<NNUE::Big>(pos, true, &nnueComplexity);

    // Blend optimism and eval with nnue complexity and material imbalance
    optimism += optimism * (nnueComplexity + std::abs(simpleEval - nnue)) / 512;
    nnue -= nnue * (nnueComplexity + std::abs(simpleEval - nnue)) / 32768;

    int npm = pos.non_pawn_material() / 64;
    int v   = (nnue * (915 + npm + 9 * pos.count<PAWN>()) + optimism * (154 + npm)) / 1024;

    // Damp down the evaluation linearly when shuffling
    int shuffling = pos.rule50_count();
    v             = v * (200 - shuffling) / 214;
>>>>>>> fc41f64d

    // Do not return evals greater than a TB result
    v = std::clamp(v, -VALUE_MAX_EVAL, VALUE_MAX_EVAL);

    return v;
}

// Like evaluate(), but instead of returning a value, it returns
// a string (suitable for outputting to stdout) that contains the detailed
// descriptions and values of each evaluation term. Useful for debugging.
// Trace scores are from white's point of view
std::string Eval::trace(Position& pos) {

    if (pos.checkers())
        return "Final evaluation: none (in check)";

<<<<<<< HEAD
    // Reset any global variable used in eval
    pos.this_thread()->bestValue       = VALUE_ZERO;

=======
>>>>>>> fc41f64d
    std::stringstream ss;
    ss << std::showpoint << std::noshowpos << std::fixed << std::setprecision(2);
    ss << '\n' << NNUE::trace(pos) << '\n';

    ss << std::showpoint << std::showpos << std::fixed << std::setprecision(2) << std::setw(15);

    Value v;
<<<<<<< HEAD
    v = NNUE::evaluate(pos, true);
=======
    v = NNUE::evaluate<NNUE::Big>(pos, false);
>>>>>>> fc41f64d
    v = pos.side_to_move() == WHITE ? v : -v;
    ss << "NNUE evaluation        " << 0.01 * UCI::to_cp(v) << " (white side)\n";

    v = evaluate(pos, VALUE_ZERO);
    v = pos.side_to_move() == WHITE ? v : -v;
    ss << "Final evaluation       " << 0.01 * UCI::to_cp(v) << " (white side)";
    ss << " [with scaled NNUE, ...]";
    ss << "\n";

    return ss.str();
}

}  // namespace Stockfish<|MERGE_RESOLUTION|>--- conflicted
+++ resolved
@@ -195,34 +195,17 @@
 
 // Evaluate is the evaluator for the outer world. It returns a static evaluation
 // of the position from the point of view of the side to move.
-Value Eval::evaluate(const Position& pos, int optimism) {
+Value Eval::evaluate(const Position& pos) {
 
     assert(!pos.checkers());
 
-<<<<<<< HEAD
-    Value v = NNUE::evaluate(pos, true);
-
-    v = v * std::max(1, (101 - pos.rule50_count())) / 101;
-=======
     int  simpleEval = simple_eval(pos, pos.side_to_move());
     bool smallNet   = std::abs(simpleEval) > 1050;
 
-    int nnueComplexity;
-
-    Value nnue = smallNet ? NNUE::evaluate<NNUE::Small>(pos, true, &nnueComplexity)
-                          : NNUE::evaluate<NNUE::Big>(pos, true, &nnueComplexity);
-
-    // Blend optimism and eval with nnue complexity and material imbalance
-    optimism += optimism * (nnueComplexity + std::abs(simpleEval - nnue)) / 512;
-    nnue -= nnue * (nnueComplexity + std::abs(simpleEval - nnue)) / 32768;
-
-    int npm = pos.non_pawn_material() / 64;
-    int v   = (nnue * (915 + npm + 9 * pos.count<PAWN>()) + optimism * (154 + npm)) / 1024;
-
-    // Damp down the evaluation linearly when shuffling
-    int shuffling = pos.rule50_count();
-    v             = v * (200 - shuffling) / 214;
->>>>>>> fc41f64d
+    Value v = smallNet ? NNUE::evaluate<NNUE::Small>(pos, true)
+                       : NNUE::evaluate<NNUE::Big>(pos, true);
+
+    v = v * std::max(1, (101 - pos.rule50_count())) / 101;
 
     // Do not return evals greater than a TB result
     v = std::clamp(v, -VALUE_MAX_EVAL, VALUE_MAX_EVAL);
@@ -239,12 +222,6 @@
     if (pos.checkers())
         return "Final evaluation: none (in check)";
 
-<<<<<<< HEAD
-    // Reset any global variable used in eval
-    pos.this_thread()->bestValue       = VALUE_ZERO;
-
-=======
->>>>>>> fc41f64d
     std::stringstream ss;
     ss << std::showpoint << std::noshowpos << std::fixed << std::setprecision(2);
     ss << '\n' << NNUE::trace(pos) << '\n';
@@ -252,15 +229,11 @@
     ss << std::showpoint << std::showpos << std::fixed << std::setprecision(2) << std::setw(15);
 
     Value v;
-<<<<<<< HEAD
-    v = NNUE::evaluate(pos, true);
-=======
-    v = NNUE::evaluate<NNUE::Big>(pos, false);
->>>>>>> fc41f64d
+    v = NNUE::evaluate<NNUE::Big>(pos, true);
     v = pos.side_to_move() == WHITE ? v : -v;
     ss << "NNUE evaluation        " << 0.01 * UCI::to_cp(v) << " (white side)\n";
 
-    v = evaluate(pos, VALUE_ZERO);
+    v = evaluate(pos);
     v = pos.side_to_move() == WHITE ? v : -v;
     ss << "Final evaluation       " << 0.01 * UCI::to_cp(v) << " (white side)";
     ss << " [with scaled NNUE, ...]";
