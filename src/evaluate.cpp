/*
  Stockfish, a UCI chess playing engine derived from Glaurung 2.1
  Copyright (C) 2004-2023 The Stockfish developers (see AUTHORS file)

  Stockfish is free software: you can redistribute it and/or modify
  it under the terms of the GNU General Public License as published by
  the Free Software Foundation, either version 3 of the License, or
  (at your option) any later version.

  Stockfish is distributed in the hope that it will be useful,
  but WITHOUT ANY WARRANTY; without even the implied warranty of
  MERCHANTABILITY or FITNESS FOR A PARTICULAR PURPOSE.  See the
  GNU General Public License for more details.

  You should have received a copy of the GNU General Public License
  along with this program.  If not, see <http://www.gnu.org/licenses/>.
*/

#include <algorithm>
#include <cassert>
#include <cstdlib>
#include <cstring>   // For std::memset
#include <fstream>
#include <iomanip>
#include <sstream>
#include <iostream>
#include <streambuf>
#include <vector>

#include "bitboard.h"
#include "evaluate.h"
#include "material.h"
#include "misc.h"
#include "pawns.h"
#include "thread.h"
#include "timeman.h"
#include "uci.h"
#include "incbin/incbin.h"


// Macro to embed the default efficiently updatable neural network (NNUE) file
// data in the engine binary (using incbin.h, by Dale Weiler).
// This macro invocation will declare the following three variables
//     const unsigned char        gEmbeddedNNUEData[];  // a pointer to the embedded data
//     const unsigned char *const gEmbeddedNNUEEnd;     // a marker to the end
//     const unsigned int         gEmbeddedNNUESize;    // the size of the embedded file
// Note that this does not work in Microsoft Visual Studio.
#if !defined(_MSC_VER) && !defined(NNUE_EMBEDDING_OFF)
  INCBIN(EmbeddedNNUE, EvalFileDefaultName);
#else
  const unsigned char        gEmbeddedNNUEData[1] = {0x0};
  const unsigned char *const gEmbeddedNNUEEnd = &gEmbeddedNNUEData[1];
  const unsigned int         gEmbeddedNNUESize = 1;
#endif


using namespace std;

namespace Stockfish {

namespace Eval {

  bool useNNUE;
  string currentEvalFileName = "None";

  /// NNUE::init() tries to load a NNUE network at startup time, or when the engine
  /// receives a UCI command "setoption name EvalFile value nn-[a-z0-9]{12}.nnue"
  /// The name of the NNUE network is always retrieved from the EvalFile option.
  /// We search the given network in three locations: internally (the default
  /// network may be embedded in the binary), in the active working directory and
  /// in the engine directory. Distro packagers may define the DEFAULT_NNUE_DIRECTORY
  /// variable to have the engine search in a special directory in their distro.

  void NNUE::init() {

    useNNUE = Options["Use NNUE"];

    if (!useNNUE)
        return;

    string eval_file = string(Options["EvalFile"]);
    if (eval_file.empty())
        eval_file = EvalFileDefaultName;

    #if defined(DEFAULT_NNUE_DIRECTORY)
    #define stringify2(x) #x
    #define stringify(x) stringify2(x)
    vector<string> dirs = { "<internal>" , "" , CommandLine::binaryDirectory , stringify(DEFAULT_NNUE_DIRECTORY) };
    #else
    vector<string> dirs = { "<internal>" , "" , CommandLine::binaryDirectory };
    #endif

    for (const string& directory : dirs)
        if (currentEvalFileName != eval_file)
        {
            if (directory != "<internal>")
            {
                ifstream stream(directory + eval_file, ios::binary);
                if (load_eval(eval_file, stream))
                    currentEvalFileName = eval_file;
            }

            if (directory == "<internal>" && eval_file == EvalFileDefaultName)
            {
                // C++ way to prepare a buffer for a memory stream
                class MemoryBuffer : public basic_streambuf<char> {
                    public: MemoryBuffer(char* p, size_t n) { setg(p, p, p + n); setp(p, p + n); }
                };

                MemoryBuffer buffer(const_cast<char*>(reinterpret_cast<const char*>(gEmbeddedNNUEData)),
                                    size_t(gEmbeddedNNUESize));
                (void) gEmbeddedNNUEEnd; // Silence warning on unused variable

                istream stream(&buffer);
                if (load_eval(eval_file, stream))
                    currentEvalFileName = eval_file;
            }
        }
  }

  /// NNUE::verify() verifies that the last net used was loaded successfully
  void NNUE::verify() {

    string eval_file = string(Options["EvalFile"]);
    if (eval_file.empty())
        eval_file = EvalFileDefaultName;

    if (useNNUE && currentEvalFileName != eval_file)
    {

        string msg1 = "If the UCI option \"Use NNUE\" is set to true, network evaluation parameters compatible with the engine must be available.";
        string msg2 = "The option is set to true, but the network file " + eval_file + " was not loaded successfully.";
        string msg3 = "The UCI option EvalFile might need to specify the full path, including the directory name, to the network file.";
        string msg4 = "The default net can be downloaded from: https://tests.stockfishchess.org/api/nn/" + std::string(EvalFileDefaultName);
        string msg5 = "The engine will be terminated now.";

        sync_cout << "info string ERROR: " << msg1 << sync_endl;
        sync_cout << "info string ERROR: " << msg2 << sync_endl;
        sync_cout << "info string ERROR: " << msg3 << sync_endl;
        sync_cout << "info string ERROR: " << msg4 << sync_endl;
        sync_cout << "info string ERROR: " << msg5 << sync_endl;

        exit(EXIT_FAILURE);
    }

    if (useNNUE)
        sync_cout << "info string NNUE evaluation using " << eval_file << " enabled" << sync_endl;
    else
        sync_cout << "info string classical evaluation enabled" << sync_endl;
  }
}

namespace Trace {

  enum Tracing { NO_TRACE, TRACE };

  enum Term { // The first 8 entries are reserved for PieceType
    MATERIAL = 8, IMBALANCE, MOBILITY, THREAT, PASSED, SPACE, WINNABLE, TOTAL, TERM_NB
  };

  Score scores[TERM_NB][COLOR_NB];

<<<<<<< HEAD
  double to_cp(Value v) { return double(v) / PawnValueEg; }
=======
  static double to_cp(Value v) { return double(v) / UCI::NormalizeToPawnValue; }
>>>>>>> d3860f8d

  static void add(int idx, Color c, Score s) {
    scores[idx][c] = s;
  }

  static void add(int idx, Score w, Score b = SCORE_ZERO) {
    scores[idx][WHITE] = w;
    scores[idx][BLACK] = b;
  }

  static std::ostream& operator<<(std::ostream& os, Score s) {
    os << std::setw(5) << to_cp(mg_value(s)) << " "
       << std::setw(5) << to_cp(eg_value(s));
    return os;
  }

  static std::ostream& operator<<(std::ostream& os, Term t) {

    if (t == MATERIAL || t == IMBALANCE || t == WINNABLE || t == TOTAL)
        os << " ----  ----"    << " | " << " ----  ----";
    else
        os << scores[t][WHITE] << " | " << scores[t][BLACK];

    os << " | " << scores[t][WHITE] - scores[t][BLACK] << " |\n";
    return os;
  }
}

using namespace Trace;

namespace {

  // Threshold for lazy and space evaluation
  constexpr Value LazyThreshold1    =  Value(3631);
  constexpr Value LazyThreshold2    =  Value(2084);
  constexpr Value SpaceThreshold    =  Value(11551);

  // KingAttackWeights[PieceType] contains king attack weights by piece type
  constexpr int KingAttackWeights[PIECE_TYPE_NB] = { 0, 0, 76, 46, 45, 14 };

  // SafeCheck[PieceType][single/multiple] contains safe check bonus by piece type,
  // higher if multiple safe checks are possible for that piece type.
  constexpr int SafeCheck[][2] = {
      {}, {}, {805, 1292}, {650, 984}, {1071, 1886}, {730, 1128}
  };

#define S(mg, eg) make_score(mg, eg)

  // MobilityBonus[PieceType-2][attacked] contains bonuses for middle and end game,
  // indexed by piece type and number of attacked squares in the mobility area.
  constexpr Score MobilityBonus[][32] = {
    { S(-62,-79), S(-53,-57), S(-12,-31), S( -3,-17), S(  3,  7), S( 12, 13), // Knight
      S( 21, 16), S( 28, 21), S( 37, 26) },
    { S(-47,-59), S(-20,-25), S( 14, -8), S( 29, 12), S( 39, 21), S( 53, 40), // Bishop
      S( 53, 56), S( 60, 58), S( 62, 65), S( 69, 72), S( 78, 78), S( 83, 87),
      S( 91, 88), S( 96, 98) },
    { S(-60,-82), S(-24,-15), S(  0, 17) ,S(  3, 43), S(  4, 72), S( 14,100), // Rook
      S( 20,102), S( 30,122), S( 41,133), S(41 ,139), S( 41,153), S( 45,160),
      S( 57,165), S( 58,170), S( 67,175) },
    { S(-29,-49), S(-16,-29), S( -8, -8), S( -8, 17), S( 18, 39), S( 25, 54), // Queen
      S( 23, 59), S( 37, 73), S( 41, 76), S( 54, 95), S( 65, 95) ,S( 68,101),
      S( 69,124), S( 70,128), S( 70,132), S( 70,133) ,S( 71,136), S( 72,140),
      S( 74,147), S( 76,149), S( 90,153), S(104,169), S(105,171), S(106,171),
      S(112,178), S(114,185), S(114,187), S(119,221) }
  };

  // BishopPawns[distance from edge] contains a file-dependent penalty for pawns on
  // squares of the same color as our bishop.
  constexpr Score BishopPawns[int(FILE_NB) / 2] = {
    S(3, 8), S(3, 9), S(2, 7), S(3, 7)
  };

  // KingProtector[knight/bishop] contains penalty for each distance unit to own king
  constexpr Score KingProtector[] = { S(9, 9), S(7, 9) };

  // Outpost[knight/bishop] contains bonuses for each knight or bishop occupying a
  // pawn protected square on rank 4 to 6 which is also safe from a pawn attack.
  constexpr Score Outpost[] = { S(54, 34), S(31, 25) };

  // PassedRank[Rank] contains a bonus according to the rank of a passed pawn
  constexpr Score PassedRank[RANK_NB] = {
    S(0, 0), S(2, 38), S(15, 36), S(22, 50), S(64, 81), S(166, 184), S(284, 269)
  };

  constexpr Score RookOnClosedFile = S(10, 5);
  constexpr Score RookOnOpenFile[] = { S(18, 8), S(49, 26) };

  // ThreatByMinor/ByRook[attacked PieceType] contains bonuses according to
  // which piece type attacks which one. Attacks on lesser pieces which are
  // pawn-defended are not considered.
  constexpr Score ThreatByMinor[PIECE_TYPE_NB] = {
    S(0, 0), S(6, 37), S(64, 50), S(82, 57), S(103, 130), S(81, 163)
  };

  constexpr Score ThreatByRook[PIECE_TYPE_NB] = {
    S(0, 0), S(3, 44), S(36, 71), S(44, 59), S(0, 39), S(60, 39)
  };

  constexpr Value CorneredBishop = Value(50);

  // Assorted bonuses and penalties
  constexpr Score UncontestedOutpost  = S(  0, 10);
  constexpr Score BishopOnKingRing    = S( 24,  0);
  constexpr Score BishopXRayPawns     = S(  4,  5);
  constexpr Score FlankAttacks        = S(  8,  0);
  constexpr Score Hanging             = S( 72, 40);
  constexpr Score KnightOnQueen       = S( 16, 11);
  constexpr Score LongDiagonalBishop  = S( 45,  0);
  constexpr Score MinorBehindPawn     = S( 18,  3);
  constexpr Score PassedFile          = S( 13,  8);
  constexpr Score PawnlessFlank       = S( 19, 97);
  constexpr Score ReachableOutpost    = S( 33, 19);
  constexpr Score RestrictedPiece     = S(  6,  7);
  constexpr Score RookOnKingRing      = S( 16,  0);
  constexpr Score SliderOnQueen       = S( 62, 21);
  constexpr Score ThreatByKing        = S( 24, 87);
  constexpr Score ThreatByPawnPush    = S( 48, 39);
  constexpr Score ThreatBySafePawn    = S(167, 99);
  constexpr Score TrappedRook         = S( 55, 13);
  constexpr Score WeakQueenProtection = S( 14,  0);
  constexpr Score WeakQueen           = S( 57, 19);


#undef S

  // Evaluation class computes and stores attacks tables and other working data
  template<Tracing T>
  class Evaluation {

  public:
    Evaluation() = delete;
    explicit Evaluation(const Position& p) : pos(p) {}
    Evaluation& operator=(const Evaluation&) = delete;
    Value value();

  private:
    template<Color Us> void initialize();
    template<Color Us, PieceType Pt> Score pieces();
    template<Color Us> Score king() const;
    template<Color Us> Score threats() const;
    template<Color Us> Score passed() const;
    template<Color Us> Score space() const;
    Value winnable(Score score) const;

    const Position& pos;
    Material::Entry* me;
    Pawns::Entry* pe;
    Bitboard mobilityArea[COLOR_NB];
    Score mobility[COLOR_NB] = { SCORE_ZERO, SCORE_ZERO };

    // attackedBy[color][piece type] is a bitboard representing all squares
    // attacked by a given color and piece type. Special "piece types" which
    // is also calculated is ALL_PIECES.
    Bitboard attackedBy[COLOR_NB][PIECE_TYPE_NB];

    // attackedBy2[color] are the squares attacked by at least 2 units of a given
    // color, including x-rays. But diagonal x-rays through pawns are not computed.
    Bitboard attackedBy2[COLOR_NB];

    // kingRing[color] are the squares adjacent to the king plus some other
    // very near squares, depending on king position.
    Bitboard kingRing[COLOR_NB];

    // kingAttackersCount[color] is the number of pieces of the given color
    // which attack a square in the kingRing of the enemy king.
    int kingAttackersCount[COLOR_NB];

    // kingAttackersWeight[color] is the sum of the "weights" of the pieces of
    // the given color which attack a square in the kingRing of the enemy king.
    // The weights of the individual piece types are given by the elements in
    // the KingAttackWeights array.
    int kingAttackersWeight[COLOR_NB];

    // kingAttacksCount[color] is the number of attacks by the given color to
    // squares directly adjacent to the enemy king. Pieces which attack more
    // than one square are counted multiple times. For instance, if there is
    // a white knight on g5 and black's king is on g8, this white knight adds 2
    // to kingAttacksCount[WHITE].
    int kingAttacksCount[COLOR_NB];
  };


  // Evaluation::initialize() computes king and pawn attacks, and the king ring
  // bitboard for a given color. This is done at the beginning of the evaluation.

  template<Tracing T> template<Color Us>
  void Evaluation<T>::initialize() {

    constexpr Color     Them = ~Us;
    constexpr Direction Up   = pawn_push(Us);
    constexpr Direction Down = -Up;
    constexpr Bitboard LowRanks = (Us == WHITE ? Rank2BB | Rank3BB : Rank7BB | Rank6BB);

    const Square ksq = pos.square<KING>(Us);

    Bitboard dblAttackByPawn = pawn_double_attacks_bb<Us>(pos.pieces(Us, PAWN));

    // Find our pawns that are blocked or on the first two ranks
    Bitboard b = pos.pieces(Us, PAWN) & (shift<Down>(pos.pieces()) | LowRanks);

    // Squares occupied by those pawns, by our king or queen, by blockers to attacks on our king
    // or controlled by enemy pawns are excluded from the mobility area.
    mobilityArea[Us] = ~(b | pos.pieces(Us, KING, QUEEN) | pos.blockers_for_king(Us) | pe->pawn_attacks(Them));

    // Initialize attackedBy[] for king and pawns
    attackedBy[Us][KING] = attacks_bb<KING>(ksq);
    attackedBy[Us][PAWN] = pe->pawn_attacks(Us);
    attackedBy[Us][ALL_PIECES] = attackedBy[Us][KING] | attackedBy[Us][PAWN];
    attackedBy2[Us] = dblAttackByPawn | (attackedBy[Us][KING] & attackedBy[Us][PAWN]);

    // Init our king safety tables
    Square s = make_square(std::clamp(file_of(ksq), FILE_B, FILE_G),
                           std::clamp(rank_of(ksq), RANK_2, RANK_7));
    kingRing[Us] = attacks_bb<KING>(s) | s;

    kingAttackersCount[Them] = popcount(kingRing[Us] & pe->pawn_attacks(Them));
    kingAttacksCount[Them] = kingAttackersWeight[Them] = 0;

    // Remove from kingRing[] the squares defended by two pawns
    kingRing[Us] &= ~dblAttackByPawn;
  }


  // Evaluation::pieces() scores pieces of a given color and type

  template<Tracing T> template<Color Us, PieceType Pt>
  Score Evaluation<T>::pieces() {

    constexpr Color Them = ~Us;
    [[maybe_unused]] constexpr Direction Down = -pawn_push(Us);
    [[maybe_unused]] constexpr Bitboard OutpostRanks = (Us == WHITE ? Rank4BB | Rank5BB | Rank6BB
                                                                    : Rank5BB | Rank4BB | Rank3BB);
    Bitboard b1 = pos.pieces(Us, Pt);
    Bitboard b, bb;
    Score score = SCORE_ZERO;

    attackedBy[Us][Pt] = 0;

    while (b1)
    {
        Square s = pop_lsb(b1);

        // Find attacked squares, including x-ray attacks for bishops and rooks
        b = Pt == BISHOP ? attacks_bb<BISHOP>(s, pos.pieces() ^ pos.pieces(QUEEN))
          : Pt ==   ROOK ? attacks_bb<  ROOK>(s, pos.pieces() ^ pos.pieces(QUEEN) ^ pos.pieces(Us, ROOK))
                         : attacks_bb<Pt>(s, pos.pieces());

        if (pos.blockers_for_king(Us) & s)
            b &= line_bb(pos.square<KING>(Us), s);

        attackedBy2[Us] |= attackedBy[Us][ALL_PIECES] & b;
        attackedBy[Us][Pt] |= b;
        attackedBy[Us][ALL_PIECES] |= b;

        if (b & kingRing[Them])
        {
            kingAttackersCount[Us]++;
            kingAttackersWeight[Us] += KingAttackWeights[Pt];
            kingAttacksCount[Us] += popcount(b & attackedBy[Them][KING]);
        }

        else if (Pt == ROOK && (file_bb(s) & kingRing[Them]))
            score += RookOnKingRing;

        else if (Pt == BISHOP && (attacks_bb<BISHOP>(s, pos.pieces(PAWN)) & kingRing[Them]))
            score += BishopOnKingRing;

        int mob = popcount(b & mobilityArea[Us]);
        mobility[Us] += MobilityBonus[Pt - 2][mob];

        if constexpr (Pt == BISHOP || Pt == KNIGHT)
        {
            // Bonus if the piece is on an outpost square or can reach one
            // Bonus for knights (UncontestedOutpost) if few relevant targets
            bb = OutpostRanks & (attackedBy[Us][PAWN] | shift<Down>(pos.pieces(PAWN)))
                              & ~pe->pawn_attacks_span(Them);
            Bitboard targets = pos.pieces(Them) & ~pos.pieces(PAWN);

            if (   Pt == KNIGHT
                && bb & s & ~CenterFiles // on a side outpost
                && !(b & targets)        // no relevant attacks
                && (!more_than_one(targets & (s & QueenSide ? QueenSide : KingSide))))
                score += UncontestedOutpost * popcount(pos.pieces(PAWN) & (s & QueenSide ? QueenSide : KingSide));
            else if (bb & s)
                score += Outpost[Pt == BISHOP];
            else if (Pt == KNIGHT && bb & b & ~pos.pieces(Us))
                score += ReachableOutpost;

            // Bonus for a knight or bishop shielded by pawn
            if (shift<Down>(pos.pieces(PAWN)) & s)
                score += MinorBehindPawn;

            // Penalty if the piece is far from the king
            score -= KingProtector[Pt == BISHOP] * distance(pos.square<KING>(Us), s);

            if constexpr (Pt == BISHOP)
            {
                // Penalty according to the number of our pawns on the same color square as the
                // bishop, bigger when the center files are blocked with pawns and smaller
                // when the bishop is outside the pawn chain.
                Bitboard blocked = pos.pieces(Us, PAWN) & shift<Down>(pos.pieces());

                score -= BishopPawns[edge_distance(file_of(s))] * pos.pawns_on_same_color_squares(Us, s)
                                     * (!(attackedBy[Us][PAWN] & s) + popcount(blocked & CenterFiles));

                // Penalty for all enemy pawns x-rayed
                score -= BishopXRayPawns * popcount(attacks_bb<BISHOP>(s) & pos.pieces(Them, PAWN));

                // Bonus for bishop on a long diagonal which can "see" both center squares
                if (more_than_one(attacks_bb<BISHOP>(s, pos.pieces(PAWN)) & Center))
                    score += LongDiagonalBishop;

                // An important Chess960 pattern: a cornered bishop blocked by a friendly
                // pawn diagonally in front of it is a very serious problem, especially
                // when that pawn is also blocked.
                if (   pos.is_chess960()
                    && (s == relative_square(Us, SQ_A1) || s == relative_square(Us, SQ_H1)))
                {
                    Direction d = pawn_push(Us) + (file_of(s) == FILE_A ? EAST : WEST);
                    if (pos.piece_on(s + d) == make_piece(Us, PAWN))
                        score -= !pos.empty(s + d + pawn_push(Us)) ? 4 * make_score(CorneredBishop, CorneredBishop)
                                                                   : 3 * make_score(CorneredBishop, CorneredBishop);
                }
            }
        }

        if constexpr (Pt == ROOK)
        {
            // Bonuses for rook on a (semi-)open or closed file
            if (pos.is_on_semiopen_file(Us, s))
            {
                score += RookOnOpenFile[pos.is_on_semiopen_file(Them, s)];
            }
            else
            {
                // If our pawn on this file is blocked, increase penalty
                if ( pos.pieces(Us, PAWN)
                   & shift<Down>(pos.pieces())
                   & file_bb(s))
                {
                    score -= RookOnClosedFile;
                }

                // Penalty when trapped by the king, even more if the king cannot castle
                if (mob <= 3)
                {
                    File kf = file_of(pos.square<KING>(Us));
                    if ((kf < FILE_E) == (file_of(s) < kf))
                        score -= TrappedRook * (1 + !pos.castling_rights(Us));
                }
            }
        }

        if constexpr (Pt == QUEEN)
        {
            // Penalty if any relative pin or discovered attack against the queen
            Bitboard queenPinners;
            if (pos.slider_blockers(pos.pieces(Them, ROOK, BISHOP), s, queenPinners))
                score -= WeakQueen;
        }
    }
    if constexpr (T)
        Trace::add(Pt, Us, score);

    return score;
  }


  // Evaluation::king() assigns bonuses and penalties to a king of a given color

  template<Tracing T> template<Color Us>
  Score Evaluation<T>::king() const {

    constexpr Color    Them = ~Us;
    constexpr Bitboard Camp = (Us == WHITE ? AllSquares ^ Rank6BB ^ Rank7BB ^ Rank8BB
                                           : AllSquares ^ Rank1BB ^ Rank2BB ^ Rank3BB);

    Bitboard weak, b1, b2, b3, safe, unsafeChecks = 0;
    Bitboard rookChecks, queenChecks, bishopChecks, knightChecks;
    int kingDanger = 0;
    const Square ksq = pos.square<KING>(Us);

    // Init the score with king shelter and enemy pawns storm
    Score score = pe->king_safety<Us>(pos);

    // Attacked squares defended at most once by our queen or king
    weak =  attackedBy[Them][ALL_PIECES]
          & ~attackedBy2[Us]
          & (~attackedBy[Us][ALL_PIECES] | attackedBy[Us][KING] | attackedBy[Us][QUEEN]);

    // Analyse the safe enemy's checks which are possible on next move
    safe  = ~pos.pieces(Them);
    safe &= ~attackedBy[Us][ALL_PIECES] | (weak & attackedBy2[Them]);

    b1 = attacks_bb<ROOK  >(ksq, pos.pieces() ^ pos.pieces(Us, QUEEN));
    b2 = attacks_bb<BISHOP>(ksq, pos.pieces() ^ pos.pieces(Us, QUEEN));

    // Enemy rooks checks
    rookChecks = b1 & attackedBy[Them][ROOK] & safe;
    if (rookChecks)
        kingDanger += SafeCheck[ROOK][more_than_one(rookChecks)];
    else
        unsafeChecks |= b1 & attackedBy[Them][ROOK];

    // Enemy queen safe checks: count them only if the checks are from squares from
    // which opponent cannot give a rook check, because rook checks are more valuable.
    queenChecks =  (b1 | b2) & attackedBy[Them][QUEEN] & safe
                 & ~(attackedBy[Us][QUEEN] | rookChecks);
    if (queenChecks)
        kingDanger += SafeCheck[QUEEN][more_than_one(queenChecks)];

    // Enemy bishops checks: count them only if they are from squares from which
    // opponent cannot give a queen check, because queen checks are more valuable.
    bishopChecks =  b2 & attackedBy[Them][BISHOP] & safe
                  & ~queenChecks;
    if (bishopChecks)
        kingDanger += SafeCheck[BISHOP][more_than_one(bishopChecks)];

    else
        unsafeChecks |= b2 & attackedBy[Them][BISHOP];

    // Enemy knights checks
    knightChecks = attacks_bb<KNIGHT>(ksq) & attackedBy[Them][KNIGHT];
    if (knightChecks & safe)
        kingDanger += SafeCheck[KNIGHT][more_than_one(knightChecks & safe)];
    else
        unsafeChecks |= knightChecks;

    // Find the squares that opponent attacks in our king flank, the squares
    // which they attack twice in that flank, and the squares that we defend.
    b1 = attackedBy[Them][ALL_PIECES] & KingFlank[file_of(ksq)] & Camp;
    b2 = b1 & attackedBy2[Them];
    b3 = attackedBy[Us][ALL_PIECES] & KingFlank[file_of(ksq)] & Camp;

    int kingFlankAttack  = popcount(b1) + popcount(b2);
    int kingFlankDefense = popcount(b3);

    kingDanger +=        kingAttackersCount[Them] * kingAttackersWeight[Them] // (~10 Elo)
                 + 183 * popcount(kingRing[Us] & weak)                        // (~15 Elo)
                 + 148 * popcount(unsafeChecks)                               // (~4 Elo)
                 +  98 * popcount(pos.blockers_for_king(Us))                  // (~2 Elo)
                 +  69 * kingAttacksCount[Them]                               // (~0.5 Elo)
                 +   3 * kingFlankAttack * kingFlankAttack / 8                // (~0.5 Elo)
                 +       mg_value(mobility[Them] - mobility[Us])              // (~0.5 Elo)
                 - 873 * !pos.count<QUEEN>(Them)                              // (~24 Elo)
                 - 100 * bool(attackedBy[Us][KNIGHT] & attackedBy[Us][KING])  // (~5 Elo)
                 -   6 * mg_value(score) / 8                                  // (~8 Elo)
                 -   4 * kingFlankDefense                                     // (~5 Elo)
                 +  37;                                                       // (~0.5 Elo)

    // Transform the kingDanger units into a Score, and subtract it from the evaluation
    if (kingDanger > 100)
        score -= make_score(kingDanger * kingDanger / 4096, kingDanger / 16);

    // Penalty when our king is on a pawnless flank
    if (!(pos.pieces(PAWN) & KingFlank[file_of(ksq)]))
        score -= PawnlessFlank;

    // Penalty if king flank is under attack, potentially moving toward the king
    score -= FlankAttacks * kingFlankAttack;

    if constexpr (T)
        Trace::add(KING, Us, score);

    return score;
  }


  // Evaluation::threats() assigns bonuses according to the types of the
  // attacking and the attacked pieces.

  template<Tracing T> template<Color Us>
  Score Evaluation<T>::threats() const {

    constexpr Color     Them     = ~Us;
    constexpr Direction Up       = pawn_push(Us);
    constexpr Bitboard  TRank3BB = (Us == WHITE ? Rank3BB : Rank6BB);

    Bitboard b, weak, defended, nonPawnEnemies, stronglyProtected, safe;
    Score score = SCORE_ZERO;

    // Non-pawn enemies
    nonPawnEnemies = pos.pieces(Them) & ~pos.pieces(PAWN);

    // Squares strongly protected by the enemy, either because they defend the
    // square with a pawn, or because they defend the square twice and we don't.
    stronglyProtected =  attackedBy[Them][PAWN]
                       | (attackedBy2[Them] & ~attackedBy2[Us]);

    // Non-pawn enemies, strongly protected
    defended = nonPawnEnemies & stronglyProtected;

    // Enemies not strongly protected and under our attack
    weak = pos.pieces(Them) & ~stronglyProtected & attackedBy[Us][ALL_PIECES];

    // Bonus according to the kind of attacking pieces
    if (defended | weak)
    {
        b = (defended | weak) & (attackedBy[Us][KNIGHT] | attackedBy[Us][BISHOP]);
        while (b)
            score += ThreatByMinor[type_of(pos.piece_on(pop_lsb(b)))];

        b = weak & attackedBy[Us][ROOK];
        while (b)
            score += ThreatByRook[type_of(pos.piece_on(pop_lsb(b)))];

        if (weak & attackedBy[Us][KING])
            score += ThreatByKing;

        b =  ~attackedBy[Them][ALL_PIECES]
           | (nonPawnEnemies & attackedBy2[Us]);
        score += Hanging * popcount(weak & b);

        // Additional bonus if weak piece is only protected by a queen
        score += WeakQueenProtection * popcount(weak & attackedBy[Them][QUEEN]);
    }

    // Bonus for restricting their piece moves
    b =   attackedBy[Them][ALL_PIECES]
       & ~stronglyProtected
       &  attackedBy[Us][ALL_PIECES];
    score += RestrictedPiece * popcount(b);

    // Protected or unattacked squares
    safe = ~attackedBy[Them][ALL_PIECES] | attackedBy[Us][ALL_PIECES];

    // Bonus for attacking enemy pieces with our relatively safe pawns
    b = pos.pieces(Us, PAWN) & safe;
    b = pawn_attacks_bb<Us>(b) & nonPawnEnemies;
    score += ThreatBySafePawn * popcount(b);

    // Find squares where our pawns can push on the next move
    b  = shift<Up>(pos.pieces(Us, PAWN)) & ~pos.pieces();
    b |= shift<Up>(b & TRank3BB) & ~pos.pieces();

    // Keep only the squares which are relatively safe
    b &= ~attackedBy[Them][PAWN] & safe;

    // Bonus for safe pawn threats on the next move
    b = pawn_attacks_bb<Us>(b) & nonPawnEnemies;
    score += ThreatByPawnPush * popcount(b);

    // Bonus for threats on the next moves against enemy queen
    if (pos.count<QUEEN>(Them) == 1)
    {
        bool queenImbalance = pos.count<QUEEN>() == 1;

        Square s = pos.square<QUEEN>(Them);
        safe =   mobilityArea[Us]
              & ~pos.pieces(Us, PAWN)
              & ~stronglyProtected;

        b = attackedBy[Us][KNIGHT] & attacks_bb<KNIGHT>(s);

        score += KnightOnQueen * popcount(b & safe) * (1 + queenImbalance);

        b =  (attackedBy[Us][BISHOP] & attacks_bb<BISHOP>(s, pos.pieces()))
           | (attackedBy[Us][ROOK  ] & attacks_bb<ROOK  >(s, pos.pieces()));

        score += SliderOnQueen * popcount(b & safe & attackedBy2[Us]) * (1 + queenImbalance);
    }

    if constexpr (T)
        Trace::add(THREAT, Us, score);

    return score;
  }

  // Evaluation::passed() evaluates the passed pawns and candidate passed
  // pawns of the given color.

  template<Tracing T> template<Color Us>
  Score Evaluation<T>::passed() const {

    constexpr Color     Them = ~Us;
    constexpr Direction Up   = pawn_push(Us);
    constexpr Direction Down = -Up;

    auto king_proximity = [&](Color c, Square s) {
      return std::min(distance(pos.square<KING>(c), s), 5);
    };

    Bitboard b, bb, squaresToQueen, unsafeSquares, blockedPassers, helpers;
    Score score = SCORE_ZERO;

    b = pe->passed_pawns(Us);

    blockedPassers = b & shift<Down>(pos.pieces(Them, PAWN));
    if (blockedPassers)
    {
        helpers =  shift<Up>(pos.pieces(Us, PAWN))
                 & ~pos.pieces(Them)
                 & (~attackedBy2[Them] | attackedBy[Us][ALL_PIECES]);

        // Remove blocked candidate passers that don't have help to pass
        b &=  ~blockedPassers
            | shift<WEST>(helpers)
            | shift<EAST>(helpers);
    }

    while (b)
    {
        Square s = pop_lsb(b);

        assert(!(pos.pieces(Them, PAWN) & forward_file_bb(Us, s + Up)));

        int r = relative_rank(Us, s);

        Score bonus = PassedRank[r];

        if (r > RANK_3)
        {
            int w = 5 * r - 13;
            Square blockSq = s + Up;

            // Adjust bonus based on the king's proximity
            bonus += make_score(0, (  king_proximity(Them, blockSq) * 19 / 4
                                    - king_proximity(Us,   blockSq) *  2) * w);

            // If blockSq is not the queening square then consider also a second push
            if (r != RANK_7)
                bonus -= make_score(0, king_proximity(Us, blockSq + Up) * w);

            // If the pawn is free to advance, then increase the bonus
            if (pos.empty(blockSq))
            {
                squaresToQueen = forward_file_bb(Us, s);
                unsafeSquares = passed_pawn_span(Us, s);

                bb = forward_file_bb(Them, s) & pos.pieces(ROOK, QUEEN);

                if (!(pos.pieces(Them) & bb))
                    unsafeSquares &= attackedBy[Them][ALL_PIECES] | pos.pieces(Them);

                // If there are no enemy pieces or attacks on passed pawn span, assign a big bonus.
                // Or if there is some, but they are all attacked by our pawns, assign a bit smaller bonus.
                // Otherwise assign a smaller bonus if the path to queen is not attacked
                // and even smaller bonus if it is attacked but block square is not.
                int k = !unsafeSquares                    ? 36 :
                !(unsafeSquares & ~attackedBy[Us][PAWN])  ? 30 :
                        !(unsafeSquares & squaresToQueen) ? 17 :
                        !(unsafeSquares & blockSq)        ?  7 :
                                                             0 ;

                // Assign a larger bonus if the block square is defended
                if ((pos.pieces(Us) & bb) || (attackedBy[Us][ALL_PIECES] & blockSq))
                    k += 5;

                bonus += make_score(k * w, k * w);
            }
        } // r > RANK_3

        score += bonus - PassedFile * edge_distance(file_of(s));
    }

    if constexpr (T)
        Trace::add(PASSED, Us, score);

    return score;
  }


  // Evaluation::space() computes a space evaluation for a given side, aiming to improve game
  // play in the opening. It is based on the number of safe squares on the four central files
  // on ranks 2 to 4. Completely safe squares behind a friendly pawn are counted twice.
  // Finally, the space bonus is multiplied by a weight which decreases according to occupancy.

  template<Tracing T> template<Color Us>
  Score Evaluation<T>::space() const {

    // Early exit if, for example, both queens or 6 minor pieces have been exchanged
    if (pos.non_pawn_material() < SpaceThreshold)
        return SCORE_ZERO;

    constexpr Color Them     = ~Us;
    constexpr Direction Down = -pawn_push(Us);
    constexpr Bitboard SpaceMask =
      Us == WHITE ? CenterFiles & (Rank2BB | Rank3BB | Rank4BB)
                  : CenterFiles & (Rank7BB | Rank6BB | Rank5BB);

    // Find the available squares for our pieces inside the area defined by SpaceMask
    Bitboard safe =   SpaceMask
                   & ~pos.pieces(Us, PAWN)
                   & ~attackedBy[Them][PAWN];

    // Find all squares which are at most three squares behind some friendly pawn
    Bitboard behind = pos.pieces(Us, PAWN);
    behind |= shift<Down>(behind);
    behind |= shift<Down+Down>(behind);

    // Compute space score based on the number of safe squares and number of our pieces
    // increased with number of total blocked pawns in position.
    int bonus = popcount(safe) + popcount(behind & safe & ~attackedBy[Them][ALL_PIECES]);
    int weight = pos.count<ALL_PIECES>(Us) - 3 + std::min(pe->blocked_count(), 9);
    Score score = make_score(bonus * weight * weight / 16, 0);

    if constexpr (T)
        Trace::add(SPACE, Us, score);

    return score;
  }


  // Evaluation::winnable() adjusts the midgame and endgame score components, based on
  // the known attacking/defending status of the players. The final value is derived
  // by interpolation from the midgame and endgame values.

  template<Tracing T>
  Value Evaluation<T>::winnable(Score score) const {

    int outflanking =  distance<File>(pos.square<KING>(WHITE), pos.square<KING>(BLACK))
                    + int(rank_of(pos.square<KING>(WHITE)) - rank_of(pos.square<KING>(BLACK)));

    bool pawnsOnBothFlanks =   (pos.pieces(PAWN) & QueenSide)
                            && (pos.pieces(PAWN) & KingSide);

    bool almostUnwinnable =   outflanking < 0
                           && !pawnsOnBothFlanks;

    bool infiltration =   rank_of(pos.square<KING>(WHITE)) > RANK_4
                       || rank_of(pos.square<KING>(BLACK)) < RANK_5;

    // Compute the initiative bonus for the attacking side
    int complexity =   9 * pe->passed_count()
                    + 12 * pos.count<PAWN>()
                    +  9 * outflanking
                    + 21 * pawnsOnBothFlanks
                    + 24 * infiltration
                    + 51 * !pos.non_pawn_material()
                    - 43 * almostUnwinnable
                    -110 ;

    Value mg = mg_value(score);
    Value eg = eg_value(score);

    // Now apply the bonus: note that we find the attacking side by extracting the
    // sign of the midgame or endgame values, and that we carefully cap the bonus
    // so that the midgame and endgame scores do not change sign after the bonus.
    int u = ((mg > 0) - (mg < 0)) * std::clamp(complexity + 50, -abs(mg), 0);
    int v = ((eg > 0) - (eg < 0)) * std::max(complexity, -abs(eg));

    mg += u;
    eg += v;

    // Compute the scale factor for the winning side
    Color strongSide = eg > VALUE_DRAW ? WHITE : BLACK;
    int sf = me->scale_factor(pos, strongSide);

    // If scale factor is not already specific, scale up/down via general heuristics
    if (sf == SCALE_FACTOR_NORMAL)
    {
        if (pos.opposite_bishops())
        {
            // For pure opposite colored bishops endgames use scale factor
            // based on the number of passed pawns of the strong side.
            if (   pos.non_pawn_material(WHITE) == BishopValueMg
                && pos.non_pawn_material(BLACK) == BishopValueMg)
                sf = 18 + 4 * popcount(pe->passed_pawns(strongSide));
            // For every other opposite colored bishops endgames use scale factor
            // based on the number of all pieces of the strong side.
            else
                sf = 22 + 3 * pos.count<ALL_PIECES>(strongSide);
        }
        // For rook endgames with strong side not having overwhelming pawn number advantage
        // and its pawns being on one flank and weak side protecting its pieces with a king
        // use lower scale factor.
        else if (  pos.non_pawn_material(WHITE) == RookValueMg
                && pos.non_pawn_material(BLACK) == RookValueMg
                && pos.count<PAWN>(strongSide) - pos.count<PAWN>(~strongSide) <= 1
                && bool(KingSide & pos.pieces(strongSide, PAWN)) != bool(QueenSide & pos.pieces(strongSide, PAWN))
                && (attacks_bb<KING>(pos.square<KING>(~strongSide)) & pos.pieces(~strongSide, PAWN)))
            sf = 36;
        // For queen vs no queen endgames use scale factor
        // based on number of minors of side that doesn't have queen.
        else if (pos.count<QUEEN>() == 1)
            sf = 37 + 3 * (pos.count<QUEEN>(WHITE) == 1 ? pos.count<BISHOP>(BLACK) + pos.count<KNIGHT>(BLACK)
                                                        : pos.count<BISHOP>(WHITE) + pos.count<KNIGHT>(WHITE));
        // In every other case use scale factor based on
        // the number of pawns of the strong side reduced if pawns are on a single flank.
        else
            sf = std::min(sf, 36 + 7 * pos.count<PAWN>(strongSide)) - 4 * !pawnsOnBothFlanks;

        // Reduce scale factor in case of pawns being on a single flank
        sf -= 4 * !pawnsOnBothFlanks;
    }

    // Interpolate between the middlegame and (scaled by 'sf') endgame score
    v =  mg * int(me->game_phase())
       + eg * int(PHASE_MIDGAME - me->game_phase()) * ScaleFactor(sf) / SCALE_FACTOR_NORMAL;
    v /= PHASE_MIDGAME;

    if constexpr (T)
    {
        Trace::add(WINNABLE, make_score(u, eg * ScaleFactor(sf) / SCALE_FACTOR_NORMAL - eg_value(score)));
        Trace::add(TOTAL, make_score(mg, eg * ScaleFactor(sf) / SCALE_FACTOR_NORMAL));
    }

    return Value(v);
  }


  // Evaluation::value() is the main function of the class. It computes the various
  // parts of the evaluation and returns the value of the position from the point
  // of view of the side to move.

  template<Tracing T>
  Value Evaluation<T>::value() {

    assert(!pos.checkers());

    // Probe the material hash table
    me = Material::probe(pos);

    // If we have a specialized evaluation function for the current material
    // configuration, call it and return.
    if (me->specialized_eval_exists())
        return me->evaluate(pos);

    // Initialize score by reading the incrementally updated scores included in
    // the position object (material + piece square tables) and the material
    // imbalance. Score is computed internally from the white point of view.
    Score score = pos.psq_score() + me->imbalance();

    // Probe the pawn hash table
    pe = Pawns::probe(pos);
    score += pe->pawn_score(WHITE) - pe->pawn_score(BLACK);

    // Early exit if score is high
    auto lazy_skip = [&](Value lazyThreshold) {
        return abs(mg_value(score) + eg_value(score)) >   lazyThreshold
                                                        + std::abs(pos.this_thread()->bestValue) * 5 / 4
                                                        + pos.non_pawn_material() / 32;
    };

    if (lazy_skip(LazyThreshold1))
        goto make_v;

    // Main evaluation begins here
    initialize<WHITE>();
    initialize<BLACK>();

    // Pieces evaluated first (also populates attackedBy, attackedBy2).
    // Note that the order of evaluation of the terms is left unspecified.
    score +=  pieces<WHITE, KNIGHT>() - pieces<BLACK, KNIGHT>()
            + pieces<WHITE, BISHOP>() - pieces<BLACK, BISHOP>()
            + pieces<WHITE, ROOK  >() - pieces<BLACK, ROOK  >()
            + pieces<WHITE, QUEEN >() - pieces<BLACK, QUEEN >();

    score += mobility[WHITE] - mobility[BLACK];

    // More complex interactions that require fully populated attack bitboards
    score +=  king<   WHITE>() - king<   BLACK>()
            + passed< WHITE>() - passed< BLACK>();

    if (lazy_skip(LazyThreshold2))
        goto make_v;

    score +=  threats<WHITE>() - threats<BLACK>()
            + space<  WHITE>() - space<  BLACK>();

make_v:
    // Derive single value from mg and eg parts of score
    Value v = winnable(score);

    // In case of tracing add all remaining individual evaluation terms
    if constexpr (T)
    {
        Trace::add(MATERIAL, pos.psq_score());
        Trace::add(IMBALANCE, me->imbalance());
        Trace::add(PAWN, pe->pawn_score(WHITE), pe->pawn_score(BLACK));
        Trace::add(MOBILITY, mobility[WHITE], mobility[BLACK]);
    }

    // Side to move point of view
    return (pos.side_to_move() == WHITE ? v : -v);
  }

} // namespace Eval


/// evaluate() is the evaluator for the outer world. It returns a static
/// evaluation of the position from the point of view of the side to move.

Value Eval::evaluate(const Position& pos, int* complexity) {

<<<<<<< HEAD
  int nnueComplexity = 0;
=======
  Value v;
  Value psq = pos.psq_eg_stm();

  // We use the much less accurate but faster Classical eval when the NNUE
  // option is set to false. Otherwise we use the NNUE eval unless the
  // PSQ advantage is decisive and several pieces remain. (~3 Elo)
  bool useClassical = !useNNUE || (pos.count<ALL_PIECES>() > 7 && abs(psq) > 1781);

  if (useClassical)
      v = Evaluation<NO_TRACE>(pos).value();
  else
  {
      int nnueComplexity;
      int scale = 1076 + 96 * pos.non_pawn_material() / 5120;

      Color stm = pos.side_to_move();
      Value optimism = pos.this_thread()->optimism[stm];
>>>>>>> d3860f8d

  Value v = useNNUE ? NNUE::evaluate(pos, true, &nnueComplexity)
                    : Evaluation<NO_TRACE>(pos).value();

<<<<<<< HEAD
  Value psq = pos.psq_eg_stm();
=======
      // Blend nnue complexity with (semi)classical complexity
      nnueComplexity = (  406 * nnueComplexity
                        + 424 * abs(psq - nnue)
                        + (optimism  > 0 ? int(optimism) * int(psq - nnue) : 0)
                        ) / 1024;
>>>>>>> d3860f8d

  if (useNNUE)
  {
       // Blend nnue complexity with (semi)classical complexity
       nnueComplexity = (416 * nnueComplexity + 424 * abs(v - psq)) / 1024;

<<<<<<< HEAD
       if (complexity) // Return hybrid NNUE complexity to caller
           *complexity = nnueComplexity;
=======
      optimism = optimism * (272 + nnueComplexity) / 256;
      v = (nnue * scale + optimism * (scale - 748)) / 1024;
>>>>>>> d3860f8d
  }
  // When not using NNUE, return classical complexity to caller
  else if (complexity)
        *complexity = abs(v - psq);

<<<<<<< HEAD
  v = v * std::max(1, (101 - pos.rule50_count())) / 101;
=======
  // Damp down the evaluation linearly when shuffling
  v = v * (200 - pos.rule50_count()) / 214;

  // Guarantee evaluation does not hit the tablebase range
  v = std::clamp(v, VALUE_TB_LOSS_IN_MAX_PLY + 1, VALUE_TB_WIN_IN_MAX_PLY - 1);
>>>>>>> d3860f8d

  // Do not return evals greater than a TB result
  v = std::clamp(v, -VALUE_TB_WIN + 8 * PawnValueEg, VALUE_TB_WIN - 8 * PawnValueEg);

  return v;
}

/// trace() is like evaluate(), but instead of returning a value, it returns
/// a string (suitable for outputting to stdout) that contains the detailed
/// descriptions and values of each evaluation term. Useful for debugging.
/// Trace scores are from white's point of view

std::string Eval::trace(Position& pos) {

  if (pos.checkers())
      return "Final evaluation: none (in check)";

  std::stringstream ss;
  ss << std::showpoint << std::noshowpos << std::fixed << std::setprecision(2);

  Value v;

  std::memset(scores, 0, sizeof(scores));

  // Reset any global variable used in eval
  pos.this_thread()->bestValue       = VALUE_ZERO;

  v = Evaluation<TRACE>(pos).value();

  ss << std::showpoint << std::noshowpos << std::fixed << std::setprecision(2)
     << " Contributing terms for the classical eval:\n"
     << "+------------+-------------+-------------+-------------+\n"
     << "|    Term    |    White    |    Black    |    Total    |\n"
     << "|            |   MG    EG  |   MG    EG  |   MG    EG  |\n"
     << "+------------+-------------+-------------+-------------+\n"
     << "|   Material | " << Term(MATERIAL)
     << "|  Imbalance | " << Term(IMBALANCE)
     << "|      Pawns | " << Term(PAWN)
     << "|    Knights | " << Term(KNIGHT)
     << "|    Bishops | " << Term(BISHOP)
     << "|      Rooks | " << Term(ROOK)
     << "|     Queens | " << Term(QUEEN)
     << "|   Mobility | " << Term(MOBILITY)
     << "|King safety | " << Term(KING)
     << "|    Threats | " << Term(THREAT)
     << "|     Passed | " << Term(PASSED)
     << "|      Space | " << Term(SPACE)
     << "|   Winnable | " << Term(WINNABLE)
     << "+------------+-------------+-------------+-------------+\n"
     << "|      Total | " << Term(TOTAL)
     << "+------------+-------------+-------------+-------------+\n";

  if (Eval::useNNUE)
      ss << '\n' << NNUE::trace(pos) << '\n';

  ss << std::showpoint << std::showpos << std::fixed << std::setprecision(2) << std::setw(15);

  v = pos.side_to_move() == WHITE ? v : -v;
  ss << "\nClassical evaluation   " << to_cp(v) << " (white side)\n";
  if (Eval::useNNUE)
  {
      v = NNUE::evaluate(pos, false);
      v = pos.side_to_move() == WHITE ? v : -v;
      ss << "NNUE evaluation        " << to_cp(v) << " (white side)\n";
  }

  v = evaluate(pos);
  v = pos.side_to_move() == WHITE ? v : -v;
  ss << "Final evaluation       " << to_cp(v) << " (white side)";
  if (Eval::useNNUE)
     ss << " [with scaled NNUE, hybrid, ...]";
  ss << "\n";

  return ss.str();
}

} // namespace Stockfish<|MERGE_RESOLUTION|>--- conflicted
+++ resolved
@@ -160,11 +160,7 @@
 
   Score scores[TERM_NB][COLOR_NB];
 
-<<<<<<< HEAD
-  double to_cp(Value v) { return double(v) / PawnValueEg; }
-=======
-  static double to_cp(Value v) { return double(v) / UCI::NormalizeToPawnValue; }
->>>>>>> d3860f8d
+  static double to_cp(Value v) { return double(v) / PawnValueEg; }
 
   static void add(int idx, Color c, Score s) {
     scores[idx][c] = s;
@@ -1050,67 +1046,26 @@
 
 Value Eval::evaluate(const Position& pos, int* complexity) {
 
-<<<<<<< HEAD
   int nnueComplexity = 0;
-=======
-  Value v;
-  Value psq = pos.psq_eg_stm();
-
-  // We use the much less accurate but faster Classical eval when the NNUE
-  // option is set to false. Otherwise we use the NNUE eval unless the
-  // PSQ advantage is decisive and several pieces remain. (~3 Elo)
-  bool useClassical = !useNNUE || (pos.count<ALL_PIECES>() > 7 && abs(psq) > 1781);
-
-  if (useClassical)
-      v = Evaluation<NO_TRACE>(pos).value();
-  else
-  {
-      int nnueComplexity;
-      int scale = 1076 + 96 * pos.non_pawn_material() / 5120;
-
-      Color stm = pos.side_to_move();
-      Value optimism = pos.this_thread()->optimism[stm];
->>>>>>> d3860f8d
 
   Value v = useNNUE ? NNUE::evaluate(pos, true, &nnueComplexity)
                     : Evaluation<NO_TRACE>(pos).value();
 
-<<<<<<< HEAD
   Value psq = pos.psq_eg_stm();
-=======
-      // Blend nnue complexity with (semi)classical complexity
-      nnueComplexity = (  406 * nnueComplexity
-                        + 424 * abs(psq - nnue)
-                        + (optimism  > 0 ? int(optimism) * int(psq - nnue) : 0)
-                        ) / 1024;
->>>>>>> d3860f8d
 
   if (useNNUE)
   {
        // Blend nnue complexity with (semi)classical complexity
-       nnueComplexity = (416 * nnueComplexity + 424 * abs(v - psq)) / 1024;
-
-<<<<<<< HEAD
+       nnueComplexity = (406 * nnueComplexity + 424 * abs(v - psq)) / 1024;
+
        if (complexity) // Return hybrid NNUE complexity to caller
            *complexity = nnueComplexity;
-=======
-      optimism = optimism * (272 + nnueComplexity) / 256;
-      v = (nnue * scale + optimism * (scale - 748)) / 1024;
->>>>>>> d3860f8d
   }
   // When not using NNUE, return classical complexity to caller
   else if (complexity)
         *complexity = abs(v - psq);
 
-<<<<<<< HEAD
   v = v * std::max(1, (101 - pos.rule50_count())) / 101;
-=======
-  // Damp down the evaluation linearly when shuffling
-  v = v * (200 - pos.rule50_count()) / 214;
-
-  // Guarantee evaluation does not hit the tablebase range
-  v = std::clamp(v, VALUE_TB_LOSS_IN_MAX_PLY + 1, VALUE_TB_WIN_IN_MAX_PLY - 1);
->>>>>>> d3860f8d
 
   // Do not return evals greater than a TB result
   v = std::clamp(v, -VALUE_TB_WIN + 8 * PawnValueEg, VALUE_TB_WIN - 8 * PawnValueEg);
