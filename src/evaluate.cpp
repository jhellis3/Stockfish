--- conflicted
+++ resolved
@@ -1044,29 +1044,9 @@
 
 Value Eval::evaluate(const Position& pos, int* complexity) {
 
-<<<<<<< HEAD
+  assert(!pos.checkers());
+
   int nnueComplexity = 0;
-=======
-  assert(!pos.checkers());
-
-  Value v;
-  Value psq = pos.psq_eg_stm();
-
-  // We use the much less accurate but faster Classical eval when the NNUE
-  // option is set to false. Otherwise we use the NNUE eval unless the
-  // PSQ advantage is decisive. (~4 Elo at STC, 1 Elo at LTC)
-  bool useClassical = !useNNUE || abs(psq) > 2048;
-
-  if (useClassical)
-      v = Evaluation<NO_TRACE>(pos).value();
-  else
-  {
-      int nnueComplexity;
-      int scale = 1001 + pos.non_pawn_material() / 64;
-
-      Color stm = pos.side_to_move();
-      Value optimism = pos.this_thread()->optimism[stm];
->>>>>>> acb0d204
 
   Value v = useNNUE ? NNUE::evaluate(pos, true, &nnueComplexity)
                     : Evaluation<NO_TRACE>(pos).value();
