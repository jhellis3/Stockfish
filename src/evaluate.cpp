--- conflicted
+++ resolved
@@ -50,17 +50,17 @@
 Value Eval::evaluate(const Eval::NNUE::Networks&    networks,
                      const Position&                pos,
                      Eval::NNUE::AccumulatorCaches& caches,
-                     int                            contempt) {
+                     int                            contempt,
+                     int                            r50) {
 
     assert(!pos.checkers());
 
+    r50             = std::min(80, r50);
     int  simpleEval = simple_eval(pos, pos.side_to_move());
-    int  r50        = std::min(80, pos.rule50_count());
     bool smallNet   = std::abs(simpleEval) > SmallNetThreshold;
-<<<<<<< HEAD
 
-    Value v = smallNet ? networks.small.evaluate(pos, &caches.small, true, false)
-                       : networks.big.evaluate(pos, &caches.big, true, false);
+    Value v = smallNet ? networks.small.evaluate(pos, &caches.small, true)
+                       : networks.big.evaluate(pos, &caches.big, true);
 
     v = v * ((smallNet ? 99 : 88) -  r50) / 100;
 
@@ -68,37 +68,6 @@
 
     // Do not return evals greater than a TB result
     v = std::clamp(v, -VALUE_MAX_EVAL, VALUE_MAX_EVAL);
-=======
-    int  nnueComplexity;
-    int  v;
-
-    Value nnue = smallNet ? networks.small.evaluate(pos, &caches.small, true, &nnueComplexity)
-                          : networks.big.evaluate(pos, &caches.big, true, &nnueComplexity);
-
-    const auto adjustEval = [&](int nnueDiv, int pawnCountConstant, int pawnCountMul,
-                                int npmConstant, int evalDiv, int shufflingConstant) {
-        // Blend optimism and eval with nnue complexity and material imbalance
-        optimism += optimism * (nnueComplexity + std::abs(simpleEval - nnue)) / 584;
-        nnue -= nnue * (nnueComplexity * 5 / 3) / nnueDiv;
-
-        int npm = pos.non_pawn_material() / 64;
-        v       = (nnue * (npm + pawnCountConstant + pawnCountMul * pos.count<PAWN>())
-             + optimism * (npmConstant + npm))
-          / evalDiv;
-
-        // Damp down the evaluation linearly when shuffling
-        int shuffling = pos.rule50_count();
-        v             = v * (shufflingConstant - shuffling) / 207;
-    };
-
-    if (!smallNet)
-        adjustEval(32395, 942, 11, 139, 1058, 178);
-    else
-        adjustEval(32793, 944, 9, 140, 1067, 206);
-
-    // Guarantee evaluation does not hit the tablebase range
-    v = std::clamp(v, VALUE_TB_LOSS_IN_MAX_PLY + 1, VALUE_TB_WIN_IN_MAX_PLY - 1);
->>>>>>> 070e564c
 
     return v;
 }
@@ -124,7 +93,7 @@
     v       = pos.side_to_move() == WHITE ? v : -v;
     ss << "NNUE evaluation        " << 0.01 * UCIEngine::to_cp(v, pos) << " (white side)\n";
 
-    v = evaluate(networks, pos, *caches, 0);
+    v = evaluate(networks, pos, *caches, 0, 0);
     v = pos.side_to_move() == WHITE ? v : -v;
     ss << "Final evaluation       " << 0.01 * UCIEngine::to_cp(v, pos) << " (white side)";
     ss << " [with scaled NNUE, ...]";
