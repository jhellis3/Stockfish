/*
  Stockfish, a UCI chess playing engine derived from Glaurung 2.1
  Copyright (C) 2004-2024 The Stockfish developers (see AUTHORS file)

  Stockfish is free software: you can redistribute it and/or modify
  it under the terms of the GNU General Public License as published by
  the Free Software Foundation, either version 3 of the License, or
  (at your option) any later version.

  Stockfish is distributed in the hope that it will be useful,
  but WITHOUT ANY WARRANTY; without even the implied warranty of
  MERCHANTABILITY or FITNESS FOR A PARTICULAR PURPOSE.  See the
  GNU General Public License for more details.

  You should have received a copy of the GNU General Public License
  along with this program.  If not, see <http://www.gnu.org/licenses/>.
*/

#include "evaluate.h"

#include <algorithm>
#include <cassert>
#include <cmath>
#include <cstdlib>
#include <iomanip>
#include <iostream>
#include <sstream>

#include "nnue/network.h"
#include "nnue/nnue_misc.h"
#include "position.h"
#include "types.h"
#include "uci.h"

namespace Stockfish {

// Returns a static, purely materialistic evaluation of the position from
// the point of view of the given color. It can be divided by PawnValue to get
// an approximation of the material advantage on the board in terms of pawns.
int Eval::simple_eval(const Position& pos, Color c) {
    return PawnValue * (pos.count<PAWN>(c) - pos.count<PAWN>(~c))
         + (pos.non_pawn_material(c) - pos.non_pawn_material(~c));
}


// Evaluate is the evaluator for the outer world. It returns a static evaluation
// of the position from the point of view of the side to move.
<<<<<<< HEAD
Value Eval::evaluate(const Position& pos) {
=======
Value Eval::evaluate(const Eval::NNUE::Networks& networks, const Position& pos, int optimism) {
>>>>>>> 7e427639

    assert(!pos.checkers());

    int  simpleEval = simple_eval(pos, pos.side_to_move());
<<<<<<< HEAD
    int  r50        = std::min(96, pos.rule50_count());
    bool smallNet   = std::abs(simpleEval) > 2500;

    Value v = smallNet ? NNUE::evaluate<NNUE::Small>(pos, true, true)
                       : NNUE::evaluate<NNUE::Big>(pos, true, false);

    v = v * (9400 -  (r50 * r50)) / 10000;

    // Do not return evals greater than a TB result
    v = std::clamp(v, -VALUE_MAX_EVAL, VALUE_MAX_EVAL);
=======
    bool smallNet   = std::abs(simpleEval) > SmallNetThreshold;
    bool psqtOnly   = std::abs(simpleEval) > PsqtOnlyThreshold;
    int  nnueComplexity;
    int  v;

    Value nnue = smallNet ? networks.small.evaluate(pos, true, &nnueComplexity, psqtOnly)
                          : networks.big.evaluate(pos, true, &nnueComplexity, false);

    const auto adjustEval = [&](int optDiv, int nnueDiv, int pawnCountConstant, int pawnCountMul,
                                int npmConstant, int evalDiv, int shufflingConstant,
                                int shufflingDiv) {
        // Blend optimism and eval with nnue complexity and material imbalance
        optimism += optimism * (nnueComplexity + std::abs(simpleEval - nnue)) / optDiv;
        nnue -= nnue * (nnueComplexity + std::abs(simpleEval - nnue)) / nnueDiv;

        int npm = pos.non_pawn_material() / 64;
        v       = (nnue * (npm + pawnCountConstant + pawnCountMul * pos.count<PAWN>())
             + optimism * (npmConstant + npm))
          / evalDiv;

        // Damp down the evaluation linearly when shuffling
        int shuffling = pos.rule50_count();
        v             = v * (shufflingConstant - shuffling) / shufflingDiv;
    };

    if (!smallNet)
        adjustEval(513, 32395, 919, 11, 145, 1036, 178, 204);
    else if (psqtOnly)
        adjustEval(517, 32857, 908, 7, 155, 1019, 224, 238);
    else
        adjustEval(499, 32793, 903, 9, 147, 1067, 208, 211);

    // Guarantee evaluation does not hit the tablebase range
    v = std::clamp(v, VALUE_TB_LOSS_IN_MAX_PLY + 1, VALUE_TB_WIN_IN_MAX_PLY - 1);
>>>>>>> 7e427639

    return v;
}

// Like evaluate(), but instead of returning a value, it returns
// a string (suitable for outputting to stdout) that contains the detailed
// descriptions and values of each evaluation term. Useful for debugging.
// Trace scores are from white's point of view
std::string Eval::trace(Position& pos, const Eval::NNUE::Networks& networks) {

    if (pos.checkers())
        return "Final evaluation: none (in check)";

    std::stringstream ss;
    ss << std::showpoint << std::noshowpos << std::fixed << std::setprecision(2);
    ss << '\n' << NNUE::trace(pos, networks) << '\n';

    ss << std::showpoint << std::showpos << std::fixed << std::setprecision(2) << std::setw(15);

<<<<<<< HEAD
    Value v;
    v = NNUE::evaluate<NNUE::Big>(pos, true);
    v = pos.side_to_move() == WHITE ? v : -v;
    ss << "NNUE evaluation        " << 0.01 * UCI::to_cp(v) << " (white side)\n";

    v = evaluate(pos);
=======
    Value v = networks.big.evaluate(pos, false);
    v       = pos.side_to_move() == WHITE ? v : -v;
    ss << "NNUE evaluation        " << 0.01 * UCI::to_cp(v, pos) << " (white side)\n";

    v = evaluate(networks, pos, VALUE_ZERO);
>>>>>>> 7e427639
    v = pos.side_to_move() == WHITE ? v : -v;
    ss << "Final evaluation       " << 0.01 * UCI::to_cp(v, pos) << " (white side)";
    ss << " [with scaled NNUE, ...]";
    ss << "\n";

    return ss.str();
}

}  // namespace Stockfish<|MERGE_RESOLUTION|>--- conflicted
+++ resolved
@@ -45,62 +45,21 @@
 
 // Evaluate is the evaluator for the outer world. It returns a static evaluation
 // of the position from the point of view of the side to move.
-<<<<<<< HEAD
-Value Eval::evaluate(const Position& pos) {
-=======
-Value Eval::evaluate(const Eval::NNUE::Networks& networks, const Position& pos, int optimism) {
->>>>>>> 7e427639
+Value Eval::evaluate(const Eval::NNUE::Networks& networks, const Position& pos) {
 
     assert(!pos.checkers());
 
     int  simpleEval = simple_eval(pos, pos.side_to_move());
-<<<<<<< HEAD
     int  r50        = std::min(96, pos.rule50_count());
-    bool smallNet   = std::abs(simpleEval) > 2500;
+    bool smallNet   = std::abs(simpleEval) > SmallNetThreshold;
 
-    Value v = smallNet ? NNUE::evaluate<NNUE::Small>(pos, true, true)
-                       : NNUE::evaluate<NNUE::Big>(pos, true, false);
+    Value v = smallNet ? networks.small.evaluate(pos, true, false)
+                       : networks.big.evaluate(pos, true, false);
 
     v = v * (9400 -  (r50 * r50)) / 10000;
 
     // Do not return evals greater than a TB result
     v = std::clamp(v, -VALUE_MAX_EVAL, VALUE_MAX_EVAL);
-=======
-    bool smallNet   = std::abs(simpleEval) > SmallNetThreshold;
-    bool psqtOnly   = std::abs(simpleEval) > PsqtOnlyThreshold;
-    int  nnueComplexity;
-    int  v;
-
-    Value nnue = smallNet ? networks.small.evaluate(pos, true, &nnueComplexity, psqtOnly)
-                          : networks.big.evaluate(pos, true, &nnueComplexity, false);
-
-    const auto adjustEval = [&](int optDiv, int nnueDiv, int pawnCountConstant, int pawnCountMul,
-                                int npmConstant, int evalDiv, int shufflingConstant,
-                                int shufflingDiv) {
-        // Blend optimism and eval with nnue complexity and material imbalance
-        optimism += optimism * (nnueComplexity + std::abs(simpleEval - nnue)) / optDiv;
-        nnue -= nnue * (nnueComplexity + std::abs(simpleEval - nnue)) / nnueDiv;
-
-        int npm = pos.non_pawn_material() / 64;
-        v       = (nnue * (npm + pawnCountConstant + pawnCountMul * pos.count<PAWN>())
-             + optimism * (npmConstant + npm))
-          / evalDiv;
-
-        // Damp down the evaluation linearly when shuffling
-        int shuffling = pos.rule50_count();
-        v             = v * (shufflingConstant - shuffling) / shufflingDiv;
-    };
-
-    if (!smallNet)
-        adjustEval(513, 32395, 919, 11, 145, 1036, 178, 204);
-    else if (psqtOnly)
-        adjustEval(517, 32857, 908, 7, 155, 1019, 224, 238);
-    else
-        adjustEval(499, 32793, 903, 9, 147, 1067, 208, 211);
-
-    // Guarantee evaluation does not hit the tablebase range
-    v = std::clamp(v, VALUE_TB_LOSS_IN_MAX_PLY + 1, VALUE_TB_WIN_IN_MAX_PLY - 1);
->>>>>>> 7e427639
 
     return v;
 }
@@ -120,20 +79,12 @@
 
     ss << std::showpoint << std::showpos << std::fixed << std::setprecision(2) << std::setw(15);
 
-<<<<<<< HEAD
     Value v;
-    v = NNUE::evaluate<NNUE::Big>(pos, true);
+    v = networks.big.evaluate(pos, true);
     v = pos.side_to_move() == WHITE ? v : -v;
-    ss << "NNUE evaluation        " << 0.01 * UCI::to_cp(v) << " (white side)\n";
-
-    v = evaluate(pos);
-=======
-    Value v = networks.big.evaluate(pos, false);
-    v       = pos.side_to_move() == WHITE ? v : -v;
     ss << "NNUE evaluation        " << 0.01 * UCI::to_cp(v, pos) << " (white side)\n";
 
-    v = evaluate(networks, pos, VALUE_ZERO);
->>>>>>> 7e427639
+    v = evaluate(networks, pos);
     v = pos.side_to_move() == WHITE ? v : -v;
     ss << "Final evaluation       " << 0.01 * UCI::to_cp(v, pos) << " (white side)";
     ss << " [with scaled NNUE, ...]";
