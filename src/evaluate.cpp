--- conflicted
+++ resolved
@@ -142,26 +142,7 @@
 
   assert(!pos.checkers());
 
-<<<<<<< HEAD
   Value v = NNUE::evaluate(pos, true);
-=======
-  Value v;
-  Value psq = pos.psq_eg_stm();
-
-  int nnueComplexity;
-  int npm = pos.non_pawn_material() / 64;
-
-  Color stm = pos.side_to_move();
-  Value optimism = pos.this_thread()->optimism[stm];
-
-  Value nnue = NNUE::evaluate(pos, true, &nnueComplexity);
-
-  // Blend optimism with nnue complexity and (semi)classical complexity
-  optimism += optimism * (nnueComplexity + abs(psq - nnue)) / 512;
-
-  v = (  nnue     * (915 + npm + 9 * pos.count<PAWN>())
-       + optimism * (154 + npm +     pos.count<PAWN>())) / 1024;
->>>>>>> ee53f8ed
 
   v = v * std::max(1, (101 - pos.rule50_count())) / 101;
 
