--- conflicted
+++ resolved
@@ -46,31 +46,10 @@
 
     assert(!pos.checkers());
 
-<<<<<<< HEAD
-    r50             = std::min(75, r50);
+    r50                     = std::min(75, r50);
     auto [psqt, positional] = networks.big.evaluate(pos, &caches.big);
 
     Value v = (125 * psqt + 131 * positional) / 128;
-=======
-    bool smallNet           = use_smallnet(pos);
-    auto [psqt, positional] = smallNet ? networks.small.evaluate(pos, &caches.small)
-                                       : networks.big.evaluate(pos, &caches.big);
-
-    Value nnue = (125 * psqt + 131 * positional) / 128;
-
-    // Re-evaluate the position when higher eval accuracy is worth the time spent
-    if (smallNet && (std::abs(nnue) < 236))
-    {
-        std::tie(psqt, positional) = networks.big.evaluate(pos, &caches.big);
-        nnue                       = (125 * psqt + 131 * positional) / 128;
-        smallNet                   = false;
-    }
-
-    // Blend optimism and eval with nnue complexity
-    int nnueComplexity = std::abs(psqt - positional);
-    optimism += optimism * nnueComplexity / 468;
-    nnue -= nnue * nnueComplexity / (smallNet ? 20233 : 17879);
->>>>>>> 82b092ca
 
     v = v * (100 - r50) / 100;
 
