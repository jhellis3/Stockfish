/*
  Stockfish, a UCI chess playing engine derived from Glaurung 2.1
  Copyright (C) 2004-2021 The Stockfish developers (see AUTHORS file)

  Stockfish is free software: you can redistribute it and/or modify
  it under the terms of the GNU General Public License as published by
  the Free Software Foundation, either version 3 of the License, or
  (at your option) any later version.

  Stockfish is distributed in the hope that it will be useful,
  but WITHOUT ANY WARRANTY; without even the implied warranty of
  MERCHANTABILITY or FITNESS FOR A PARTICULAR PURPOSE.  See the
  GNU General Public License for more details.

  You should have received a copy of the GNU General Public License
  along with this program.  If not, see <http://www.gnu.org/licenses/>.
*/

#include <algorithm>
#include <cassert>
#include <cstdlib>
#include <cstring>   // For std::memset
#include <fstream>
#include <iomanip>
#include <sstream>
#include <iostream>
#include <streambuf>
#include <vector>

#include "bitboard.h"
#include "evaluate.h"
#include "material.h"
#include "misc.h"
#include "pawns.h"
#include "thread.h"
#include "timeman.h"
#include "uci.h"
#include "incbin/incbin.h"


// Macro to embed the default efficiently updatable neural network (NNUE) file
// data in the engine binary (using incbin.h, by Dale Weiler).
// This macro invocation will declare the following three variables
//     const unsigned char        gEmbeddedNNUEData[];  // a pointer to the embedded data
//     const unsigned char *const gEmbeddedNNUEEnd;     // a marker to the end
//     const unsigned int         gEmbeddedNNUESize;    // the size of the embedded file
// Note that this does not work in Microsoft Visual Studio.
#if !defined(_MSC_VER) && !defined(NNUE_EMBEDDING_OFF)
  INCBIN(EmbeddedNNUE, EvalFileDefaultName);
#else
  const unsigned char        gEmbeddedNNUEData[1] = {0x0};
  const unsigned char *const gEmbeddedNNUEEnd = &gEmbeddedNNUEData[1];
  const unsigned int         gEmbeddedNNUESize = 1;
#endif


using namespace std;

namespace Stockfish {

namespace Eval {

  bool useNNUE;
  string eval_file_loaded = "None";

  /// NNUE::init() tries to load a NNUE network at startup time, or when the engine
  /// receives a UCI command "setoption name EvalFile value nn-[a-z0-9]{12}.nnue"
  /// The name of the NNUE network is always retrieved from the EvalFile option.
  /// We search the given network in three locations: internally (the default
  /// network may be embedded in the binary), in the active working directory and
  /// in the engine directory. Distro packagers may define the DEFAULT_NNUE_DIRECTORY
  /// variable to have the engine search in a special directory in their distro.

  void NNUE::init() {

    useNNUE = Options["Use NNUE"];

    if (!useNNUE)
        return;

    string eval_file = string(Options["EvalFile"]);

    #if defined(DEFAULT_NNUE_DIRECTORY)
    #define stringify2(x) #x
    #define stringify(x) stringify2(x)
    vector<string> dirs = { "<internal>" , "" , CommandLine::binaryDirectory , stringify(DEFAULT_NNUE_DIRECTORY) };
    #else
    vector<string> dirs = { "<internal>" , "" , CommandLine::binaryDirectory };
    #endif

    for (string directory : dirs)
        if (eval_file_loaded != eval_file)
        {
            if (directory != "<internal>")
            {
                ifstream stream(directory + eval_file, ios::binary);
                if (load_eval(eval_file, stream))
                    eval_file_loaded = eval_file;
            }

            if (directory == "<internal>" && eval_file == EvalFileDefaultName)
            {
                // C++ way to prepare a buffer for a memory stream
                class MemoryBuffer : public basic_streambuf<char> {
                    public: MemoryBuffer(char* p, size_t n) { setg(p, p, p + n); setp(p, p + n); }
                };

                MemoryBuffer buffer(const_cast<char*>(reinterpret_cast<const char*>(gEmbeddedNNUEData)),
                                    size_t(gEmbeddedNNUESize));

                istream stream(&buffer);
                if (load_eval(eval_file, stream))
                    eval_file_loaded = eval_file;
            }
        }
  }

  /// NNUE::verify() verifies that the last net used was loaded successfully
  void NNUE::verify() {

    string eval_file = string(Options["EvalFile"]);

    if (useNNUE && eval_file_loaded != eval_file)
    {
        UCI::OptionsMap defaults;
        UCI::init(defaults);

        string msg1 = "If the UCI option \"Use NNUE\" is set to true, network evaluation parameters compatible with the engine must be available.";
        string msg2 = "The option is set to true, but the network file " + eval_file + " was not loaded successfully.";
        string msg3 = "The UCI option EvalFile might need to specify the full path, including the directory name, to the network file.";
        string msg4 = "The default net can be downloaded from: https://tests.stockfishchess.org/api/nn/" + string(defaults["EvalFile"]);
        string msg5 = "The engine will be terminated now.";

        sync_cout << "info string ERROR: " << msg1 << sync_endl;
        sync_cout << "info string ERROR: " << msg2 << sync_endl;
        sync_cout << "info string ERROR: " << msg3 << sync_endl;
        sync_cout << "info string ERROR: " << msg4 << sync_endl;
        sync_cout << "info string ERROR: " << msg5 << sync_endl;

        exit(EXIT_FAILURE);
    }

    if (useNNUE)
        sync_cout << "info string NNUE evaluation using " << eval_file << " enabled" << sync_endl;
    else
        sync_cout << "info string classical evaluation enabled" << sync_endl;
  }
}

namespace Trace {

  enum Tracing { NO_TRACE, TRACE };

  enum Term { // The first 8 entries are reserved for PieceType
    MATERIAL = 8, IMBALANCE, MOBILITY, THREAT, PASSED, SPACE, WINNABLE, TOTAL, TERM_NB
  };

  Score scores[TERM_NB][COLOR_NB];

  double to_cp(Value v) { return double(v) / PawnValueEg; }

  void add(int idx, Color c, Score s) {
    scores[idx][c] = s;
  }

  void add(int idx, Score w, Score b = SCORE_ZERO) {
    scores[idx][WHITE] = w;
    scores[idx][BLACK] = b;
  }

  std::ostream& operator<<(std::ostream& os, Score s) {
    os << std::setw(5) << to_cp(mg_value(s)) << " "
       << std::setw(5) << to_cp(eg_value(s));
    return os;
  }

  std::ostream& operator<<(std::ostream& os, Term t) {

    if (t == MATERIAL || t == IMBALANCE || t == WINNABLE || t == TOTAL)
        os << " ----  ----"    << " | " << " ----  ----";
    else
        os << scores[t][WHITE] << " | " << scores[t][BLACK];

    os << " | " << scores[t][WHITE] - scores[t][BLACK] << " |\n";
    return os;
  }
}

using namespace Trace;

namespace {

  // Threshold for lazy and space evaluation
  constexpr Value LazyThreshold1 =  Value(1565);
  constexpr Value LazyThreshold2 =  Value(1102);
  constexpr Value SpaceThreshold = Value(11551);

  // KingAttackWeights[PieceType] contains king attack weights by piece type
  constexpr int KingAttackWeights[PIECE_TYPE_NB] = { 0, 0, 81, 52, 44, 10 };

  // SafeCheck[PieceType][single/multiple] contains safe check bonus by piece type,
  // higher if multiple safe checks are possible for that piece type.
  constexpr int SafeCheck[][2] = {
      {}, {}, {803, 1292}, {639, 974}, {1087, 1878}, {759, 1132}
  };

#define S(mg, eg) make_score(mg, eg)

  // MobilityBonus[PieceType-2][attacked] contains bonuses for middle and end game,
  // indexed by piece type and number of attacked squares in the mobility area.
  constexpr Score MobilityBonus[][32] = {
    { S(-62,-79), S(-53,-57), S(-12,-31), S( -3,-17), S(  3,  7), S( 12, 13), // Knight
      S( 21, 16), S( 28, 21), S( 37, 26) },
    { S(-47,-59), S(-20,-25), S( 14, -8), S( 29, 12), S( 39, 21), S( 53, 40), // Bishop
      S( 53, 56), S( 60, 58), S( 62, 65), S( 69, 72), S( 78, 78), S( 83, 87),
      S( 91, 88), S( 96, 98) },
    { S(-60,-82), S(-24,-15), S(  0, 17) ,S(  3, 43), S(  4, 72), S( 14,100), // Rook
      S( 20,102), S( 30,122), S( 41,133), S(41 ,139), S( 41,153), S( 45,160),
      S( 57,165), S( 58,170), S( 67,175) },
    { S(-29,-49), S(-16,-29), S( -8, -8), S( -8, 17), S( 18, 39), S( 25, 54), // Queen
      S( 23, 59), S( 37, 73), S( 41, 76), S( 54, 95), S( 65, 95) ,S( 68,101),
      S( 69,124), S( 70,128), S( 70,132), S( 70,133) ,S( 71,136), S( 72,140),
      S( 74,147), S( 76,149), S( 90,153), S(104,169), S(105,171), S(106,171),
      S(112,178), S(114,185), S(114,187), S(119,221) }
  };

  // BishopPawns[distance from edge] contains a file-dependent penalty for pawns on
  // squares of the same color as our bishop.
  constexpr Score BishopPawns[int(FILE_NB) / 2] = {
    S(3, 8), S(3, 9), S(2, 8), S(3, 8)
  };

  // KingProtector[knight/bishop] contains penalty for each distance unit to own king
  constexpr Score KingProtector[] = { S(8, 9), S(6, 9) };

  // Outpost[knight/bishop] contains bonuses for each knight or bishop occupying a
  // pawn protected square on rank 4 to 6 which is also safe from a pawn attack.
  constexpr Score Outpost[] = { S(57, 38), S(31, 24) };

  // PassedRank[Rank] contains a bonus according to the rank of a passed pawn
  constexpr Score PassedRank[RANK_NB] = {
    S(0, 0), S(7, 27), S(16, 32), S(17, 40), S(64, 71), S(170, 174), S(278, 262)
  };

  constexpr Score RookOnClosedFile = S(10, 5);
  constexpr Score RookOnOpenFile[] = { S(19, 6), S(47, 26) };

  // ThreatByMinor/ByRook[attacked PieceType] contains bonuses according to
  // which piece type attacks which one. Attacks on lesser pieces which are
  // pawn-defended are not considered.
  constexpr Score ThreatByMinor[PIECE_TYPE_NB] = {
    S(0, 0), S(5, 32), S(55, 41), S(77, 56), S(89, 119), S(79, 162)
  };

  constexpr Score ThreatByRook[PIECE_TYPE_NB] = {
    S(0, 0), S(3, 44), S(37, 68), S(42, 60), S(0, 39), S(58, 43)
  };

  constexpr Value CorneredBishop = Value(50);

  // Assorted bonuses and penalties
  constexpr Score UncontestedOutpost  = S(  1, 10);
  constexpr Score BishopOnKingRing    = S( 24,  0);
  constexpr Score BishopXRayPawns     = S(  4,  5);
  constexpr Score FlankAttacks        = S(  8,  0);
  constexpr Score Hanging             = S( 69, 36);
  constexpr Score KnightOnQueen       = S( 16, 11);
  constexpr Score LongDiagonalBishop  = S( 45,  0);
  constexpr Score MinorBehindPawn     = S( 18,  3);
  constexpr Score PassedFile          = S( 11,  8);
  constexpr Score PawnlessFlank       = S( 17, 95);
  constexpr Score ReachableOutpost    = S( 31, 22);
  constexpr Score RestrictedPiece     = S(  7,  7);
  constexpr Score RookOnKingRing      = S( 16,  0);
  constexpr Score SliderOnQueen       = S( 60, 18);
  constexpr Score ThreatByKing        = S( 24, 89);
  constexpr Score ThreatByPawnPush    = S( 48, 39);
  constexpr Score ThreatBySafePawn    = S(173, 94);
  constexpr Score TrappedRook         = S( 55, 13);
  constexpr Score WeakQueenProtection = S( 14,  0);
  constexpr Score WeakQueen           = S( 56, 15);


#undef S

  // Evaluation class computes and stores attacks tables and other working data
  template<Tracing T>
  class Evaluation {

  public:
    Evaluation() = delete;
    explicit Evaluation(const Position& p) : pos(p) {}
    Evaluation& operator=(const Evaluation&) = delete;
    Value value();

  private:
    template<Color Us> void initialize();
    template<Color Us, PieceType Pt> Score pieces();
    template<Color Us> Score king() const;
    template<Color Us> Score threats() const;
    template<Color Us> Score passed() const;
    template<Color Us> Score space() const;
    Value winnable(Score score) const;

    const Position& pos;
    Material::Entry* me;
    Pawns::Entry* pe;
    Bitboard mobilityArea[COLOR_NB];
    Score mobility[COLOR_NB] = { SCORE_ZERO, SCORE_ZERO };

    // attackedBy[color][piece type] is a bitboard representing all squares
    // attacked by a given color and piece type. Special "piece types" which
    // is also calculated is ALL_PIECES.
    Bitboard attackedBy[COLOR_NB][PIECE_TYPE_NB];

    // attackedBy2[color] are the squares attacked by at least 2 units of a given
    // color, including x-rays. But diagonal x-rays through pawns are not computed.
    Bitboard attackedBy2[COLOR_NB];

    // kingRing[color] are the squares adjacent to the king plus some other
    // very near squares, depending on king position.
    Bitboard kingRing[COLOR_NB];

    // kingAttackersCount[color] is the number of pieces of the given color
    // which attack a square in the kingRing of the enemy king.
    int kingAttackersCount[COLOR_NB];

    // kingAttackersWeight[color] is the sum of the "weights" of the pieces of
    // the given color which attack a square in the kingRing of the enemy king.
    // The weights of the individual piece types are given by the elements in
    // the KingAttackWeights array.
    int kingAttackersWeight[COLOR_NB];

    // kingAttacksCount[color] is the number of attacks by the given color to
    // squares directly adjacent to the enemy king. Pieces which attack more
    // than one square are counted multiple times. For instance, if there is
    // a white knight on g5 and black's king is on g8, this white knight adds 2
    // to kingAttacksCount[WHITE].
    int kingAttacksCount[COLOR_NB];
  };


  // Evaluation::initialize() computes king and pawn attacks, and the king ring
  // bitboard for a given color. This is done at the beginning of the evaluation.

  template<Tracing T> template<Color Us>
  void Evaluation<T>::initialize() {

    constexpr Color     Them = ~Us;
    constexpr Direction Up   = pawn_push(Us);
    constexpr Direction Down = -Up;
    constexpr Bitboard LowRanks = (Us == WHITE ? Rank2BB | Rank3BB : Rank7BB | Rank6BB);

    const Square ksq = pos.square<KING>(Us);

    Bitboard dblAttackByPawn = pawn_double_attacks_bb<Us>(pos.pieces(Us, PAWN));

    // Find our pawns that are blocked or on the first two ranks
    Bitboard b = pos.pieces(Us, PAWN) & (shift<Down>(pos.pieces()) | LowRanks);

    // Squares occupied by those pawns, by our king or queen, by blockers to attacks on our king
    // or controlled by enemy pawns are excluded from the mobility area.
    mobilityArea[Us] = ~(b | pos.pieces(Us, KING, QUEEN) | pos.blockers_for_king(Us) | pe->pawn_attacks(Them));

    // Initialize attackedBy[] for king and pawns
    attackedBy[Us][KING] = attacks_bb<KING>(ksq);
    attackedBy[Us][PAWN] = pe->pawn_attacks(Us);
    attackedBy[Us][ALL_PIECES] = attackedBy[Us][KING] | attackedBy[Us][PAWN];
    attackedBy2[Us] = dblAttackByPawn | (attackedBy[Us][KING] & attackedBy[Us][PAWN]);

    // Init our king safety tables
    Square s = make_square(std::clamp(file_of(ksq), FILE_B, FILE_G),
                           std::clamp(rank_of(ksq), RANK_2, RANK_7));
    kingRing[Us] = attacks_bb<KING>(s) | s;

    kingAttackersCount[Them] = popcount(kingRing[Us] & pe->pawn_attacks(Them));
    kingAttacksCount[Them] = kingAttackersWeight[Them] = 0;

    // Remove from kingRing[] the squares defended by two pawns
    kingRing[Us] &= ~dblAttackByPawn;
  }


  // Evaluation::pieces() scores pieces of a given color and type

  template<Tracing T> template<Color Us, PieceType Pt>
  Score Evaluation<T>::pieces() {

    constexpr Color     Them = ~Us;
    constexpr Direction Down = -pawn_push(Us);
    constexpr Bitboard OutpostRanks = (Us == WHITE ? Rank4BB | Rank5BB | Rank6BB
                                                   : Rank5BB | Rank4BB | Rank3BB);
    Bitboard b1 = pos.pieces(Us, Pt);
    Bitboard b, bb;
    Score score = SCORE_ZERO;

    attackedBy[Us][Pt] = 0;

    while (b1)
    {
        Square s = pop_lsb(b1);

        // Find attacked squares, including x-ray attacks for bishops and rooks
        b = Pt == BISHOP ? attacks_bb<BISHOP>(s, pos.pieces() ^ pos.pieces(QUEEN))
          : Pt ==   ROOK ? attacks_bb<  ROOK>(s, pos.pieces() ^ pos.pieces(QUEEN) ^ pos.pieces(Us, ROOK))
                         : attacks_bb<Pt>(s, pos.pieces());

        if (pos.blockers_for_king(Us) & s)
            b &= line_bb(pos.square<KING>(Us), s);

        attackedBy2[Us] |= attackedBy[Us][ALL_PIECES] & b;
        attackedBy[Us][Pt] |= b;
        attackedBy[Us][ALL_PIECES] |= b;

        if (b & kingRing[Them])
        {
            kingAttackersCount[Us]++;
            kingAttackersWeight[Us] += KingAttackWeights[Pt];
            kingAttacksCount[Us] += popcount(b & attackedBy[Them][KING]);
        }

        else if (Pt == ROOK && (file_bb(s) & kingRing[Them]))
            score += RookOnKingRing;

        else if (Pt == BISHOP && (attacks_bb<BISHOP>(s, pos.pieces(PAWN)) & kingRing[Them]))
            score += BishopOnKingRing;

        int mob = popcount(b & mobilityArea[Us]);
        mobility[Us] += MobilityBonus[Pt - 2][mob];

        if (Pt == BISHOP || Pt == KNIGHT)
        {
            // Bonus if the piece is on an outpost square or can reach one
            // Bonus for knights (UncontestedOutpost) if few relevant targets
            bb = OutpostRanks & (attackedBy[Us][PAWN] | shift<Down>(pos.pieces(PAWN)))
                              & ~pe->pawn_attacks_span(Them);
            Bitboard targets = pos.pieces(Them) & ~pos.pieces(PAWN);

            if (   Pt == KNIGHT
                && bb & s & ~CenterFiles // on a side outpost
                && !(b & targets)        // no relevant attacks
                && (!more_than_one(targets & (s & QueenSide ? QueenSide : KingSide))))
                score += UncontestedOutpost * popcount(pos.pieces(PAWN) & (s & QueenSide ? QueenSide : KingSide));
            else if (bb & s)
                score += Outpost[Pt == BISHOP];
            else if (Pt == KNIGHT && bb & b & ~pos.pieces(Us))
                score += ReachableOutpost;

            // Bonus for a knight or bishop shielded by pawn
            if (shift<Down>(pos.pieces(PAWN)) & s)
                score += MinorBehindPawn;

            // Penalty if the piece is far from the king
            score -= KingProtector[Pt == BISHOP] * distance(pos.square<KING>(Us), s);

            if constexpr (Pt == BISHOP)
            {
                // Penalty according to the number of our pawns on the same color square as the
                // bishop, bigger when the center files are blocked with pawns and smaller
                // when the bishop is outside the pawn chain.
                Bitboard blocked = pos.pieces(Us, PAWN) & shift<Down>(pos.pieces());

                score -= BishopPawns[edge_distance(file_of(s))] * pos.pawns_on_same_color_squares(Us, s)
                                     * (!(attackedBy[Us][PAWN] & s) + popcount(blocked & CenterFiles));

                // Penalty for all enemy pawns x-rayed
                score -= BishopXRayPawns * popcount(attacks_bb<BISHOP>(s) & pos.pieces(Them, PAWN));

                // Bonus for bishop on a long diagonal which can "see" both center squares
                if (more_than_one(attacks_bb<BISHOP>(s, pos.pieces(PAWN)) & Center))
                    score += LongDiagonalBishop;

                // An important Chess960 pattern: a cornered bishop blocked by a friendly
                // pawn diagonally in front of it is a very serious problem, especially
                // when that pawn is also blocked.
                if (   pos.is_chess960()
                    && (s == relative_square(Us, SQ_A1) || s == relative_square(Us, SQ_H1)))
                {
                    Direction d = pawn_push(Us) + (file_of(s) == FILE_A ? EAST : WEST);
                    if (pos.piece_on(s + d) == make_piece(Us, PAWN))
                        score -= !pos.empty(s + d + pawn_push(Us)) ? 4 * make_score(CorneredBishop, CorneredBishop)
                                                                   : 3 * make_score(CorneredBishop, CorneredBishop);
                }
            }
        }

        if constexpr (Pt == ROOK)
        {
            // Bonuses for rook on a (semi-)open or closed file
            if (pos.is_on_semiopen_file(Us, s))
            {
                score += RookOnOpenFile[pos.is_on_semiopen_file(Them, s)];
            }
            else
            {
                // If our pawn on this file is blocked, increase penalty
                if ( pos.pieces(Us, PAWN)
                   & shift<Down>(pos.pieces())
                   & file_bb(s))
                {
                    score -= RookOnClosedFile;
                }

                // Penalty when trapped by the king, even more if the king cannot castle
                if (mob <= 3)
                {
                    File kf = file_of(pos.square<KING>(Us));
                    if ((kf < FILE_E) == (file_of(s) < kf))
                        score -= TrappedRook * (1 + !pos.castling_rights(Us));
                }
            }
        }

        if constexpr (Pt == QUEEN)
        {
            // Penalty if any relative pin or discovered attack against the queen
            Bitboard queenPinners;
            if (pos.slider_blockers(pos.pieces(Them, ROOK, BISHOP), s, queenPinners))
                score -= WeakQueen;
        }
    }
    if constexpr (T)
        Trace::add(Pt, Us, score);

    return score;
  }


  // Evaluation::king() assigns bonuses and penalties to a king of a given color

  template<Tracing T> template<Color Us>
  Score Evaluation<T>::king() const {

    constexpr Color    Them = ~Us;
    constexpr Bitboard Camp = (Us == WHITE ? AllSquares ^ Rank6BB ^ Rank7BB ^ Rank8BB
                                           : AllSquares ^ Rank1BB ^ Rank2BB ^ Rank3BB);

    Bitboard weak, b1, b2, b3, safe, unsafeChecks = 0;
    Bitboard rookChecks, queenChecks, bishopChecks, knightChecks;
    int kingDanger = 0;
    const Square ksq = pos.square<KING>(Us);

    // Init the score with king shelter and enemy pawns storm
    Score score = pe->king_safety<Us>(pos);

    // Attacked squares defended at most once by our queen or king
    weak =  attackedBy[Them][ALL_PIECES]
          & ~attackedBy2[Us]
          & (~attackedBy[Us][ALL_PIECES] | attackedBy[Us][KING] | attackedBy[Us][QUEEN]);

    // Analyse the safe enemy's checks which are possible on next move
    safe  = ~pos.pieces(Them);
    safe &= ~attackedBy[Us][ALL_PIECES] | (weak & attackedBy2[Them]);

    b1 = attacks_bb<ROOK  >(ksq, pos.pieces() ^ pos.pieces(Us, QUEEN));
    b2 = attacks_bb<BISHOP>(ksq, pos.pieces() ^ pos.pieces(Us, QUEEN));

    // Enemy rooks checks
    rookChecks = b1 & attackedBy[Them][ROOK] & safe;
    if (rookChecks)
        kingDanger += SafeCheck[ROOK][more_than_one(rookChecks)];
    else
        unsafeChecks |= b1 & attackedBy[Them][ROOK];

    // Enemy queen safe checks: count them only if the checks are from squares from
    // which opponent cannot give a rook check, because rook checks are more valuable.
    queenChecks =  (b1 | b2) & attackedBy[Them][QUEEN] & safe
                 & ~(attackedBy[Us][QUEEN] | rookChecks);
    if (queenChecks)
        kingDanger += SafeCheck[QUEEN][more_than_one(queenChecks)];

    // Enemy bishops checks: count them only if they are from squares from which
    // opponent cannot give a queen check, because queen checks are more valuable.
    bishopChecks =  b2 & attackedBy[Them][BISHOP] & safe
                  & ~queenChecks;
    if (bishopChecks)
        kingDanger += SafeCheck[BISHOP][more_than_one(bishopChecks)];

    else
        unsafeChecks |= b2 & attackedBy[Them][BISHOP];

    // Enemy knights checks
    knightChecks = attacks_bb<KNIGHT>(ksq) & attackedBy[Them][KNIGHT];
    if (knightChecks & safe)
        kingDanger += SafeCheck[KNIGHT][more_than_one(knightChecks & safe)];
    else
        unsafeChecks |= knightChecks;

    // Find the squares that opponent attacks in our king flank, the squares
    // which they attack twice in that flank, and the squares that we defend.
    b1 = attackedBy[Them][ALL_PIECES] & KingFlank[file_of(ksq)] & Camp;
    b2 = b1 & attackedBy2[Them];
    b3 = attackedBy[Us][ALL_PIECES] & KingFlank[file_of(ksq)] & Camp;

    int kingFlankAttack  = popcount(b1) + popcount(b2);
    int kingFlankDefense = popcount(b3);

    kingDanger +=        kingAttackersCount[Them] * kingAttackersWeight[Them] // (~10 Elo)
                 + 183 * popcount(kingRing[Us] & weak)                        // (~15 Elo)
                 + 148 * popcount(unsafeChecks)                               // (~4 Elo)
                 +  98 * popcount(pos.blockers_for_king(Us))                  // (~2 Elo)
                 +  69 * kingAttacksCount[Them]                               // (~0.5 Elo)
                 +   3 * kingFlankAttack * kingFlankAttack / 8                // (~0.5 Elo)
                 +       mg_value(mobility[Them] - mobility[Us])              // (~0.5 Elo)
                 - 873 * !pos.count<QUEEN>(Them)                              // (~24 Elo)
                 - 100 * bool(attackedBy[Us][KNIGHT] & attackedBy[Us][KING])  // (~5 Elo)
                 -   6 * mg_value(score) / 8                                  // (~8 Elo)
                 -   4 * kingFlankDefense                                     // (~5 Elo)
                 +  37;                                                       // (~0.5 Elo)

    // Transform the kingDanger units into a Score, and subtract it from the evaluation
    if (kingDanger > 100)
        score -= make_score(kingDanger * kingDanger / 4096, kingDanger / 16);

    // Penalty when our king is on a pawnless flank
    if (!(pos.pieces(PAWN) & KingFlank[file_of(ksq)]))
        score -= PawnlessFlank;

    // Penalty if king flank is under attack, potentially moving toward the king
    score -= FlankAttacks * kingFlankAttack;

    if constexpr (T)
        Trace::add(KING, Us, score);

    return score;
  }


  // Evaluation::threats() assigns bonuses according to the types of the
  // attacking and the attacked pieces.

  template<Tracing T> template<Color Us>
  Score Evaluation<T>::threats() const {

    constexpr Color     Them     = ~Us;
    constexpr Direction Up       = pawn_push(Us);
    constexpr Bitboard  TRank3BB = (Us == WHITE ? Rank3BB : Rank6BB);

    Bitboard b, weak, defended, nonPawnEnemies, stronglyProtected, safe;
    Score score = SCORE_ZERO;

    // Non-pawn enemies
    nonPawnEnemies = pos.pieces(Them) & ~pos.pieces(PAWN);

    // Squares strongly protected by the enemy, either because they defend the
    // square with a pawn, or because they defend the square twice and we don't.
    stronglyProtected =  attackedBy[Them][PAWN]
                       | (attackedBy2[Them] & ~attackedBy2[Us]);

    // Non-pawn enemies, strongly protected
    defended = nonPawnEnemies & stronglyProtected;

    // Enemies not strongly protected and under our attack
    weak = pos.pieces(Them) & ~stronglyProtected & attackedBy[Us][ALL_PIECES];

    // Bonus according to the kind of attacking pieces
    if (defended | weak)
    {
        b = (defended | weak) & (attackedBy[Us][KNIGHT] | attackedBy[Us][BISHOP]);
        while (b)
            score += ThreatByMinor[type_of(pos.piece_on(pop_lsb(b)))];

        b = weak & attackedBy[Us][ROOK];
        while (b)
            score += ThreatByRook[type_of(pos.piece_on(pop_lsb(b)))];

        if (weak & attackedBy[Us][KING])
            score += ThreatByKing;

        b =  ~attackedBy[Them][ALL_PIECES]
           | (nonPawnEnemies & attackedBy2[Us]);
        score += Hanging * popcount(weak & b);

        // Additional bonus if weak piece is only protected by a queen
        score += WeakQueenProtection * popcount(weak & attackedBy[Them][QUEEN]);
    }

    // Bonus for restricting their piece moves
    b =   attackedBy[Them][ALL_PIECES]
       & ~stronglyProtected
       &  attackedBy[Us][ALL_PIECES];
    score += RestrictedPiece * popcount(b);

    // Protected or unattacked squares
    safe = ~attackedBy[Them][ALL_PIECES] | attackedBy[Us][ALL_PIECES];

    // Bonus for attacking enemy pieces with our relatively safe pawns
    b = pos.pieces(Us, PAWN) & safe;
    b = pawn_attacks_bb<Us>(b) & nonPawnEnemies;
    score += ThreatBySafePawn * popcount(b);

    // Find squares where our pawns can push on the next move
    b  = shift<Up>(pos.pieces(Us, PAWN)) & ~pos.pieces();
    b |= shift<Up>(b & TRank3BB) & ~pos.pieces();

    // Keep only the squares which are relatively safe
    b &= ~attackedBy[Them][PAWN] & safe;

    // Bonus for safe pawn threats on the next move
    b = pawn_attacks_bb<Us>(b) & nonPawnEnemies;
    score += ThreatByPawnPush * popcount(b);

    // Bonus for threats on the next moves against enemy queen
    if (pos.count<QUEEN>(Them) == 1)
    {
        bool queenImbalance = pos.count<QUEEN>() == 1;

        Square s = pos.square<QUEEN>(Them);
        safe =   mobilityArea[Us]
              & ~pos.pieces(Us, PAWN)
              & ~stronglyProtected;

        b = attackedBy[Us][KNIGHT] & attacks_bb<KNIGHT>(s);

        score += KnightOnQueen * popcount(b & safe) * (1 + queenImbalance);

        b =  (attackedBy[Us][BISHOP] & attacks_bb<BISHOP>(s, pos.pieces()))
           | (attackedBy[Us][ROOK  ] & attacks_bb<ROOK  >(s, pos.pieces()));

        score += SliderOnQueen * popcount(b & safe & attackedBy2[Us]) * (1 + queenImbalance);
    }

    if constexpr (T)
        Trace::add(THREAT, Us, score);

    return score;
  }

  // Evaluation::passed() evaluates the passed pawns and candidate passed
  // pawns of the given color.

  template<Tracing T> template<Color Us>
  Score Evaluation<T>::passed() const {

    constexpr Color     Them = ~Us;
    constexpr Direction Up   = pawn_push(Us);
    constexpr Direction Down = -Up;

    auto king_proximity = [&](Color c, Square s) {
      return std::min(distance(pos.square<KING>(c), s), 5);
    };

    Bitboard b, bb, squaresToQueen, unsafeSquares, blockedPassers, helpers;
    Score score = SCORE_ZERO;

    b = pe->passed_pawns(Us);

    blockedPassers = b & shift<Down>(pos.pieces(Them, PAWN));
    if (blockedPassers)
    {
        helpers =  shift<Up>(pos.pieces(Us, PAWN))
                 & ~pos.pieces(Them)
                 & (~attackedBy2[Them] | attackedBy[Us][ALL_PIECES]);

        // Remove blocked candidate passers that don't have help to pass
        b &=  ~blockedPassers
            | shift<WEST>(helpers)
            | shift<EAST>(helpers);
    }

    while (b)
    {
        Square s = pop_lsb(b);

        assert(!(pos.pieces(Them, PAWN) & forward_file_bb(Us, s + Up)));

        int r = relative_rank(Us, s);

        Score bonus = PassedRank[r];

        if (r > RANK_3)
        {
            int w = 5 * r - 13;
            Square blockSq = s + Up;

            // Adjust bonus based on the king's proximity
            bonus += make_score(0, (  king_proximity(Them, blockSq) * 19 / 4
                                    - king_proximity(Us,   blockSq) *  2) * w);

            // If blockSq is not the queening square then consider also a second push
            if (r != RANK_7)
                bonus -= make_score(0, king_proximity(Us, blockSq + Up) * w);

            // If the pawn is free to advance, then increase the bonus
            if (pos.empty(blockSq))
            {
                squaresToQueen = forward_file_bb(Us, s);
                unsafeSquares = passed_pawn_span(Us, s);

                bb = forward_file_bb(Them, s) & pos.pieces(ROOK, QUEEN);

                if (!(pos.pieces(Them) & bb))
                    unsafeSquares &= attackedBy[Them][ALL_PIECES] | pos.pieces(Them);

                // If there are no enemy pieces or attacks on passed pawn span, assign a big bonus.
                // Or if there is some, but they are all attacked by our pawns, assign a bit smaller bonus.
                // Otherwise assign a smaller bonus if the path to queen is not attacked
                // and even smaller bonus if it is attacked but block square is not.
                int k = !unsafeSquares                    ? 36 :
                !(unsafeSquares & ~attackedBy[Us][PAWN])  ? 30 :
                        !(unsafeSquares & squaresToQueen) ? 17 :
                        !(unsafeSquares & blockSq)        ?  7 :
                                                             0 ;

                // Assign a larger bonus if the block square is defended
                if ((pos.pieces(Us) & bb) || (attackedBy[Us][ALL_PIECES] & blockSq))
                    k += 5;

                bonus += make_score(k * w, k * w);
            }
        } // r > RANK_3

        score += bonus - PassedFile * edge_distance(file_of(s));
    }

    if constexpr (T)
        Trace::add(PASSED, Us, score);

    return score;
  }


  // Evaluation::space() computes a space evaluation for a given side, aiming to improve game
  // play in the opening. It is based on the number of safe squares on the four central files
  // on ranks 2 to 4. Completely safe squares behind a friendly pawn are counted twice.
  // Finally, the space bonus is multiplied by a weight which decreases according to occupancy.

  template<Tracing T> template<Color Us>
  Score Evaluation<T>::space() const {

    // Early exit if, for example, both queens or 6 minor pieces have been exchanged
    if (pos.non_pawn_material() < SpaceThreshold)
        return SCORE_ZERO;

    constexpr Color Them     = ~Us;
    constexpr Direction Down = -pawn_push(Us);
    constexpr Bitboard SpaceMask =
      Us == WHITE ? CenterFiles & (Rank2BB | Rank3BB | Rank4BB)
                  : CenterFiles & (Rank7BB | Rank6BB | Rank5BB);

    // Find the available squares for our pieces inside the area defined by SpaceMask
    Bitboard safe =   SpaceMask
                   & ~pos.pieces(Us, PAWN)
                   & ~attackedBy[Them][PAWN];

    // Find all squares which are at most three squares behind some friendly pawn
    Bitboard behind = pos.pieces(Us, PAWN);
    behind |= shift<Down>(behind);
    behind |= shift<Down+Down>(behind);

    // Compute space score based on the number of safe squares and number of our pieces
    // increased with number of total blocked pawns in position.
    int bonus = popcount(safe) + popcount(behind & safe & ~attackedBy[Them][ALL_PIECES]);
    int weight = pos.count<ALL_PIECES>(Us) - 3 + std::min(pe->blocked_count(), 9);
    Score score = make_score(bonus * weight * weight / 16, 0);

    if constexpr (T)
        Trace::add(SPACE, Us, score);

    return score;
  }


  // Evaluation::winnable() adjusts the midgame and endgame score components, based on
  // the known attacking/defending status of the players. The final value is derived
  // by interpolation from the midgame and endgame values.

  template<Tracing T>
  Value Evaluation<T>::winnable(Score score) const {

    int outflanking =  distance<File>(pos.square<KING>(WHITE), pos.square<KING>(BLACK))
                    + int(rank_of(pos.square<KING>(WHITE)) - rank_of(pos.square<KING>(BLACK)));

    bool pawnsOnBothFlanks =   (pos.pieces(PAWN) & QueenSide)
                            && (pos.pieces(PAWN) & KingSide);

    bool almostUnwinnable =   outflanking < 0
                           && !pawnsOnBothFlanks;

    bool infiltration =   rank_of(pos.square<KING>(WHITE)) > RANK_4
                       || rank_of(pos.square<KING>(BLACK)) < RANK_5;

    // Compute the initiative bonus for the attacking side
    int complexity =   9 * pe->passed_count()
                    + 12 * pos.count<PAWN>()
                    +  9 * outflanking
                    + 21 * pawnsOnBothFlanks
                    + 24 * infiltration
                    + 51 * !pos.non_pawn_material()
                    - 43 * almostUnwinnable
                    -110 ;

    Value mg = mg_value(score);
    Value eg = eg_value(score);

    // Now apply the bonus: note that we find the attacking side by extracting the
    // sign of the midgame or endgame values, and that we carefully cap the bonus
    // so that the midgame and endgame scores do not change sign after the bonus.
    int u = ((mg > 0) - (mg < 0)) * std::clamp(complexity + 50, -abs(mg), 0);
    int v = ((eg > 0) - (eg < 0)) * std::max(complexity, -abs(eg));

    mg += u;
    eg += v;

    // Compute the scale factor for the winning side
    Color strongSide = eg > VALUE_DRAW ? WHITE : BLACK;
    int sf = me->scale_factor(pos, strongSide);

    // If scale factor is not already specific, scale up/down via general heuristics
    if (sf == SCALE_FACTOR_NORMAL)
    {
        if (pos.opposite_bishops())
        {
            // For pure opposite colored bishops endgames use scale factor
            // based on the number of passed pawns of the strong side.
            if (   pos.non_pawn_material(WHITE) == BishopValueMg
                && pos.non_pawn_material(BLACK) == BishopValueMg)
                sf = 18 + 4 * popcount(pe->passed_pawns(strongSide));
            // For every other opposite colored bishops endgames use scale factor
            // based on the number of all pieces of the strong side.
            else
                sf = 22 + 3 * pos.count<ALL_PIECES>(strongSide);
        }
        // For rook endgames with strong side not having overwhelming pawn number advantage
        // and its pawns being on one flank and weak side protecting its pieces with a king
        // use lower scale factor.
        else if (  pos.non_pawn_material(WHITE) == RookValueMg
                && pos.non_pawn_material(BLACK) == RookValueMg
                && pos.count<PAWN>(strongSide) - pos.count<PAWN>(~strongSide) <= 1
                && bool(KingSide & pos.pieces(strongSide, PAWN)) != bool(QueenSide & pos.pieces(strongSide, PAWN))
                && (attacks_bb<KING>(pos.square<KING>(~strongSide)) & pos.pieces(~strongSide, PAWN)))
            sf = 36;
        // For queen vs no queen endgames use scale factor
        // based on number of minors of side that doesn't have queen.
        else if (pos.count<QUEEN>() == 1)
            sf = 37 + 3 * (pos.count<QUEEN>(WHITE) == 1 ? pos.count<BISHOP>(BLACK) + pos.count<KNIGHT>(BLACK)
                                                        : pos.count<BISHOP>(WHITE) + pos.count<KNIGHT>(WHITE));
        // In every other case use scale factor based on
        // the number of pawns of the strong side reduced if pawns are on a single flank.
        else
            sf = std::min(sf, 36 + 7 * pos.count<PAWN>(strongSide)) - 4 * !pawnsOnBothFlanks;

        // Reduce scale factor in case of pawns being on a single flank
        sf -= 4 * !pawnsOnBothFlanks;
    }

    // Interpolate between the middlegame and (scaled by 'sf') endgame score
    v =  mg * int(me->game_phase())
       + eg * int(PHASE_MIDGAME - me->game_phase()) * ScaleFactor(sf) / SCALE_FACTOR_NORMAL;
    v /= PHASE_MIDGAME;

    if constexpr (T)
    {
        Trace::add(WINNABLE, make_score(u, eg * ScaleFactor(sf) / SCALE_FACTOR_NORMAL - eg_value(score)));
        Trace::add(TOTAL, make_score(mg, eg * ScaleFactor(sf) / SCALE_FACTOR_NORMAL));
    }

    return Value(v);
  }


  // Evaluation::value() is the main function of the class. It computes the various
  // parts of the evaluation and returns the value of the position from the point
  // of view of the side to move.

  template<Tracing T>
  Value Evaluation<T>::value() {

    assert(!pos.checkers());

    // Probe the material hash table
    me = Material::probe(pos);

    // If we have a specialized evaluation function for the current material
    // configuration, call it and return.
    if (me->specialized_eval_exists())
        return me->evaluate(pos);

    // Initialize score by reading the incrementally updated scores included in
    // the position object (material + piece square tables) and the material
    // imbalance. Score is computed internally from the white point of view.
    Score score = pos.psq_score() + me->imbalance() + pos.this_thread()->trend;

    // Probe the pawn hash table
    pe = Pawns::probe(pos);
    score += pe->pawn_score(WHITE) - pe->pawn_score(BLACK);

    // Early exit if score is high
    auto lazy_skip = [&](Value lazyThreshold) {
        return abs(mg_value(score) + eg_value(score)) / 2 > lazyThreshold + pos.non_pawn_material() / 64;
    };

    if (lazy_skip(LazyThreshold1))
        goto make_v;

    // Main evaluation begins here
    initialize<WHITE>();
    initialize<BLACK>();

    // Pieces evaluated first (also populates attackedBy, attackedBy2).
    // Note that the order of evaluation of the terms is left unspecified.
    score +=  pieces<WHITE, KNIGHT>() - pieces<BLACK, KNIGHT>()
            + pieces<WHITE, BISHOP>() - pieces<BLACK, BISHOP>()
            + pieces<WHITE, ROOK  >() - pieces<BLACK, ROOK  >()
            + pieces<WHITE, QUEEN >() - pieces<BLACK, QUEEN >();

    score += mobility[WHITE] - mobility[BLACK];

    // More complex interactions that require fully populated attack bitboards
    score +=  king<   WHITE>() - king<   BLACK>()
            + passed< WHITE>() - passed< BLACK>();

    if (lazy_skip(LazyThreshold2))
        goto make_v;

    score +=  threats<WHITE>() - threats<BLACK>()
            + space<  WHITE>() - space<  BLACK>();

make_v:
    // Derive single value from mg and eg parts of score
    Value v = winnable(score);

    // In case of tracing add all remaining individual evaluation terms
    if constexpr (T)
    {
        Trace::add(MATERIAL, pos.psq_score());
        Trace::add(IMBALANCE, me->imbalance());
        Trace::add(PAWN, pe->pawn_score(WHITE), pe->pawn_score(BLACK));
        Trace::add(MOBILITY, mobility[WHITE], mobility[BLACK]);
    }

    // Side to move point of view
    return (pos.side_to_move() == WHITE ? v : -v);
  }


  /// Fisher Random Chess: correction for cornered bishops, to fix chess960 play with NNUE

  Value fix_FRC(const Position& pos) {

    constexpr Bitboard Corners =  1ULL << SQ_A1 | 1ULL << SQ_H1 | 1ULL << SQ_A8 | 1ULL << SQ_H8;

    if (!(pos.pieces(BISHOP) & Corners))
        return VALUE_ZERO;

    int correction = 0;

    if (   pos.piece_on(SQ_A1) == W_BISHOP
        && pos.piece_on(SQ_B2) == W_PAWN)
        correction += !pos.empty(SQ_B3) ? -CorneredBishop * 4
                                        : -CorneredBishop * 3;

    if (   pos.piece_on(SQ_H1) == W_BISHOP
        && pos.piece_on(SQ_G2) == W_PAWN)
        correction += !pos.empty(SQ_G3) ? -CorneredBishop * 4
                                        : -CorneredBishop * 3;

    if (   pos.piece_on(SQ_A8) == B_BISHOP
        && pos.piece_on(SQ_B7) == B_PAWN)
        correction += !pos.empty(SQ_B6) ? CorneredBishop * 4
                                        : CorneredBishop * 3;

    if (   pos.piece_on(SQ_H8) == B_BISHOP
        && pos.piece_on(SQ_G7) == B_PAWN)
        correction += !pos.empty(SQ_G6) ? CorneredBishop * 4
                                        : CorneredBishop * 3;

    return pos.side_to_move() == WHITE ?  Value(correction)
                                       : -Value(correction);
  }

} // namespace Eval


/// evaluate() is the evaluator for the outer world. It returns a static
/// evaluation of the position from the point of view of the side to move.

Value Eval::evaluate(const Position& pos) {

<<<<<<< HEAD
  Value v = Eval::useNNUE ? NNUE::evaluate(pos, true) + (pos.is_chess960() ? fix_FRC(pos) : 0)
                          : Evaluation<NO_TRACE>(pos).value();
=======
  Value v;

  if (!Eval::useNNUE)
      v = Evaluation<NO_TRACE>(pos).value();
  else
  {
      // Scale and shift NNUE for compatibility with search and classical evaluation
      auto  adjusted_NNUE = [&]()
      {
         int scale =   903
                     + 32 * pos.count<PAWN>()
                     + 32 * pos.non_pawn_material() / 1024;

         Value nnue = NNUE::evaluate(pos, true) * scale / 1024;

         if (pos.is_chess960())
             nnue += fix_FRC(pos);

         return nnue;
      };

      // If there is PSQ imbalance we use the classical eval.
      Value psq = Value(abs(eg_value(pos.psq_score())));
      int   r50 = 16 + pos.rule50_count();
      bool  largePsq = psq * 16 > (NNUEThreshold1 + pos.non_pawn_material() / 64) * r50;

      v = largePsq ? Evaluation<NO_TRACE>(pos).value()  // classical
                   : adjusted_NNUE();                   // NNUE

  }

  // Damp down the evaluation linearly when shuffling
  v = v * (100 - pos.rule50_count()) / 100;
>>>>>>> 9b82414b

  // Guarantee evaluation does not hit the tablebase range
  v = std::clamp(v, VALUE_TB_LOSS_IN_MAX_PLY + 1, VALUE_TB_WIN_IN_MAX_PLY - 1);

  return v;
}

/// trace() is like evaluate(), but instead of returning a value, it returns
/// a string (suitable for outputting to stdout) that contains the detailed
/// descriptions and values of each evaluation term. Useful for debugging.
/// Trace scores are from white's point of view

std::string Eval::trace(Position& pos) {

  if (pos.checkers())
      return "Final evaluation: none (in check)";

  std::stringstream ss;
  ss << std::showpoint << std::noshowpos << std::fixed << std::setprecision(2);

  Value v;

  std::memset(scores, 0, sizeof(scores));

  pos.this_thread()->trend = SCORE_ZERO; // Reset any dynamic contempt

  v = Evaluation<TRACE>(pos).value();

  ss << std::showpoint << std::noshowpos << std::fixed << std::setprecision(2)
     << " Contributing terms for the classical eval:\n"
     << "+------------+-------------+-------------+-------------+\n"
     << "|    Term    |    White    |    Black    |    Total    |\n"
     << "|            |   MG    EG  |   MG    EG  |   MG    EG  |\n"
     << "+------------+-------------+-------------+-------------+\n"
     << "|   Material | " << Term(MATERIAL)
     << "|  Imbalance | " << Term(IMBALANCE)
     << "|      Pawns | " << Term(PAWN)
     << "|    Knights | " << Term(KNIGHT)
     << "|    Bishops | " << Term(BISHOP)
     << "|      Rooks | " << Term(ROOK)
     << "|     Queens | " << Term(QUEEN)
     << "|   Mobility | " << Term(MOBILITY)
     << "|King safety | " << Term(KING)
     << "|    Threats | " << Term(THREAT)
     << "|     Passed | " << Term(PASSED)
     << "|      Space | " << Term(SPACE)
     << "|   Winnable | " << Term(WINNABLE)
     << "+------------+-------------+-------------+-------------+\n"
     << "|      Total | " << Term(TOTAL)
     << "+------------+-------------+-------------+-------------+\n";

  if (Eval::useNNUE)
      ss << '\n' << NNUE::trace(pos) << '\n';

  ss << std::showpoint << std::showpos << std::fixed << std::setprecision(2) << std::setw(15);

  v = pos.side_to_move() == WHITE ? v : -v;
  ss << "\nClassical evaluation   " << to_cp(v) << " (white side)\n";
  if (Eval::useNNUE)
  {
      v = NNUE::evaluate(pos, false);
      v = pos.side_to_move() == WHITE ? v : -v;
      ss << "NNUE evaluation        " << to_cp(v) << " (white side)\n";
  }

  v = evaluate(pos);
  v = pos.side_to_move() == WHITE ? v : -v;
  ss << "Final evaluation       " << to_cp(v) << " (white side)";
  if (Eval::useNNUE)
     ss << " [with scaled NNUE, hybrid, ...]";
  ss << "\n";

  return ss.str();
}

} // namespace Stockfish<|MERGE_RESOLUTION|>--- conflicted
+++ resolved
@@ -1077,44 +1077,8 @@
 
 Value Eval::evaluate(const Position& pos) {
 
-<<<<<<< HEAD
   Value v = Eval::useNNUE ? NNUE::evaluate(pos, true) + (pos.is_chess960() ? fix_FRC(pos) : 0)
                           : Evaluation<NO_TRACE>(pos).value();
-=======
-  Value v;
-
-  if (!Eval::useNNUE)
-      v = Evaluation<NO_TRACE>(pos).value();
-  else
-  {
-      // Scale and shift NNUE for compatibility with search and classical evaluation
-      auto  adjusted_NNUE = [&]()
-      {
-         int scale =   903
-                     + 32 * pos.count<PAWN>()
-                     + 32 * pos.non_pawn_material() / 1024;
-
-         Value nnue = NNUE::evaluate(pos, true) * scale / 1024;
-
-         if (pos.is_chess960())
-             nnue += fix_FRC(pos);
-
-         return nnue;
-      };
-
-      // If there is PSQ imbalance we use the classical eval.
-      Value psq = Value(abs(eg_value(pos.psq_score())));
-      int   r50 = 16 + pos.rule50_count();
-      bool  largePsq = psq * 16 > (NNUEThreshold1 + pos.non_pawn_material() / 64) * r50;
-
-      v = largePsq ? Evaluation<NO_TRACE>(pos).value()  // classical
-                   : adjusted_NNUE();                   // NNUE
-
-  }
-
-  // Damp down the evaluation linearly when shuffling
-  v = v * (100 - pos.rule50_count()) / 100;
->>>>>>> 9b82414b
 
   // Guarantee evaluation does not hit the tablebase range
   v = std::clamp(v, VALUE_TB_LOSS_IN_MAX_PLY + 1, VALUE_TB_WIN_IN_MAX_PLY - 1);
