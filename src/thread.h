--- conflicted
+++ resolved
@@ -40,41 +40,6 @@
 // to care about someone changing the entry under our feet.
 class Thread {
 
-<<<<<<< HEAD
-  std::mutex mutex;
-  std::condition_variable cv;
-  size_t idx;
-  bool exit = false, searching = true; // Set before starting std::thread
-  NativeThread stdThread;
-
-public:
-  explicit Thread(size_t);
-  virtual ~Thread();
-  virtual void search();
-  void clear();
-  void idle_loop();
-  void start_searching();
-  void wait_for_search_finished();
-  size_t id() const { return idx; }
-
-  size_t pvIdx, pvLast;
-  std::atomic<uint64_t> nodes, tbHits, bestMoveChanges;
-  Value bestValue;
-  Value pvValue;
-  int selDepth;
-  bool nmpGuard, nmpGuardV, nmpSide;
-
-  Position rootPos;
-  StateInfo rootState;
-  Search::RootMoves rootMoves;
-  Depth rootDepth, completedDepth;
-  Value rootDelta;
-  Value rootSimpleEval;
-  CounterMoveHistory counterMoves;
-  ButterflyHistory mainHistory;
-  CapturePieceToHistory captureHistory;
-  ContinuationHistory continuationHistory[2][2];
-=======
     std::mutex              mutex;
     std::condition_variable cv;
     size_t                  idx;
@@ -91,10 +56,12 @@
     void         wait_for_search_finished();
     size_t       id() const { return idx; }
 
-    size_t                pvIdx, pvLast;
+    size_t pvIdx, pvLast;
     std::atomic<uint64_t> nodes, tbHits, bestMoveChanges;
-    int                   selDepth, nmpMinPly;
-    Value                 bestValue, optimism[COLOR_NB];
+    Value bestValue;
+    Value pvValue;
+    int selDepth;
+    bool nmpGuard, nmpGuardV, nmpSide;
 
     Position              rootPos;
     StateInfo             rootState;
@@ -106,7 +73,6 @@
     ButterflyHistory      mainHistory;
     CapturePieceToHistory captureHistory;
     ContinuationHistory   continuationHistory[2][2];
->>>>>>> 49ece9f7
 };
 
 
@@ -133,39 +99,6 @@
 // is done through this class.
 struct ThreadPool {
 
-<<<<<<< HEAD
-  void start_thinking(Position&, StateListPtr&, const Search::LimitsType&, bool = false);
-  void clear();
-  void set(size_t);
-
-  MainThread* main()        const { return static_cast<MainThread*>(threads.front()); }
-  uint64_t nodes_searched() const { return accumulate(&Thread::nodes); }
-  uint64_t tb_hits()        const { return accumulate(&Thread::tbHits); }
-  Thread* get_best_thread() const;
-  void start_searching();
-  void wait_for_search_finished() const;
-
-  std::atomic_bool stop;
-
-  auto cbegin() const noexcept { return threads.cbegin(); }
-  auto begin() noexcept { return threads.begin(); }
-  auto end() noexcept { return threads.end(); }
-  auto cend() const noexcept { return threads.cend(); }
-  auto size() const noexcept { return threads.size(); }
-  auto empty() const noexcept { return threads.empty(); }
-
-private:
-  StateListPtr setupStates;
-  std::vector<Thread*> threads;
-
-  uint64_t accumulate(std::atomic<uint64_t> Thread::* member) const {
-
-    uint64_t sum = 0;
-    for (Thread* th : threads)
-        sum += (th->*member).load(std::memory_order_relaxed);
-    return sum;
-  }
-=======
     void start_thinking(Position&, StateListPtr&, const Search::LimitsType&, bool = false);
     void clear();
     void set(size_t);
@@ -177,7 +110,7 @@
     void        start_searching();
     void        wait_for_search_finished() const;
 
-    std::atomic_bool stop, increaseDepth;
+    std::atomic_bool stop;
 
     auto cbegin() const noexcept { return threads.cbegin(); }
     auto begin() noexcept { return threads.begin(); }
@@ -197,7 +130,6 @@
             sum += (th->*member).load(std::memory_order_relaxed);
         return sum;
     }
->>>>>>> 49ece9f7
 };
 
 extern ThreadPool Threads;
