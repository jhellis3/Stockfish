--- conflicted
+++ resolved
@@ -69,11 +69,7 @@
   Position rootPos;
   StateInfo rootState;
   Search::RootMoves rootMoves;
-<<<<<<< HEAD
-  Depth rootDepth, completedDepth;
-=======
-  Depth rootDepth, completedDepth, depth, previousDepth;
->>>>>>> cc7bcd53
+  Depth rootDepth, completedDepth, previousDepth;
   Value rootDelta;
   CounterMoveHistory counterMoves;
   ButterflyHistory mainHistory;
