--- conflicted
+++ resolved
@@ -29,14 +29,7 @@
 
 namespace Eval {
 
-<<<<<<< HEAD
-std::string trace(Position& pos);
-
-int   simple_eval(const Position& pos, Color c);
-Value evaluate(const Position& pos);
-=======
-constexpr inline int SmallNetThreshold = 1050, PsqtOnlyThreshold = 2500;
->>>>>>> 7e427639
+constexpr inline int SmallNetThreshold = 2500;
 
 // The default net name MUST follow the format nn-[SHA256 first 12 digits].nnue
 // for the build process (profile-build and fishtest) to work. Do not change the
@@ -52,7 +45,7 @@
 std::string trace(Position& pos, const Eval::NNUE::Networks& networks);
 
 int   simple_eval(const Position& pos, Color c);
-Value evaluate(const NNUE::Networks& networks, const Position& pos, int optimism);
+Value evaluate(const NNUE::Networks& networks, const Position& pos);
 
 
 }  // namespace Eval
