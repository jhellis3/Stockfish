--- conflicted
+++ resolved
@@ -40,13 +40,8 @@
   Move  move()  const { return (Move )move16; }
   Value value() const { return (Value)value16; }
   Value eval()  const { return (Value)eval16; }
-<<<<<<< HEAD
-  Depth depth() const { return (Depth)((depth8 + DEPTH_NONE) * int(ONE_PLY)); }
+  Depth depth() const { return (Depth)((depth8 * int(ONE_PLY)) + DEPTH_NONE); }
   bool  is_pv() const { return (bool)(genBound8 & 0x4); }
-=======
-  Depth depth() const { return (Depth)(depth8 * int(ONE_PLY)) + DEPTH_OFFSET; }
-  bool is_pv() const { return (bool)(genBound8 & 0x4); }
->>>>>>> a9cca5c9
   Bound bound() const { return (Bound)(genBound8 & 0x3); }
 
   void save(Key k, Value v, bool pv, Bound b, Depth d, Move m, Value ev);
