/*
  Stockfish, a UCI chess playing engine derived from Glaurung 2.1
  Copyright (C) 2004-2024 The Stockfish developers (see AUTHORS file)

  Stockfish is free software: you can redistribute it and/or modify
  it under the terms of the GNU General Public License as published by
  the Free Software Foundation, either version 3 of the License, or
  (at your option) any later version.

  Stockfish is distributed in the hope that it will be useful,
  but WITHOUT ANY WARRANTY; without even the implied warranty of
  MERCHANTABILITY or FITNESS FOR A PARTICULAR PURPOSE.  See the
  GNU General Public License for more details.

  You should have received a copy of the GNU General Public License
  along with this program.  If not, see <http://www.gnu.org/licenses/>.
*/

#ifndef TT_H_INCLUDED
#define TT_H_INCLUDED

#include <cstddef>
#include <cstdint>

#include "misc.h"
#include "types.h"

namespace Stockfish {

// TTEntry struct is the 16 bytes transposition table entry, defined as below:
//
// key        64 bit
// depth       8 bit
// generation  5 bit
// pv node     1 bit
// bound type  2 bit
// move       16 bit
// value      16 bit
// eval value 16 bit
struct TTEntry {

    Move  move()  const { return Move (move16); }
    Value value() const { return Value(value16); }
    Value eval()  const { return Value(eval16); }
    Depth depth() const { return Depth(depth8 + DEPTH_OFFSET); }
    bool  is_pv() const { return bool (genBound8 & 0x4); }
    Bound bound() const { return Bound(genBound8 & 0x3); }
<<<<<<< HEAD
    void save(Key k, Value v, bool pv, Bound b, Depth d, Move m, Value ev);
=======
    void  save(Key k, Value v, bool pv, Bound b, Depth d, Move m, Value ev, uint8_t generation8);
>>>>>>> fc41f64d

   private:
    friend class TranspositionTable;

    uint64_t key;
    uint8_t  depth8;
    uint8_t  genBound8;
    Move     move16;
    int16_t  value16;
    int16_t  eval16;
};


// A TranspositionTable is an array of Cluster, of size clusterCount. Each
// cluster consists of ClusterSize number of TTEntry. Each non-empty TTEntry
// contains information on exactly one position. The size of a Cluster should
// divide the size of a cache line for best performance, as the cacheline is
// prefetched when possible.
class TranspositionTable {

    static constexpr int ClusterSize = 2;

    struct Cluster {
        TTEntry entry[ClusterSize];
    };

    static_assert(sizeof(Cluster) == 32, "Unexpected Cluster size");

    // Constants used to refresh the hash table periodically
    static constexpr unsigned GENERATION_BITS = 3;  // nb of bits reserved for other things
    static constexpr int      GENERATION_DELTA =
      (1 << GENERATION_BITS);  // increment for generation field
    static constexpr int GENERATION_CYCLE = 255 + (1 << GENERATION_BITS);  // cycle length
    static constexpr int GENERATION_MASK =
      (0xFF << GENERATION_BITS) & 0xFF;  // mask to pull out generation number

   public:
    ~TranspositionTable() { aligned_large_pages_free(table); }
    void new_search() { generation8 += GENERATION_DELTA; }  // Lower bits are used for other things
    TTEntry* probe(const Key key, bool& found) const;
    int      hashfull() const;
    void     resize(size_t mbSize, int threadCount);
    void     clear(size_t threadCount);

    // The key is used to get the index of the cluster
    TTEntry* first_entry(const Key key) const {
        return &table[(key * (__uint128_t)clusterCount) >> 64].entry[0];
    }

    uint8_t generation() const { return generation8; }

   private:
    friend struct TTEntry;

    size_t   clusterCount;
    Cluster* table       = nullptr;
    uint8_t  generation8 = 0;  // Size must be not bigger than TTEntry::genBound8
};

}  // namespace Stockfish

#endif  // #ifndef TT_H_INCLUDED<|MERGE_RESOLUTION|>--- conflicted
+++ resolved
@@ -45,11 +45,7 @@
     Depth depth() const { return Depth(depth8 + DEPTH_OFFSET); }
     bool  is_pv() const { return bool (genBound8 & 0x4); }
     Bound bound() const { return Bound(genBound8 & 0x3); }
-<<<<<<< HEAD
-    void save(Key k, Value v, bool pv, Bound b, Depth d, Move m, Value ev);
-=======
     void  save(Key k, Value v, bool pv, Bound b, Depth d, Move m, Value ev, uint8_t generation8);
->>>>>>> fc41f64d
 
    private:
     friend class TranspositionTable;
