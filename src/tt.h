/*
  Stockfish, a UCI chess playing engine derived from Glaurung 2.1
  Copyright (C) 2004-2023 The Stockfish developers (see AUTHORS file)

  Stockfish is free software: you can redistribute it and/or modify
  it under the terms of the GNU General Public License as published by
  the Free Software Foundation, either version 3 of the License, or
  (at your option) any later version.

  Stockfish is distributed in the hope that it will be useful,
  but WITHOUT ANY WARRANTY; without even the implied warranty of
  MERCHANTABILITY or FITNESS FOR A PARTICULAR PURPOSE.  See the
  GNU General Public License for more details.

  You should have received a copy of the GNU General Public License
  along with this program.  If not, see <http://www.gnu.org/licenses/>.
*/

#ifndef TT_H_INCLUDED
#define TT_H_INCLUDED

#include <cstddef>
#include <cstdint>

#include "misc.h"
#include "types.h"

namespace Stockfish {

<<<<<<< HEAD
/// TTEntry struct is the 16 bytes transposition table entry, defined as below:
///
/// key        64 bit
/// depth       8 bit
/// generation  5 bit
/// pv node     1 bit
/// bound type  2 bit
/// move       16 bit
/// value      16 bit
/// eval value 16 bit
=======
// TTEntry struct is the 10 bytes transposition table entry, defined as below:
//
// key        16 bit
// depth       8 bit
// generation  5 bit
// pv node     1 bit
// bound type  2 bit
// move       16 bit
// value      16 bit
// eval value 16 bit
>>>>>>> 8366ec48

struct TTEntry {

  Move  move()  const { return Move (move16); }
  Value value() const { return Value(value16); }
  Value eval()  const { return Value(eval16); }
  Depth depth() const { return Depth(depth8 + DEPTH_OFFSET); }
  bool  is_pv() const { return bool (genBound8 & 0x4); }
  Bound bound() const { return Bound(genBound8 & 0x3); }
  void save(Key k, Value v, bool pv, Bound b, Depth d, Move m, Value ev);

private:
  friend class TranspositionTable;

  uint64_t key;
  uint8_t  depth8;
  uint8_t  genBound8;
  uint16_t move16;
  int16_t  value16;
  int16_t  eval16;
};


// A TranspositionTable is an array of Cluster, of size clusterCount. Each
// cluster consists of ClusterSize number of TTEntry. Each non-empty TTEntry
// contains information on exactly one position. The size of a Cluster should
// divide the size of a cache line for best performance, as the cacheline is
// prefetched when possible.

class TranspositionTable {

  static constexpr int ClusterSize = 2;

  struct Cluster {
    TTEntry entry[ClusterSize];
  };

  static_assert(sizeof(Cluster) == 32, "Unexpected Cluster size");

  // Constants used to refresh the hash table periodically
  static constexpr unsigned GENERATION_BITS  = 3;                                // nb of bits reserved for other things
  static constexpr int      GENERATION_DELTA = (1 << GENERATION_BITS);           // increment for generation field
  static constexpr int      GENERATION_CYCLE = 255 + (1 << GENERATION_BITS);     // cycle length
  static constexpr int      GENERATION_MASK  = (0xFF << GENERATION_BITS) & 0xFF; // mask to pull out generation number

public:
 ~TranspositionTable() { aligned_large_pages_free(table); }
  void new_search() { generation8 += GENERATION_DELTA; } // Lower bits are used for other things
  TTEntry* probe(const Key key, bool& found) const;
  int hashfull() const;
  void resize(size_t mbSize);
  void clear();

  // The key is used to get the index of the cluster
  TTEntry* first_entry(const Key key) const {
    return &table[(key * (__uint128_t)clusterCount) >> 64].entry[0];
  }

private:
  friend struct TTEntry;

  size_t clusterCount;
  Cluster* table;
  uint8_t generation8; // Size must be not bigger than TTEntry::genBound8
};

extern TranspositionTable TT;

} // namespace Stockfish

#endif // #ifndef TT_H_INCLUDED<|MERGE_RESOLUTION|>--- conflicted
+++ resolved
@@ -27,21 +27,9 @@
 
 namespace Stockfish {
 
-<<<<<<< HEAD
-/// TTEntry struct is the 16 bytes transposition table entry, defined as below:
-///
-/// key        64 bit
-/// depth       8 bit
-/// generation  5 bit
-/// pv node     1 bit
-/// bound type  2 bit
-/// move       16 bit
-/// value      16 bit
-/// eval value 16 bit
-=======
-// TTEntry struct is the 10 bytes transposition table entry, defined as below:
+// TTEntry struct is the 16 bytes transposition table entry, defined as below:
 //
-// key        16 bit
+// key        64 bit
 // depth       8 bit
 // generation  5 bit
 // pv node     1 bit
@@ -49,7 +37,6 @@
 // move       16 bit
 // value      16 bit
 // eval value 16 bit
->>>>>>> 8366ec48
 
 struct TTEntry {
 
