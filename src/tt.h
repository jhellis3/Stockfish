/*
  Stockfish, a UCI chess playing engine derived from Glaurung 2.1
  Copyright (C) 2004-2023 The Stockfish developers (see AUTHORS file)

  Stockfish is free software: you can redistribute it and/or modify
  it under the terms of the GNU General Public License as published by
  the Free Software Foundation, either version 3 of the License, or
  (at your option) any later version.

  Stockfish is distributed in the hope that it will be useful,
  but WITHOUT ANY WARRANTY; without even the implied warranty of
  MERCHANTABILITY or FITNESS FOR A PARTICULAR PURPOSE.  See the
  GNU General Public License for more details.

  You should have received a copy of the GNU General Public License
  along with this program.  If not, see <http://www.gnu.org/licenses/>.
*/

#ifndef TT_H_INCLUDED
#define TT_H_INCLUDED

#include <cstddef>
#include <cstdint>

#include "misc.h"
#include "types.h"

namespace Stockfish {

// TTEntry struct is the 16 bytes transposition table entry, defined as below:
//
// key        64 bit
// depth       8 bit
// generation  5 bit
// pv node     1 bit
// bound type  2 bit
// move       16 bit
// value      16 bit
// eval value 16 bit
struct TTEntry {

<<<<<<< HEAD
  Move  move()  const { return Move (move16); }
  Value value() const { return Value(value16); }
  Value eval()  const { return Value(eval16); }
  Depth depth() const { return Depth(depth8 + DEPTH_OFFSET); }
  bool  is_pv() const { return bool (genBound8 & 0x4); }
  Bound bound() const { return Bound(genBound8 & 0x3); }
  void save(Key k, Value v, bool pv, Bound b, Depth d, Move m, Value ev);

private:
  friend class TranspositionTable;

  uint64_t key;
  uint8_t  depth8;
  uint8_t  genBound8;
  uint16_t move16;
  int16_t  value16;
  int16_t  eval16;
=======
    Move  move() const { return Move(move16); }
    Value value() const { return Value(value16); }
    Value eval() const { return Value(eval16); }
    Depth depth() const { return Depth(depth8 + DEPTH_OFFSET); }
    bool  is_pv() const { return bool(genBound8 & 0x4); }
    Bound bound() const { return Bound(genBound8 & 0x3); }
    void  save(Key k, Value v, bool pv, Bound b, Depth d, Move m, Value ev);

   private:
    friend class TranspositionTable;

    uint16_t key16;
    uint8_t  depth8;
    uint8_t  genBound8;
    uint16_t move16;
    int16_t  value16;
    int16_t  eval16;
>>>>>>> 49ece9f7
};


// A TranspositionTable is an array of Cluster, of size clusterCount. Each
// cluster consists of ClusterSize number of TTEntry. Each non-empty TTEntry
// contains information on exactly one position. The size of a Cluster should
// divide the size of a cache line for best performance, as the cacheline is
// prefetched when possible.
class TranspositionTable {

<<<<<<< HEAD
  static constexpr int ClusterSize = 2;

  struct Cluster {
    TTEntry entry[ClusterSize];
  };

  static_assert(sizeof(Cluster) == 32, "Unexpected Cluster size");

  // Constants used to refresh the hash table periodically
  static constexpr unsigned GENERATION_BITS  = 3;                                // nb of bits reserved for other things
  static constexpr int      GENERATION_DELTA = (1 << GENERATION_BITS);           // increment for generation field
  static constexpr int      GENERATION_CYCLE = 255 + (1 << GENERATION_BITS);     // cycle length
  static constexpr int      GENERATION_MASK  = (0xFF << GENERATION_BITS) & 0xFF; // mask to pull out generation number

public:
 ~TranspositionTable() { aligned_large_pages_free(table); }
  void new_search() { generation8 += GENERATION_DELTA; } // Lower bits are used for other things
  TTEntry* probe(const Key key, bool& found) const;
  int hashfull() const;
  void resize(size_t mbSize);
  void clear();

  // The key is used to get the index of the cluster
  TTEntry* first_entry(const Key key) const {
    return &table[(key * (__uint128_t)clusterCount) >> 64].entry[0];
  }

private:
  friend struct TTEntry;

  size_t clusterCount;
  Cluster* table;
  uint8_t generation8; // Size must be not bigger than TTEntry::genBound8
=======
    static constexpr int ClusterSize = 3;

    struct Cluster {
        TTEntry entry[ClusterSize];
        char    padding[2];  // Pad to 32 bytes
    };

    static_assert(sizeof(Cluster) == 32, "Unexpected Cluster size");

    // Constants used to refresh the hash table periodically
    static constexpr unsigned GENERATION_BITS = 3;  // nb of bits reserved for other things
    static constexpr int      GENERATION_DELTA =
      (1 << GENERATION_BITS);  // increment for generation field
    static constexpr int GENERATION_CYCLE = 255 + (1 << GENERATION_BITS);  // cycle length
    static constexpr int GENERATION_MASK =
      (0xFF << GENERATION_BITS) & 0xFF;  // mask to pull out generation number

   public:
    ~TranspositionTable() { aligned_large_pages_free(table); }
    void new_search() { generation8 += GENERATION_DELTA; }  // Lower bits are used for other things
    TTEntry* probe(const Key key, bool& found) const;
    int      hashfull() const;
    void     resize(size_t mbSize);
    void     clear();

    TTEntry* first_entry(const Key key) const {
        return &table[mul_hi64(key, clusterCount)].entry[0];
    }

   private:
    friend struct TTEntry;

    size_t   clusterCount;
    Cluster* table;
    uint8_t  generation8;  // Size must be not bigger than TTEntry::genBound8
>>>>>>> 49ece9f7
};

extern TranspositionTable TT;

}  // namespace Stockfish

#endif  // #ifndef TT_H_INCLUDED<|MERGE_RESOLUTION|>--- conflicted
+++ resolved
@@ -39,43 +39,23 @@
 // eval value 16 bit
 struct TTEntry {
 
-<<<<<<< HEAD
-  Move  move()  const { return Move (move16); }
-  Value value() const { return Value(value16); }
-  Value eval()  const { return Value(eval16); }
-  Depth depth() const { return Depth(depth8 + DEPTH_OFFSET); }
-  bool  is_pv() const { return bool (genBound8 & 0x4); }
-  Bound bound() const { return Bound(genBound8 & 0x3); }
-  void save(Key k, Value v, bool pv, Bound b, Depth d, Move m, Value ev);
-
-private:
-  friend class TranspositionTable;
-
-  uint64_t key;
-  uint8_t  depth8;
-  uint8_t  genBound8;
-  uint16_t move16;
-  int16_t  value16;
-  int16_t  eval16;
-=======
-    Move  move() const { return Move(move16); }
+    Move  move()  const { return Move (move16); }
     Value value() const { return Value(value16); }
-    Value eval() const { return Value(eval16); }
+    Value eval()  const { return Value(eval16); }
     Depth depth() const { return Depth(depth8 + DEPTH_OFFSET); }
-    bool  is_pv() const { return bool(genBound8 & 0x4); }
+    bool  is_pv() const { return bool (genBound8 & 0x4); }
     Bound bound() const { return Bound(genBound8 & 0x3); }
-    void  save(Key k, Value v, bool pv, Bound b, Depth d, Move m, Value ev);
+    void save(Key k, Value v, bool pv, Bound b, Depth d, Move m, Value ev);
 
    private:
     friend class TranspositionTable;
 
-    uint16_t key16;
+    uint64_t key;
     uint8_t  depth8;
     uint8_t  genBound8;
     uint16_t move16;
     int16_t  value16;
     int16_t  eval16;
->>>>>>> 49ece9f7
 };
 
 
@@ -86,46 +66,10 @@
 // prefetched when possible.
 class TranspositionTable {
 
-<<<<<<< HEAD
-  static constexpr int ClusterSize = 2;
-
-  struct Cluster {
-    TTEntry entry[ClusterSize];
-  };
-
-  static_assert(sizeof(Cluster) == 32, "Unexpected Cluster size");
-
-  // Constants used to refresh the hash table periodically
-  static constexpr unsigned GENERATION_BITS  = 3;                                // nb of bits reserved for other things
-  static constexpr int      GENERATION_DELTA = (1 << GENERATION_BITS);           // increment for generation field
-  static constexpr int      GENERATION_CYCLE = 255 + (1 << GENERATION_BITS);     // cycle length
-  static constexpr int      GENERATION_MASK  = (0xFF << GENERATION_BITS) & 0xFF; // mask to pull out generation number
-
-public:
- ~TranspositionTable() { aligned_large_pages_free(table); }
-  void new_search() { generation8 += GENERATION_DELTA; } // Lower bits are used for other things
-  TTEntry* probe(const Key key, bool& found) const;
-  int hashfull() const;
-  void resize(size_t mbSize);
-  void clear();
-
-  // The key is used to get the index of the cluster
-  TTEntry* first_entry(const Key key) const {
-    return &table[(key * (__uint128_t)clusterCount) >> 64].entry[0];
-  }
-
-private:
-  friend struct TTEntry;
-
-  size_t clusterCount;
-  Cluster* table;
-  uint8_t generation8; // Size must be not bigger than TTEntry::genBound8
-=======
-    static constexpr int ClusterSize = 3;
+    static constexpr int ClusterSize = 2;
 
     struct Cluster {
         TTEntry entry[ClusterSize];
-        char    padding[2];  // Pad to 32 bytes
     };
 
     static_assert(sizeof(Cluster) == 32, "Unexpected Cluster size");
@@ -146,8 +90,9 @@
     void     resize(size_t mbSize);
     void     clear();
 
+    // The key is used to get the index of the cluster
     TTEntry* first_entry(const Key key) const {
-        return &table[mul_hi64(key, clusterCount)].entry[0];
+        return &table[(key * (__uint128_t)clusterCount) >> 64].entry[0];
     }
 
    private:
@@ -156,7 +101,6 @@
     size_t   clusterCount;
     Cluster* table;
     uint8_t  generation8;  // Size must be not bigger than TTEntry::genBound8
->>>>>>> 49ece9f7
 };
 
 extern TranspositionTable TT;
