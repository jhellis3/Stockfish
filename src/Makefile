--- conflicted
+++ resolved
@@ -910,19 +910,11 @@
 # clean auxiliary profiling files
 profileclean:
 	@rm -rf profdir
-<<<<<<< HEAD
-	@rm -f bench.txt *.gcda *.gcno ./syzygy/*.gcda ./nnue/*.gcda ./nnue/features/*.gcda *.s
+	@rm -f bench.txt *.gcda *.gcno ./syzygy/*.gcda ./nnue/*.gcda ./nnue/features/*.gcda *.s PGOBENCH.out
 	@rm -f $(EXE).profdata *.profraw
 	@rm -f $(EXE).*args*
 	@rm -f $(EXE).*lt*
 	@rm -f $(EXE).res
-=======
-	@rm -f bench.txt *.gcda *.gcno ./syzygy/*.gcda ./nnue/*.gcda ./nnue/features/*.gcda *.s PGOBENCH.out
-	@rm -f stockfish.profdata *.profraw
-	@rm -f stockfish.*args*
-	@rm -f stockfish.*lt*
-	@rm -f stockfish.res
->>>>>>> ee53f8ed
 	@rm -f ./-lstdc++.res
 
 default:
