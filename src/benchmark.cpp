/*
  Stockfish, a UCI chess playing engine derived from Glaurung 2.1
  Copyright (C) 2004-2023 The Stockfish developers (see AUTHORS file)

  Stockfish is free software: you can redistribute it and/or modify
  it under the terms of the GNU General Public License as published by
  the Free Software Foundation, either version 3 of the License, or
  (at your option) any later version.

  Stockfish is distributed in the hope that it will be useful,
  but WITHOUT ANY WARRANTY; without even the implied warranty of
  MERCHANTABILITY or FITNESS FOR A PARTICULAR PURPOSE.  See the
  GNU General Public License for more details.

  You should have received a copy of the GNU General Public License
  along with this program.  If not, see <http://www.gnu.org/licenses/>.
*/

#include "benchmark.h"

#include <cstdlib>
#include <fstream>
#include <iostream>
#include <vector>

#include "position.h"

namespace {

const std::vector<std::string> Defaults = {
  "setoption name UCI_Chess960 value false",
  "rnbqkbnr/pppppppp/8/8/8/8/PPPPPPPP/RNBQKBNR w KQkq - 0 1",
  "r3k2r/p1ppqpb1/bn2pnp1/3PN3/1p2P3/2N2Q1p/PPPBBPPP/R3K2R w KQkq - 0 10",
  "8/2p5/3p4/KP5r/1R3p1k/8/4P1P1/8 w - - 0 11",
  "4rrk1/pp1n3p/3q2pQ/2p1pb2/2PP4/2P3N1/P2B2PP/4RRK1 b - - 7 19",
  "rq3rk1/ppp2ppp/1bnpb3/3N2B1/3NP3/7P/PPPQ1PP1/2KR3R w - - 7 14 moves d4e6",
  "r1bq1r1k/1pp1n1pp/1p1p4/4p2Q/4Pp2/1BNP4/PPP2PPP/3R1RK1 w - - 2 14 moves g2g4",
  "r3r1k1/2p2ppp/p1p1bn2/8/1q2P3/2NPQN2/PPP3PP/R4RK1 b - - 2 15",
  "r1bbk1nr/pp3p1p/2n5/1N4p1/2Np1B2/8/PPP2PPP/2KR1B1R w kq - 0 13",
  "r1bq1rk1/ppp1nppp/4n3/3p3Q/3P4/1BP1B3/PP1N2PP/R4RK1 w - - 1 16",
  "4r1k1/r1q2ppp/ppp2n2/4P3/5Rb1/1N1BQ3/PPP3PP/R5K1 w - - 1 17",
  "2rqkb1r/ppp2p2/2npb1p1/1N1Nn2p/2P1PP2/8/PP2B1PP/R1BQK2R b KQ - 0 11",
  "r1bq1r1k/b1p1npp1/p2p3p/1p6/3PP3/1B2NN2/PP3PPP/R2Q1RK1 w - - 1 16",
  "3r1rk1/p5pp/bpp1pp2/8/q1PP1P2/b3P3/P2NQRPP/1R2B1K1 b - - 6 22",
  "r1q2rk1/2p1bppp/2Pp4/p6b/Q1PNp3/4B3/PP1R1PPP/2K4R w - - 2 18",
  "4k2r/1pb2ppp/1p2p3/1R1p4/3P4/2r1PN2/P4PPP/1R4K1 b - - 3 22",
  "3q2k1/pb3p1p/4pbp1/2r5/PpN2N2/1P2P2P/5PP1/Q2R2K1 b - - 4 26",
  "6k1/6p1/6Pp/ppp5/3pn2P/1P3K2/1PP2P2/3N4 b - - 0 1",
  "3b4/5kp1/1p1p1p1p/pP1PpP1P/P1P1P3/3KN3/8/8 w - - 0 1",
  "2K5/p7/7P/5pR1/8/5k2/r7/8 w - - 0 1 moves g5g6 f3e3 g6g5 e3f3",
  "8/6pk/1p6/8/PP3p1p/5P2/4KP1q/3Q4 w - - 0 1",
  "7k/3p2pp/4q3/8/4Q3/5Kp1/P6b/8 w - - 0 1",
  "8/2p5/8/2kPKp1p/2p4P/2P5/3P4/8 w - - 0 1",
  "8/1p3pp1/7p/5P1P/2k3P1/8/2K2P2/8 w - - 0 1",
  "8/pp2r1k1/2p1p3/3pP2p/1P1P1P1P/P5KR/8/8 w - - 0 1",
  "8/3p4/p1bk3p/Pp6/1Kp1PpPp/2P2P1P/2P5/5B2 b - - 0 1",
  "5k2/7R/4P2p/5K2/p1r2P1p/8/8/8 b - - 0 1",
  "6k1/6p1/P6p/r1N5/5p2/7P/1b3PP1/4R1K1 w - - 0 1",
  "1r3k2/4q3/2Pp3b/3Bp3/2Q2p2/1p1P2P1/1P2KP2/3N4 w - - 0 1",
  "6k1/4pp1p/3p2p1/P1pPb3/R7/1r2P1PP/3B1P2/6K1 w - - 0 1",
  "8/3p3B/5p2/5P2/p7/PP5b/k7/6K1 w - - 0 1",
  "5rk1/q6p/2p3bR/1pPp1rP1/1P1Pp3/P3B1Q1/1K3P2/R7 w - - 93 90",
  "4rrk1/1p1nq3/p7/2p1P1pp/3P2bp/3Q1Bn1/PPPB4/1K2R1NR w - - 40 21",
  "r3k2r/3nnpbp/q2pp1p1/p7/Pp1PPPP1/4BNN1/1P5P/R2Q1RK1 w kq - 0 16",
  "3Qb1k1/1r2ppb1/pN1n2q1/Pp1Pp1Pr/4P2p/4BP2/4B1R1/1R5K b - - 11 40",
  "4k3/3q1r2/1N2r1b1/3ppN2/2nPP3/1B1R2n1/2R1Q3/3K4 w - - 5 1",

  // 5-man positions
  "8/8/8/8/5kp1/P7/8/1K1N4 w - - 0 1",     // Kc2 - mate
  "8/8/8/5N2/8/p7/8/2NK3k w - - 0 1",      // Na2 - mate
  "8/3k4/8/8/8/4B3/4KB2/2B5 w - - 0 1",    // draw

  // 6-man positions
  "8/8/1P6/5pr1/8/4R3/7k/2K5 w - - 0 1",   // Re5 - mate
  "8/2p4P/8/kr6/6R1/8/8/1K6 w - - 0 1",    // Ka2 - mate
  "8/8/3P3k/8/1p6/8/1P6/1K3n2 b - - 0 1",  // Nd2 - draw

  // 7-man positions
  "8/R7/2q5/8/6k1/8/1P5p/K6R w - - 0 124", // Draw

  // Mate and stalemate positions
  "6k1/3b3r/1p1p4/p1n2p2/1PPNpP1q/P3Q1p1/1R1RB1P1/5K2 b - - 0 1",
  "r2r1n2/pp2bk2/2p1p2p/3q4/3PN1QP/2P3R1/P4PP1/5RK1 w - - 0 1",
  "8/8/8/8/8/6k1/6p1/6K1 w - -",
  "7k/7P/6K1/8/3B4/8/8/8 b - -",

  // Chess 960
  "setoption name UCI_Chess960 value true",
  "bbqnnrkr/pppppppp/8/8/8/8/PPPPPPPP/BBQNNRKR w HFhf - 0 1 moves g2g3 d7d5 d2d4 c8h3 c1g5 e8d6 g5e7 f7f6",
  "nqbnrkrb/pppppppp/8/8/8/8/PPPPPPPP/NQBNRKRB w KQkq - 0 1",
  "setoption name UCI_Chess960 value false"
};

} // namespace

namespace Stockfish {

/// setup_bench() builds a list of UCI commands to be run by bench. There
/// are five parameters: TT size in MB, number of search threads that
/// should be used, the limit value spent for each position, a file name
/// where to look for positions in FEN format, and the type of the limit:
/// depth, perft, nodes and movetime (in milliseconds). Examples:
///
/// bench                            : search default positions up to depth 12
/// bench 64 1 15                    : search default positions up to depth 15 (TT = 64MB)
/// bench 64 1 100000 default nodes  : search default positions for 100K nodes each
/// bench 64 4 5000 current movetime : search current position with 4 threads for 5 sec
/// bench 16 1 5 blah perft          : run a perft 5 on positions in file "blah"

std::vector<std::string> setup_bench(const Position& current, std::istream& is) {

  std::vector<std::string> fens, list;
  std::string go, token;

  // Assign default values to missing arguments
<<<<<<< HEAD
  string ttSize    = (is >> token) ? token : "16";
  string threads   = (is >> token) ? token : "1";
  string limit     = (is >> token) ? token : "12";
  string fenFile   = (is >> token) ? token : "default";
  string limitType = (is >> token) ? token : "depth";
=======
  std::string ttSize    = (is >> token) ? token : "16";
  std::string threads   = (is >> token) ? token : "1";
  std::string limit     = (is >> token) ? token : "13";
  std::string fenFile   = (is >> token) ? token : "default";
  std::string limitType = (is >> token) ? token : "depth";
>>>>>>> 22cdb6c1

  go = limitType == "eval" ? "eval" : "go " + limitType + " " + limit;

  if (fenFile == "default")
      fens = Defaults;

  else if (fenFile == "current")
      fens.push_back(current.fen());

  else
  {
      std::string fen;
      std::ifstream file(fenFile);

      if (!file.is_open())
      {
          std::cerr << "Unable to open file " << fenFile << std::endl;
          exit(EXIT_FAILURE);
      }

      while (getline(file, fen))
          if (!fen.empty())
              fens.push_back(fen);

      file.close();
  }

  list.emplace_back("setoption name Threads value " + threads);
  list.emplace_back("setoption name Hash value " + ttSize);
  list.emplace_back("ucinewgame");

  for (const std::string& fen : fens)
      if (fen.find("setoption") != std::string::npos)
          list.emplace_back(fen);
      else
      {
          list.emplace_back("position fen " + fen);
          list.emplace_back(go);
      }

  return list;
}

} // namespace Stockfish<|MERGE_RESOLUTION|>--- conflicted
+++ resolved
@@ -113,19 +113,11 @@
   std::string go, token;
 
   // Assign default values to missing arguments
-<<<<<<< HEAD
-  string ttSize    = (is >> token) ? token : "16";
-  string threads   = (is >> token) ? token : "1";
-  string limit     = (is >> token) ? token : "12";
-  string fenFile   = (is >> token) ? token : "default";
-  string limitType = (is >> token) ? token : "depth";
-=======
   std::string ttSize    = (is >> token) ? token : "16";
   std::string threads   = (is >> token) ? token : "1";
-  std::string limit     = (is >> token) ? token : "13";
+  std::string limit     = (is >> token) ? token : "12";
   std::string fenFile   = (is >> token) ? token : "default";
   std::string limitType = (is >> token) ? token : "depth";
->>>>>>> 22cdb6c1
 
   go = limitType == "eval" ? "eval" : "go " + limitType + " " + limit;
 
