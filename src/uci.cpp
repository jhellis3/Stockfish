/*
  Stockfish, a UCI chess playing engine derived from Glaurung 2.1
  Copyright (C) 2004-2024 The Stockfish developers (see AUTHORS file)

  Stockfish is free software: you can redistribute it and/or modify
  it under the terms of the GNU General Public License as published by
  the Free Software Foundation, either version 3 of the License, or
  (at your option) any later version.

  Stockfish is distributed in the hope that it will be useful,
  but WITHOUT ANY WARRANTY; without even the implied warranty of
  MERCHANTABILITY or FITNESS FOR A PARTICULAR PURPOSE.  See the
  GNU General Public License for more details.

  You should have received a copy of the GNU General Public License
  along with this program.  If not, see <http://www.gnu.org/licenses/>.
*/

#include "uci.h"

#include <algorithm>
#include <cctype>
#include <cmath>
#include <cstdint>
#include <iterator>
#include <optional>
#include <sstream>
#include <string_view>
#include <utility>
#include <vector>

#include "benchmark.h"
#include "engine.h"
#include "memory.h"
#include "movegen.h"
#include "position.h"
#include "score.h"
#include "search.h"
#include "types.h"
#include "ucioption.h"

namespace Stockfish {

constexpr auto BenchmarkCommand = "speedtest";

constexpr auto StartFEN = "rnbqkbnr/pppppppp/8/8/8/8/PPPPPPPP/RNBQKBNR w KQkq - 0 1";
template<typename... Ts>
struct overload: Ts... {
    using Ts::operator()...;
};

template<typename... Ts>
overload(Ts...) -> overload<Ts...>;

void UCIEngine::print_info_string(std::string_view str) {
    sync_cout_start();
    for (auto& line : split(str, "\n"))
    {
        if (!is_whitespace(line))
        {
            std::cout << "info string " << line << '\n';
        }
    }
    sync_cout_end();
}

UCIEngine::UCIEngine(int argc, char** argv) :
    engine(argv[0]),
    cli(argc, argv) {

<<<<<<< HEAD
    auto& options = engine.get_options();

    options["Debug Log File"] << Option("", [](const Option& o) { start_logger(o); });

    options["Threads"] << Option(1, 1, 1024, [this](const Option&) { engine.resize_threads(); });

    options["Hash"] << Option(16, 1, MaxHashMB, [this](const Option& o) { engine.set_tt_size(o); });

    options["Clear Hash"] << Option([this](const Option&) { engine.search_clear(); });
    options["Clean Search"] << Option(false);
    options["Ponder"] << Option(false);
    options["MultiPV"] << Option(1, 1, MAX_MOVES);
    options["Contempt"] << Option(20, 0, 100);
    options["Move Overhead"] << Option(10, 0, 5000);
    options["nodestime"] << Option(0, 0, 10000);
    options["UCI_Chess960"] << Option(false);
    options["UCI_ShowWDL"] << Option(false);
    options["SyzygyPath"] << Option("<empty>", [](const Option& o) { Tablebases::init(o); });
    options["Syzygy50MoveRule"] << Option(true);
    options["SyzygyProbeLimit"] << Option(7, 0, 7);
    options["EvalFile"] << Option(EvalFileDefaultNameBig,
                                  [this](const Option& o) { engine.load_big_network(o); });
    options["EvalFileSmall"] << Option(EvalFileDefaultNameSmall,
                                       [this](const Option& o) { engine.load_small_network(o); });
=======
    engine.get_options().add_info_listener([](const std::optional<std::string>& str) {
        if (str.has_value())
            print_info_string(*str);
    });
>>>>>>> 81c1d310

    init_search_update_listeners();
}

void UCIEngine::init_search_update_listeners() {
    engine.set_on_iter([](const auto& i) { on_iter(i); });
    engine.set_on_update_no_moves([](const auto& i) { on_update_no_moves(i); });
    engine.set_on_update_full(
      [this](const auto& i) { on_update_full(i, engine.get_options()["UCI_ShowWDL"]); });
    engine.set_on_bestmove([](const auto& bm, const auto& p) { on_bestmove(bm, p); });
    engine.set_on_verify_networks([](const auto& s) { print_info_string(s); });
}

void UCIEngine::loop() {
    std::string token, cmd;

    for (int i = 1; i < cli.argc; ++i)
        cmd += std::string(cli.argv[i]) + " ";

    do
    {
        if (cli.argc == 1
            && !getline(std::cin, cmd))  // Wait for an input or an end-of-file (EOF) indication
            cmd = "quit";

        std::istringstream is(cmd);

        token.clear();  // Avoid a stale if getline() returns nothing or a blank line
        is >> std::skipws >> token;

        if (token == "quit" || token == "stop")
            engine.stop();

        // The GUI sends 'ponderhit' to tell that the user has played the expected move.
        // So, 'ponderhit' is sent if pondering was done on the same move that the user
        // has played. The search should continue, but should also switch from pondering
        // to the normal search.
        else if (token == "ponderhit")
            engine.set_ponderhit(false);

        else if (token == "uci")
        {
            sync_cout << "id name " << engine_info(true) << "\n"
                      << engine.get_options() << sync_endl;

            sync_cout << "uciok" << sync_endl;
        }

        else if (token == "setoption")
            setoption(is);
        else if (token == "go")
        {
            // send info strings after the go command is sent for old GUIs and python-chess
            print_info_string(engine.numa_config_information_as_string());
            print_info_string(engine.thread_allocation_information_as_string());
            go(is);
        }
        else if (token == "position")
        {
            position(is);

            if (engine.get_options()["Clean Search"] == 1)
              engine.search_clear();
        }
        else if (token == "ucinewgame")
            engine.search_clear();
        else if (token == "isready")
            sync_cout << "readyok" << sync_endl;

        // Add custom non-UCI commands, mainly for debugging purposes.
        // These commands must not be used during a search!
        else if (token == "flip")
            engine.flip();
        else if (token == "bench")
            bench(is);
        else if (token == BenchmarkCommand)
            benchmark(is);
        else if (token == "d")
            sync_cout << engine.visualize() << sync_endl;
        else if (token == "eval")
            engine.trace_eval();
        else if (token == "compiler")
            sync_cout << compiler_info() << sync_endl;
        else if (token == "export_net")
        {
            std::pair<std::optional<std::string>, std::string> files[2];

            if (is >> std::skipws >> files[0].second)
                files[0].first = files[0].second;

            if (is >> std::skipws >> files[1].second)
                files[1].first = files[1].second;

            engine.save_network(files);
        }
        else if (token == "--help" || token == "help" || token == "--license" || token == "license")
            sync_cout
              << "\nStockfish is a powerful chess engine for playing and analyzing."
                 "\nIt is released as free software licensed under the GNU GPLv3 License."
                 "\nStockfish is normally used with a graphical user interface (GUI) and implements"
                 "\nthe Universal Chess Interface (UCI) protocol to communicate with a GUI, an API, etc."
                 "\nFor any further information, visit https://github.com/official-stockfish/Stockfish#readme"
                 "\nor read the corresponding README.md and Copying.txt files distributed along with this program.\n"
              << sync_endl;
        else if (!token.empty() && token[0] != '#')
            sync_cout << "Unknown command: '" << cmd << "'. Type help for more information."
                      << sync_endl;

    } while (token != "quit" && cli.argc == 1);  // The command-line arguments are one-shot
}

Search::LimitsType UCIEngine::parse_limits(std::istream& is) {
    Search::LimitsType limits;
    std::string        token;

    limits.startTime = now();  // The search starts as early as possible

    while (is >> token)
        if (token == "searchmoves")  // Needs to be the last command on the line
            while (is >> token)
                limits.searchmoves.push_back(to_lower(token));

        else if (token == "wtime")
            is >> limits.time[WHITE];
        else if (token == "btime")
            is >> limits.time[BLACK];
        else if (token == "winc")
            is >> limits.inc[WHITE];
        else if (token == "binc")
            is >> limits.inc[BLACK];
        else if (token == "movestogo")
            is >> limits.movestogo;
        else if (token == "depth")
            is >> limits.depth;
        else if (token == "nodes")
            is >> limits.nodes;
        else if (token == "movetime")
            is >> limits.movetime;
        else if (token == "mate")
            is >> limits.mate;
        else if (token == "perft")
            is >> limits.perft;
        else if (token == "infinite")
            limits.infinite = 1;
        else if (token == "ponder")
            limits.ponderMode = true;

    return limits;
}

void UCIEngine::go(std::istringstream& is) {

    Search::LimitsType limits = parse_limits(is);

    if (limits.perft)
        perft(limits);
    else
        engine.go(limits);
}

void UCIEngine::bench(std::istream& args) {
    std::string token;
    uint64_t    num, nodes = 0, cnt = 1;
    uint64_t    nodesSearched = 0;
    const auto& options       = engine.get_options();

    engine.set_on_update_full([&](const auto& i) {
        nodesSearched = i.nodes;
        on_update_full(i, options["UCI_ShowWDL"]);
    });

    std::vector<std::string> list = Benchmark::setup_bench(engine.fen(), args);

    num = count_if(list.begin(), list.end(),
                   [](const std::string& s) { return s.find("go ") == 0 || s.find("eval") == 0; });

    TimePoint elapsed = now();

    for (const auto& cmd : list)
    {
        std::istringstream is(cmd);
        is >> std::skipws >> token;

        if (token == "go" || token == "eval")
        {
            std::cerr << "\nPosition: " << cnt++ << '/' << num << " (" << engine.fen() << ")"
                      << std::endl;
            if (token == "go")
            {
                Search::LimitsType limits = parse_limits(is);

                if (limits.perft)
                    nodesSearched = perft(limits);
                else
                {
                    engine.go(limits);
                    engine.wait_for_search_finished();
                }

                nodes += nodesSearched;
                nodesSearched = 0;
            }
            else
                engine.trace_eval();
        }
        else if (token == "setoption")
            setoption(is);
        else if (token == "position")
            position(is);
        else if (token == "ucinewgame")
        {
            engine.search_clear();  // search_clear may take a while
            elapsed = now();
        }
    }

    elapsed = now() - elapsed + 1;  // Ensure positivity to avoid a 'divide by zero'

    dbg_print();

    std::cerr << "\n==========================="    //
              << "\nTotal time (ms) : " << elapsed  //
              << "\nNodes searched  : " << nodes    //
              << "\nNodes/second    : " << 1000 * nodes / elapsed << std::endl;

    // reset callback, to not capture a dangling reference to nodesSearched
    engine.set_on_update_full([&](const auto& i) { on_update_full(i, options["UCI_ShowWDL"]); });
}

void UCIEngine::benchmark(std::istream& args) {
    // Probably not very important for a test this long, but include for completeness and sanity.
    static constexpr int NUM_WARMUP_POSITIONS = 3;

    std::string token;
    uint64_t    nodes = 0, cnt = 1;
    uint64_t    nodesSearched = 0;

    engine.set_on_update_full([&](const Engine::InfoFull& i) { nodesSearched = i.nodes; });

    engine.set_on_iter([](const auto&) {});
    engine.set_on_update_no_moves([](const auto&) {});
    engine.set_on_bestmove([](const auto&, const auto&) {});
    engine.set_on_verify_networks([](const auto&) {});

    Benchmark::BenchmarkSetup setup = Benchmark::setup_benchmark(args);

    const int numGoCommands = count_if(setup.commands.begin(), setup.commands.end(),
                                       [](const std::string& s) { return s.find("go ") == 0; });

    TimePoint totalTime = 0;

    // Set options once at the start.
    auto ss = std::istringstream("name Threads value " + std::to_string(setup.threads));
    setoption(ss);
    ss = std::istringstream("name Hash value " + std::to_string(setup.ttSize));
    setoption(ss);
    ss = std::istringstream("name UCI_Chess960 value false");
    setoption(ss);

    // Warmup
    for (const auto& cmd : setup.commands)
    {
        std::istringstream is(cmd);
        is >> std::skipws >> token;

        if (token == "go")
        {
            // One new line is produced by the search, so omit it here
            std::cerr << "\rWarmup position " << cnt++ << '/' << NUM_WARMUP_POSITIONS;

            Search::LimitsType limits = parse_limits(is);

            TimePoint elapsed = now();

            // Run with silenced network verification
            engine.go(limits);
            engine.wait_for_search_finished();

            totalTime += now() - elapsed;

            nodes += nodesSearched;
            nodesSearched = 0;
        }
        else if (token == "position")
            position(is);
        else if (token == "ucinewgame")
        {
            engine.search_clear();  // search_clear may take a while
        }

        if (cnt > NUM_WARMUP_POSITIONS)
            break;
    }

    std::cerr << "\n";

    cnt   = 1;
    nodes = 0;

    int           numHashfullReadings = 0;
    constexpr int hashfullAges[]      = {0, 999};  // Only normal hashfull and touched hash.
    int           totalHashfull[std::size(hashfullAges)] = {0};
    int           maxHashfull[std::size(hashfullAges)]   = {0};

    auto updateHashfullReadings = [&]() {
        numHashfullReadings += 1;

        for (int i = 0; i < static_cast<int>(std::size(hashfullAges)); ++i)
        {
            const int hashfull = engine.get_hashfull(hashfullAges[i]);
            maxHashfull[i]     = std::max(maxHashfull[i], hashfull);
            totalHashfull[i] += hashfull;
        }
    };

    engine.search_clear();  // search_clear may take a while

    for (const auto& cmd : setup.commands)
    {
        std::istringstream is(cmd);
        is >> std::skipws >> token;

        if (token == "go")
        {
            // One new line is produced by the search, so omit it here
            std::cerr << "\rPosition " << cnt++ << '/' << numGoCommands;

            Search::LimitsType limits = parse_limits(is);

            TimePoint elapsed = now();

            // Run with silenced network verification
            engine.go(limits);
            engine.wait_for_search_finished();

            totalTime += now() - elapsed;

            updateHashfullReadings();

            nodes += nodesSearched;
            nodesSearched = 0;
        }
        else if (token == "position")
            position(is);
        else if (token == "ucinewgame")
        {
            engine.search_clear();  // search_clear may take a while
        }
    }

    totalTime = std::max<TimePoint>(totalTime, 1);  // Ensure positivity to avoid a 'divide by zero'

    dbg_print();

    std::cerr << "\n";

    static_assert(
      std::size(hashfullAges) == 2 && hashfullAges[0] == 0 && hashfullAges[1] == 999,
      "Hardcoded for display. Would complicate the code needlessly in the current state.");

    std::string threadBinding = engine.thread_binding_information_as_string();
    if (threadBinding.empty())
        threadBinding = "none";

    std::cerr << "==========================="
              << "\nVersion                    : "
              << engine_version_info()
              // "\nCompiled by                : "
              << compiler_info()
              << "Large pages                : " << (has_large_pages() ? "yes" : "no")
              << "\nUser invocation            : " << BenchmarkCommand << " "
              << setup.originalInvocation << "\nFilled invocation          : " << BenchmarkCommand
              << " " << setup.filledInvocation
              << "\nAvailable processors       : " << engine.get_numa_config_as_string()
              << "\nThread count               : " << setup.threads
              << "\nThread binding             : " << threadBinding
              << "\nTT size [MiB]              : " << setup.ttSize
              << "\nHash max, avg [per mille]  : "
              << "\n    single search          : " << maxHashfull[0] << ", "
              << totalHashfull[0] / numHashfullReadings
              << "\n    single game            : " << maxHashfull[1] << ", "
              << totalHashfull[1] / numHashfullReadings
              << "\nTotal nodes searched       : " << nodes
              << "\nTotal search time [s]      : " << totalTime / 1000.0
              << "\nNodes/second               : " << 1000 * nodes / totalTime << std::endl;

    init_search_update_listeners();
}

void UCIEngine::setoption(std::istringstream& is) {
    engine.wait_for_search_finished();
    engine.get_options().setoption(is);
}

std::uint64_t UCIEngine::perft(const Search::LimitsType& limits) {
    auto nodes = engine.perft(engine.fen(), limits.perft, engine.get_options()["UCI_Chess960"]);
    sync_cout << "\nNodes searched: " << nodes << "\n" << sync_endl;
    return nodes;
}

void UCIEngine::position(std::istringstream& is) {
    std::string token, fen;

    is >> token;

    if (token == "startpos")
    {
        fen = StartFEN;
        is >> token;  // Consume the "moves" token, if any
    }
    else if (token == "fen")
        while (is >> token && token != "moves")
            fen += token + " ";
    else
        return;

    std::vector<std::string> moves;

    while (is >> token)
    {
        moves.push_back(token);
    }

    engine.set_position(fen, moves);
}

namespace {

struct WinRateParams {
    double a;
    double b;
};

WinRateParams win_rate_params(const Position& pos) {

    int material = pos.count<PAWN>() + 3 * pos.count<KNIGHT>() + 3 * pos.count<BISHOP>()
                 + 5 * pos.count<ROOK>() + 9 * pos.count<QUEEN>();

    // The fitted model only uses data for material counts in [17, 78], and is anchored at count 58.
    double m = std::clamp(material, 17, 78) / 58.0;

    // Return a = p_a(material) and b = p_b(material), see github.com/official-stockfish/WDL_model
    constexpr double as[] = {-37.45051876, 121.19101539, -132.78783573, 420.70576692};
    constexpr double bs[] = {90.26261072, -137.26549898, 71.10130540, 51.35259597};

    double a = (((as[0] * m + as[1]) * m + as[2]) * m) + as[3];
    double b = (((bs[0] * m + bs[1]) * m + bs[2]) * m) + bs[3];

    return {a, b};
}

// The win rate model is 1 / (1 + exp((a - eval) / b)), where a = p_a(material) and b = p_b(material).
// It fits the LTC fishtest statistics rather accurately.
int win_rate_model(Value v, const Position& pos) {

    auto [a, b] = win_rate_params(pos);

    // Return the win rate in per mille units, rounded to the nearest integer.
    return int(0.5 + 1000 / (1 + std::exp((a - double(v)) / b)));
}
}

std::string UCIEngine::format_score(const Score& s) {
    const auto    format =
      overload{[](Score::Mate mate) -> std::string {
                   auto m = (mate.plies > 0 ? (mate.plies + 1) : mate.plies) / 2;
                   return std::string("mate ") + std::to_string(m);
               },
               [](Score::Tablebase tb) -> std::string {
                   return std::string("cp ") + std::to_string(tb.value);
               },
               [](Score::InternalUnits units) -> std::string {
                   int rounded = std::round(units.value / 5) * 5;
                   return std::string("cp ") + std::to_string(rounded);
               }};

    return s.visit(format);
}

// Turns a Value to an integer centipawn number,
// without treatment of mate and similar special scores.
int UCIEngine::to_cp(Value v, const Position& pos) {

    // In general, the score can be defined via the WDL as
    // (log(1/L - 1) - log(1/W - 1)) / (log(1/L - 1) + log(1/W - 1)).
    // Based on our win_rate_model, this simply yields v / a.

    auto [a, b] = win_rate_params(pos);

    return std::round(100 * int(v) / a);
}

int UCIEngine::to_int(Value v, const Position& pos) {

    auto [a, b] = win_rate_params(pos);

    return std::round(a * int(v) / 100);
}

std::string UCIEngine::wdl(Value v, const Position& pos) {
    std::stringstream ss;

    int wdl_w = win_rate_model(v, pos);
    int wdl_l = win_rate_model(-v, pos);
    int wdl_d = 1000 - wdl_w - wdl_l;
    ss << wdl_w << " " << wdl_d << " " << wdl_l;

    return ss.str();
}

std::string UCIEngine::square(Square s) {
    return std::string{char('a' + file_of(s)), char('1' + rank_of(s))};
}

std::string UCIEngine::move(Move m, bool chess960) {
    if (m == Move::none())
        return "(none)";

    if (m == Move::null())
        return "0000";

    Square from = m.from_sq();
    Square to   = m.to_sq();

    if (m.type_of() == CASTLING && !chess960)
        to = make_square(to > from ? FILE_G : FILE_C, rank_of(from));

    std::string move = square(from) + square(to);

    if (m.type_of() == PROMOTION)
        move += " pnbrqk"[m.promotion_type()];

    return move;
}


std::string UCIEngine::to_lower(std::string str) {
    std::transform(str.begin(), str.end(), str.begin(), [](auto c) { return std::tolower(c); });

    return str;
}

Move UCIEngine::to_move(const Position& pos, std::string str) {
    str = to_lower(str);

    for (const auto& m : MoveList<LEGAL>(pos))
        if (str == move(m, pos.is_chess960()))
            return m;

    return Move::none();
}

void UCIEngine::on_update_no_moves(const Engine::InfoShort& info) {
    sync_cout << "info depth " << info.depth << " score " << format_score(info.score) << sync_endl;
}

void UCIEngine::on_update_full(const Engine::InfoFull& info, bool showWDL) {
    std::stringstream ss;

    ss << "info";
    ss << " depth " << info.depth                 //
       << " seldepth " << info.selDepth           //
       << " multipv " << info.multiPV             //
       << " score " << format_score(info.score);  //

    if (showWDL)
        ss << " wdl " << info.wdl;

    if (!info.bound.empty())
        ss << " " << info.bound;

    ss << " nodes " << info.nodes        //
       << " nps " << info.nps            //
       << " hashfull " << info.hashfull  //
       << " tbhits " << info.tbHits      //
       << " time " << info.timeMs        //
       << " pv " << info.pv;             //

    sync_cout << ss.str() << sync_endl;
}

void UCIEngine::on_iter(const Engine::InfoIter& info) {
    std::stringstream ss;

    ss << "info";
    ss << " depth " << info.depth                     //
       << " currmove " << info.currmove               //
       << " currmovenumber " << info.currmovenumber;  //

    sync_cout << ss.str() << sync_endl;
}

void UCIEngine::on_bestmove(std::string_view bestmove, std::string_view ponder) {
    sync_cout << "bestmove " << bestmove;
    if (!ponder.empty())
        std::cout << " ponder " << ponder;
    std::cout << sync_endl;
}

}  // namespace Stockfish<|MERGE_RESOLUTION|>--- conflicted
+++ resolved
@@ -68,37 +68,10 @@
     engine(argv[0]),
     cli(argc, argv) {
 
-<<<<<<< HEAD
-    auto& options = engine.get_options();
-
-    options["Debug Log File"] << Option("", [](const Option& o) { start_logger(o); });
-
-    options["Threads"] << Option(1, 1, 1024, [this](const Option&) { engine.resize_threads(); });
-
-    options["Hash"] << Option(16, 1, MaxHashMB, [this](const Option& o) { engine.set_tt_size(o); });
-
-    options["Clear Hash"] << Option([this](const Option&) { engine.search_clear(); });
-    options["Clean Search"] << Option(false);
-    options["Ponder"] << Option(false);
-    options["MultiPV"] << Option(1, 1, MAX_MOVES);
-    options["Contempt"] << Option(20, 0, 100);
-    options["Move Overhead"] << Option(10, 0, 5000);
-    options["nodestime"] << Option(0, 0, 10000);
-    options["UCI_Chess960"] << Option(false);
-    options["UCI_ShowWDL"] << Option(false);
-    options["SyzygyPath"] << Option("<empty>", [](const Option& o) { Tablebases::init(o); });
-    options["Syzygy50MoveRule"] << Option(true);
-    options["SyzygyProbeLimit"] << Option(7, 0, 7);
-    options["EvalFile"] << Option(EvalFileDefaultNameBig,
-                                  [this](const Option& o) { engine.load_big_network(o); });
-    options["EvalFileSmall"] << Option(EvalFileDefaultNameSmall,
-                                       [this](const Option& o) { engine.load_small_network(o); });
-=======
     engine.get_options().add_info_listener([](const std::optional<std::string>& str) {
         if (str.has_value())
             print_info_string(*str);
     });
->>>>>>> 81c1d310
 
     init_search_update_listeners();
 }
