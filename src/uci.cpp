/*
  Stockfish, a UCI chess playing engine derived from Glaurung 2.1
  Copyright (C) 2004-2023 The Stockfish developers (see AUTHORS file)

  Stockfish is free software: you can redistribute it and/or modify
  it under the terms of the GNU General Public License as published by
  the Free Software Foundation, either version 3 of the License, or
  (at your option) any later version.

  Stockfish is distributed in the hope that it will be useful,
  but WITHOUT ANY WARRANTY; without even the implied warranty of
  MERCHANTABILITY or FITNESS FOR A PARTICULAR PURPOSE.  See the
  GNU General Public License for more details.

  You should have received a copy of the GNU General Public License
  along with this program.  If not, see <http://www.gnu.org/licenses/>.
*/

#include <cassert>
#include <cmath>
#include <iostream>
#include <sstream>
#include <string>

#include "benchmark.h"
#include "evaluate.h"
#include "movegen.h"
#include "position.h"
#include "search.h"
#include "thread.h"
#include "timeman.h"
#include "tt.h"
#include "uci.h"
#include "syzygy/tbprobe.h"

using namespace std;

namespace Stockfish {

namespace {

  // FEN string for the initial position in standard chess
  const char* StartFEN = "rnbqkbnr/pppppppp/8/8/8/8/PPPPPPPP/RNBQKBNR w KQkq - 0 1";


  // position() is called when the engine receives the "position" UCI command.
  // It sets up the position that is described in the given FEN string ("fen") or
  // the initial position ("startpos") and then makes the moves given in the following
  // move list ("moves").

  void position(Position& pos, istringstream& is, StateListPtr& states) {

    Move m;
    string token, fen;

    is >> token;

    if (token == "startpos")
    {
        fen = StartFEN;
        is >> token; // Consume the "moves" token, if any
    }
    else if (token == "fen")
        while (is >> token && token != "moves")
            fen += token + " ";
    else
        return;

    states = StateListPtr(new std::deque<StateInfo>(1)); // Drop the old state and create a new one
    pos.set(fen, Options["UCI_Chess960"], &states->back(), Threads.main());

    // Parse the move list, if any
    while (is >> token && (m = UCI::to_move(pos, token)) != MOVE_NONE)
    {
        states->emplace_back();
        pos.do_move(m, states->back());
    }
  }

  // trace_eval() prints the evaluation of the current position, consistent with
  // the UCI options set so far.

  void trace_eval(Position& pos) {

    StateListPtr states(new std::deque<StateInfo>(1));
    Position p;
    p.set(pos.fen(), Options["UCI_Chess960"], &states->back(), Threads.main());

    Eval::NNUE::verify();

    sync_cout << "\n" << Eval::trace(p) << sync_endl;
  }


  // setoption() is called when the engine receives the "setoption" UCI command.
  // The function updates the UCI option ("name") to the given value ("value").

  void setoption(istringstream& is) {

    string token, name, value;

    is >> token; // Consume the "name" token

    // Read the option name (can contain spaces)
    while (is >> token && token != "value")
        name += (name.empty() ? "" : " ") + token;

    // Read the option value (can contain spaces)
    while (is >> token)
        value += (value.empty() ? "" : " ") + token;

    if (Options.count(name))
        Options[name] = value;
    else
        sync_cout << "No such option: " << name << sync_endl;
  }


  // go() is called when the engine receives the "go" UCI command. The function
  // sets the thinking time and other parameters from the input string, then starts
  // with a search.

  void go(Position& pos, istringstream& is, StateListPtr& states) {

    Search::LimitsType limits;
    string token;
    bool ponderMode = false;

    limits.startTime = now(); // The search starts as early as possible

    while (is >> token)
        if (token == "searchmoves") // Needs to be the last command on the line
            while (is >> token)
                limits.searchmoves.push_back(UCI::to_move(pos, token));

        else if (token == "wtime")     is >> limits.time[WHITE];
        else if (token == "btime")     is >> limits.time[BLACK];
        else if (token == "winc")      is >> limits.inc[WHITE];
        else if (token == "binc")      is >> limits.inc[BLACK];
        else if (token == "movestogo") is >> limits.movestogo;
        else if (token == "depth")     is >> limits.depth;
        else if (token == "nodes")     is >> limits.nodes;
        else if (token == "movetime")  is >> limits.movetime;
        else if (token == "mate")      is >> limits.mate;
        else if (token == "perft")     is >> limits.perft;
        else if (token == "infinite")  limits.infinite = 1;
        else if (token == "ponder")    ponderMode = true;

    Threads.start_thinking(pos, states, limits, ponderMode);
  }


  // bench() is called when the engine receives the "bench" command.
  // Firstly, a list of UCI commands is set up according to the bench
  // parameters, then it is run one by one, printing a summary at the end.

  void bench(Position& pos, istream& args, StateListPtr& states) {

    string token;
    uint64_t num, nodes = 0, cnt = 1;

    vector<string> list = setup_bench(pos, args);
    num = count_if(list.begin(), list.end(), [](const string& s) { return s.find("go ") == 0 || s.find("eval") == 0; });

    TimePoint elapsed = now();

    for (const auto& cmd : list)
    {
        istringstream is(cmd);
        is >> skipws >> token;

        if (token == "go" || token == "eval")
        {
            cerr << "\nPosition: " << cnt++ << '/' << num << " (" << pos.fen() << ")" << endl;
            if (token == "go")
            {
               go(pos, is, states);
               Threads.main()->wait_for_search_finished();
               nodes += Threads.nodes_searched();
            }
            else
               trace_eval(pos);
        }
        else if (token == "setoption")  setoption(is);
        else if (token == "position")   position(pos, is, states);
        else if (token == "ucinewgame") { Search::clear(); elapsed = now(); } // Search::clear() may take a while
    }

    elapsed = now() - elapsed + 1; // Ensure positivity to avoid a 'divide by zero'

    dbg_print();

    cerr << "\n==========================="
         << "\nTotal time (ms) : " << elapsed
         << "\nNodes searched  : " << nodes
         << "\nNodes/second    : " << 1000 * nodes / elapsed << endl;
  }

  // The win rate model returns the probability of winning (in per mille units) given an
  // eval and a game ply. It fits the LTC fishtest statistics rather accurately.
  int win_rate_model(Value v, int ply) {

     // The model only captures up to 240 plies, so limit the input and then rescale
     double m = std::min(240, ply) / 64.0;

     // The coefficients of a third-order polynomial fit is based on the fishtest data
     // for two parameters that need to transform eval to the argument of a logistic
     // function.
     constexpr double as[] = {   0.33677609,   -4.30175627,   33.08810557,  365.60223431};
     constexpr double bs[] = {  -2.50471102,   14.23235405,  -14.33066859,   71.42705250 };

     double a = (((as[0] * m + as[1]) * m + as[2]) * m) + as[3];
     double b = (((bs[0] * m + bs[1]) * m + bs[2]) * m) + bs[3];

     // Transform the eval to centipawns with limited range
     double x = std::clamp(double(v), -4000.0, 4000.0);

     // Return the win rate in per mille units rounded to the nearest value
     return int(0.5 + 1000 / (1 + std::exp((a - x) / b)));
  }

} // namespace


/// UCI::loop() waits for a command from the stdin, parses it and then calls the appropriate
/// function. It also intercepts an end-of-file (EOF) indication from the stdin to ensure a
/// graceful exit if the GUI dies unexpectedly. When called with some command-line arguments,
/// like running 'bench', the function returns immediately after the command is executed.
/// In addition to the UCI ones, some additional debug commands are also supported.

void UCI::loop(int argc, char* argv[]) {

  Position pos;
  string token, cmd;
  StateListPtr states(new std::deque<StateInfo>(1));

  pos.set(StartFEN, false, &states->back(), Threads.main());

  for (int i = 1; i < argc; ++i)
      cmd += std::string(argv[i]) + " ";

  do {
      if (argc == 1 && !getline(cin, cmd)) // Wait for an input or an end-of-file (EOF) indication
          cmd = "quit";

      istringstream is(cmd);

      token.clear(); // Avoid a stale if getline() returns nothing or a blank line
      is >> skipws >> token;

      if (    token == "quit"
          ||  token == "stop")
          Threads.stop = true;

      // The GUI sends 'ponderhit' to tell that the user has played the expected move.
      // So, 'ponderhit' is sent if pondering was done on the same move that the user
      // has played. The search should continue, but should also switch from pondering
      // to the normal search.
      else if (token == "ponderhit")
          Threads.main()->ponder = false; // Switch to the normal search

      else if (token == "uci")
          sync_cout << "id name " << engine_info(true)
                    << "\n"       << Options
                    << "\nuciok"  << sync_endl;

      else if (token == "setoption")  setoption(is);
      else if (token == "go")         go(pos, is, states);
      else if (token == "position")
      {
          position(pos, is, states);

          if (Options["Clean Search"] == 1)
              Search::clear();
      }
      else if (token == "ucinewgame") Search::clear();
      else if (token == "isready")    sync_cout << "readyok" << sync_endl;

      // Add custom non-UCI commands, mainly for debugging purposes.
      // These commands must not be used during a search!
      else if (token == "flip")     pos.flip();
      else if (token == "bench")    bench(pos, is, states);
      else if (token == "d")        sync_cout << pos << sync_endl;
      else if (token == "eval")     trace_eval(pos);
      else if (token == "compiler") sync_cout << compiler_info() << sync_endl;
      else if (token == "export_net")
      {
          std::optional<std::string> filename;
          std::string f;
          if (is >> skipws >> f)
              filename = f;
          Eval::NNUE::save_eval(filename);
      }
      else if (token == "--help" || token == "help" || token == "--license" || token == "license")
          sync_cout << "\nStockfish is a powerful chess engine for playing and analyzing."
                       "\nIt is released as free software licensed under the GNU GPLv3 License."
                       "\nStockfish is normally used with a graphical user interface (GUI) and implements"
                       "\nthe Universal Chess Interface (UCI) protocol to communicate with a GUI, an API, etc."
                       "\nFor any further information, visit https://github.com/official-stockfish/Stockfish#readme"
                       "\nor read the corresponding README.md and Copying.txt files distributed along with this program.\n" << sync_endl;
      else if (!token.empty() && token[0] != '#')
          sync_cout << "Unknown command: '" << cmd << "'. Type help for more information." << sync_endl;

  } while (token != "quit" && argc == 1); // The command-line arguments are one-shot
}


/// UCI::value() converts a Value to a string by adhering to the UCI protocol specification:
///
/// cp <x>    The score from the engine's point of view in centipawns.
/// mate <y>  Mate in 'y' moves (not plies). If the engine is getting mated,
///           uses negative values for 'y'.

string UCI::value(Value v, Value v2) {

  assert(-VALUE_INFINITE < v && v < VALUE_INFINITE);

  stringstream ss;

<<<<<<< HEAD
  if (abs(v) < VALUE_MATE_IN_MAX_PLY)
  {
      if (   abs(v) < 80 * PawnValueEg
          && abs(v - v2) < PawnValueEg)
          v = (v + v2) / 2;

      ss << "cp " << v * 100 / PawnValueEg;
=======
  if (abs(v) < VALUE_TB_WIN_IN_MAX_PLY)
      ss << "cp " << v * 100 / NormalizeToPawnValue;
  else if (abs(v) < VALUE_MATE_IN_MAX_PLY)
  {
      const int ply = VALUE_MATE_IN_MAX_PLY - 1 - std::abs(v);  // recompute ss->ply
      ss << "cp " << (v > 0 ? 20000 - ply : -20000 + ply);
>>>>>>> 8d3457a9
  }
  else
      ss << "mate " << (v > 0 ? VALUE_MATE - v + 1 : -VALUE_MATE - v) / 2;

  return ss.str();
}


/// UCI::wdl() reports the win-draw-loss (WDL) statistics given an evaluation
/// and a game ply based on the data gathered for fishtest LTC games.

string UCI::wdl(Value v, int ply) {

  stringstream ss;

  int wdl_w = win_rate_model( v, ply);
  int wdl_l = win_rate_model(-v, ply);
  int wdl_d = 1000 - wdl_w - wdl_l;
  ss << " wdl " << wdl_w << " " << wdl_d << " " << wdl_l;

  return ss.str();
}


/// UCI::square() converts a Square to a string in algebraic notation (g1, a7, etc.)

std::string UCI::square(Square s) {
  return std::string{ char('a' + file_of(s)), char('1' + rank_of(s)) };
}


/// UCI::move() converts a Move to a string in coordinate notation (g1f3, a7a8q).
/// The only special case is castling where the e1g1 notation is printed in
/// standard chess mode and in e1h1 notation it is printed in Chess960 mode.
/// Internally, all castling moves are always encoded as 'king captures rook'.

string UCI::move(Move m, bool chess960) {

  Square from = from_sq(m);
  Square to = to_sq(m);

  if (m == MOVE_NONE)
      return "(none)";

  if (m == MOVE_NULL)
      return "0000";

  if (type_of(m) == CASTLING && !chess960)
      to = make_square(to > from ? FILE_G : FILE_C, rank_of(from));

  string move = UCI::square(from) + UCI::square(to);

  if (type_of(m) == PROMOTION)
      move += " pnbrqk"[promotion_type(m)];

  return move;
}


/// UCI::to_move() converts a string representing a move in coordinate notation
/// (g1f3, a7a8q) to the corresponding legal Move, if any.

Move UCI::to_move(const Position& pos, string& str) {

  if (str.length() == 5)
      str[4] = char(tolower(str[4])); // The promotion piece character must be lowercased

  for (const auto& m : MoveList<LEGAL>(pos))
      if (str == UCI::move(m, pos.is_chess960()))
          return m;

  return MOVE_NONE;
}

} // namespace Stockfish<|MERGE_RESOLUTION|>--- conflicted
+++ resolved
@@ -317,7 +317,6 @@
 
   stringstream ss;
 
-<<<<<<< HEAD
   if (abs(v) < VALUE_MATE_IN_MAX_PLY)
   {
       if (   abs(v) < 80 * PawnValueEg
@@ -325,14 +324,6 @@
           v = (v + v2) / 2;
 
       ss << "cp " << v * 100 / PawnValueEg;
-=======
-  if (abs(v) < VALUE_TB_WIN_IN_MAX_PLY)
-      ss << "cp " << v * 100 / NormalizeToPawnValue;
-  else if (abs(v) < VALUE_MATE_IN_MAX_PLY)
-  {
-      const int ply = VALUE_MATE_IN_MAX_PLY - 1 - std::abs(v);  // recompute ss->ply
-      ss << "cp " << (v > 0 ? 20000 - ply : -20000 + ply);
->>>>>>> 8d3457a9
   }
   else
       ss << "mate " << (v > 0 ? VALUE_MATE - v + 1 : -VALUE_MATE - v) / 2;
