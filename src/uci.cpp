/*
  Stockfish, a UCI chess playing engine derived from Glaurung 2.1
  Copyright (C) 2004-2022 The Stockfish developers (see AUTHORS file)

  Stockfish is free software: you can redistribute it and/or modify
  it under the terms of the GNU General Public License as published by
  the Free Software Foundation, either version 3 of the License, or
  (at your option) any later version.

  Stockfish is distributed in the hope that it will be useful,
  but WITHOUT ANY WARRANTY; without even the implied warranty of
  MERCHANTABILITY or FITNESS FOR A PARTICULAR PURPOSE.  See the
  GNU General Public License for more details.

  You should have received a copy of the GNU General Public License
  along with this program.  If not, see <http://www.gnu.org/licenses/>.
*/

#include <cassert>
#include <cmath>
#include <iostream>
#include <sstream>
#include <string>

#include "evaluate.h"
#include "movegen.h"
#include "position.h"
#include "search.h"
#include "thread.h"
#include "timeman.h"
#include "tt.h"
#include "uci.h"
#include "syzygy/tbprobe.h"

using namespace std;

namespace Stockfish {

extern vector<string> setup_bench(const Position&, istream&);

namespace {

  // FEN string for the initial position in standard chess
  const char* StartFEN = "rnbqkbnr/pppppppp/8/8/8/8/PPPPPPPP/RNBQKBNR w KQkq - 0 1";


  // position() is called when the engine receives the "position" UCI command.
  // It sets up the position that is described in the given FEN string ("fen") or
  // the initial position ("startpos") and then makes the moves given in the following
  // move list ("moves").

  void position(Position& pos, istringstream& is, StateListPtr& states) {

    Move m;
    string token, fen;

    is >> token;

    if (token == "startpos")
    {
        fen = StartFEN;
        is >> token; // Consume the "moves" token, if any
    }
    else if (token == "fen")
        while (is >> token && token != "moves")
            fen += token + " ";
    else
        return;

    states = StateListPtr(new std::deque<StateInfo>(1)); // Drop the old state and create a new one
    pos.set(fen, Options["UCI_Chess960"], &states->back(), Threads.main());

    // Parse the move list, if any
    while (is >> token && (m = UCI::to_move(pos, token)) != MOVE_NONE)
    {
        states->emplace_back();
        pos.do_move(m, states->back());
    }
  }

  // trace_eval() prints the evaluation of the current position, consistent with
  // the UCI options set so far.

  void trace_eval(Position& pos) {

    StateListPtr states(new std::deque<StateInfo>(1));
    Position p;
    p.set(pos.fen(), Options["UCI_Chess960"], &states->back(), Threads.main());

    Eval::NNUE::verify();

    sync_cout << "\n" << Eval::trace(p) << sync_endl;
  }


  // setoption() is called when the engine receives the "setoption" UCI command.
  // The function updates the UCI option ("name") to the given value ("value").

  void setoption(istringstream& is) {

    string token, name, value;

    is >> token; // Consume the "name" token

    // Read the option name (can contain spaces)
    while (is >> token && token != "value")
        name += (name.empty() ? "" : " ") + token;

    // Read the option value (can contain spaces)
    while (is >> token)
        value += (value.empty() ? "" : " ") + token;

    if (Options.count(name))
        Options[name] = value;
    else
        sync_cout << "No such option: " << name << sync_endl;
  }


  // go() is called when the engine receives the "go" UCI command. The function
  // sets the thinking time and other parameters from the input string, then starts
  // with a search.

  void go(Position& pos, istringstream& is, StateListPtr& states) {

    Search::LimitsType limits;
    string token;
    bool ponderMode = false;

    limits.startTime = now(); // The search starts as early as possible

    while (is >> token)
        if (token == "searchmoves") // Needs to be the last command on the line
            while (is >> token)
                limits.searchmoves.push_back(UCI::to_move(pos, token));

        else if (token == "wtime")     is >> limits.time[WHITE];
        else if (token == "btime")     is >> limits.time[BLACK];
        else if (token == "winc")      is >> limits.inc[WHITE];
        else if (token == "binc")      is >> limits.inc[BLACK];
        else if (token == "movestogo") is >> limits.movestogo;
        else if (token == "depth")     is >> limits.depth;
        else if (token == "nodes")     is >> limits.nodes;
        else if (token == "movetime")  is >> limits.movetime;
        else if (token == "mate")      is >> limits.mate;
        else if (token == "perft")     is >> limits.perft;
        else if (token == "infinite")  limits.infinite = 1;
        else if (token == "ponder")    ponderMode = true;

    Threads.start_thinking(pos, states, limits, ponderMode);
  }


  // bench() is called when the engine receives the "bench" command.
  // Firstly, a list of UCI commands is set up according to the bench
  // parameters, then it is run one by one, printing a summary at the end.

  void bench(Position& pos, istream& args, StateListPtr& states) {

    string token;
    uint64_t num, nodes = 0, cnt = 1;

    vector<string> list = setup_bench(pos, args);
    num = count_if(list.begin(), list.end(), [](string s) { return s.find("go ") == 0 || s.find("eval") == 0; });

    TimePoint elapsed = now();

    for (const auto& cmd : list)
    {
        istringstream is(cmd);
        is >> skipws >> token;

        if (token == "go" || token == "eval")
        {
            cerr << "\nPosition: " << cnt++ << '/' << num << " (" << pos.fen() << ")" << endl;
            if (token == "go")
            {
               go(pos, is, states);
               Threads.main()->wait_for_search_finished();
               nodes += Threads.nodes_searched();
            }
            else
               trace_eval(pos);
        }
        else if (token == "setoption")  setoption(is);
        else if (token == "position")   position(pos, is, states);
        else if (token == "ucinewgame") { Search::clear(); elapsed = now(); } // Search::clear() may take a while
    }

    elapsed = now() - elapsed + 1; // Ensure positivity to avoid a 'divide by zero'

    dbg_print();

    cerr << "\n==========================="
         << "\nTotal time (ms) : " << elapsed
         << "\nNodes searched  : " << nodes
         << "\nNodes/second    : " << 1000 * nodes / elapsed << endl;
  }

  // The win rate model returns the probability of winning (in per mille units) given an
  // eval and a game ply. It fits the LTC fishtest statistics rather accurately.
  int win_rate_model(Value v, int ply) {

     // The model only captures up to 240 plies, so limit the input and then rescale
     double m = std::min(240, ply) / 64.0;

     // The coefficients of a third-order polynomial fit is based on the fishtest data
     // for two parameters that need to transform eval to the argument of a logistic
     // function.
<<<<<<< HEAD
     constexpr double as[] = {   1.04790516,   -8.58534089,   39.42615625,  316.17524816};
     constexpr double bs[] = {  -3.57324784,   22.28816201,  -35.47480551,   85.60617701 };
=======
     constexpr double as[] = {  -0.58270499,    2.68512549,   15.24638015,  344.49745382};
     constexpr double bs[] = {  -2.65734562,   15.96509799,  -20.69040836,   73.61029937 };

     // Enforce that NormalizeToPawnValue corresponds to a 50% win rate at ply 64
     static_assert(UCI::NormalizeToPawnValue == int(as[0] + as[1] + as[2] + as[3]));

>>>>>>> 7cf93f8b
     double a = (((as[0] * m + as[1]) * m + as[2]) * m) + as[3];
     double b = (((bs[0] * m + bs[1]) * m + bs[2]) * m) + bs[3];

     // Transform the eval to centipawns with limited range
     double x = std::clamp(double(v), -4000.0, 4000.0);

     // Return the win rate in per mille units rounded to the nearest value
     return int(0.5 + 1000 / (1 + std::exp((a - x) / b)));
  }

} // namespace


/// UCI::loop() waits for a command from the stdin, parses it and then calls the appropriate
/// function. It also intercepts an end-of-file (EOF) indication from the stdin to ensure a
/// graceful exit if the GUI dies unexpectedly. When called with some command-line arguments,
/// like running 'bench', the function returns immediately after the command is executed.
/// In addition to the UCI ones, some additional debug commands are also supported.

void UCI::loop(int argc, char* argv[]) {

  Position pos;
  string token, cmd;
  StateListPtr states(new std::deque<StateInfo>(1));

  pos.set(StartFEN, false, &states->back(), Threads.main());

  for (int i = 1; i < argc; ++i)
      cmd += std::string(argv[i]) + " ";

  do {
      if (argc == 1 && !getline(cin, cmd)) // Wait for an input or an end-of-file (EOF) indication
          cmd = "quit";

      istringstream is(cmd);

      token.clear(); // Avoid a stale if getline() returns nothing or a blank line
      is >> skipws >> token;

      if (    token == "quit"
          ||  token == "stop")
          Threads.stop = true;

      // The GUI sends 'ponderhit' to tell that the user has played the expected move.
      // So, 'ponderhit' is sent if pondering was done on the same move that the user
      // has played. The search should continue, but should also switch from pondering
      // to the normal search.
      else if (token == "ponderhit")
          Threads.main()->ponder = false; // Switch to the normal search

      else if (token == "uci")
          sync_cout << "id name " << engine_info(true)
                    << "\n"       << Options
                    << "\nuciok"  << sync_endl;

      else if (token == "setoption")  setoption(is);
      else if (token == "go")         go(pos, is, states);
      else if (token == "position")
      {
          position(pos, is, states);

          if (Options["Clean Search"] == 1)
              Search::clear();
      }
      else if (token == "ucinewgame") Search::clear();
      else if (token == "isready")    sync_cout << "readyok" << sync_endl;

      // Add custom non-UCI commands, mainly for debugging purposes.
      // These commands must not be used during a search!
      else if (token == "flip")     pos.flip();
      else if (token == "bench")    bench(pos, is, states);
      else if (token == "d")        sync_cout << pos << sync_endl;
      else if (token == "eval")     trace_eval(pos);
      else if (token == "compiler") sync_cout << compiler_info() << sync_endl;
      else if (token == "export_net")
      {
          std::optional<std::string> filename;
          std::string f;
          if (is >> skipws >> f)
              filename = f;
          Eval::NNUE::save_eval(filename);
      }
      else if (token == "--help" || token == "help" || token == "--license" || token == "license")
          sync_cout << "\nStockfish is a powerful chess engine for playing and analyzing."
                       "\nIt is released as free software licensed under the GNU GPLv3 License."
                       "\nStockfish is normally used with a graphical user interface (GUI) and implements"
                       "\nthe Universal Chess Interface (UCI) protocol to communicate with a GUI, an API, etc."
                       "\nFor any further information, visit https://github.com/official-stockfish/Stockfish#readme"
                       "\nor read the corresponding README.md and Copying.txt files distributed along with this program.\n" << sync_endl;
      else if (!token.empty() && token[0] != '#')
          sync_cout << "Unknown command: '" << cmd << "'. Type help for more information." << sync_endl;

  } while (token != "quit" && argc == 1); // The command-line arguments are one-shot
}


/// UCI::value() converts a Value to a string by adhering to the UCI protocol specification:
///
/// cp <x>    The score from the engine's point of view in centipawns.
/// mate <y>  Mate in 'y' moves (not plies). If the engine is getting mated,
///           uses negative values for 'y'.

string UCI::value(Value v, Value v2) {

  assert(-VALUE_INFINITE < v && v < VALUE_INFINITE);

  stringstream ss;

  if (abs(v) < VALUE_MATE_IN_MAX_PLY)
  {
      if (   abs(v) < 80 * PawnValueEg
          && abs(v - v2) < PawnValueEg)
          v = (v + v2) / 2;

      ss << "cp " << v * 100 / PawnValueEg;
  }
  else
      ss << "mate " << (v > 0 ? VALUE_MATE - v + 1 : -VALUE_MATE - v) / 2;

  return ss.str();
}


/// UCI::wdl() reports the win-draw-loss (WDL) statistics given an evaluation
/// and a game ply based on the data gathered for fishtest LTC games.

string UCI::wdl(Value v, int ply) {

  stringstream ss;

  int wdl_w = win_rate_model( v, ply);
  int wdl_l = win_rate_model(-v, ply);
  int wdl_d = 1000 - wdl_w - wdl_l;
  ss << " wdl " << wdl_w << " " << wdl_d << " " << wdl_l;

  return ss.str();
}


/// UCI::square() converts a Square to a string in algebraic notation (g1, a7, etc.)

std::string UCI::square(Square s) {
  return std::string{ char('a' + file_of(s)), char('1' + rank_of(s)) };
}


/// UCI::move() converts a Move to a string in coordinate notation (g1f3, a7a8q).
/// The only special case is castling where the e1g1 notation is printed in
/// standard chess mode and in e1h1 notation it is printed in Chess960 mode.
/// Internally, all castling moves are always encoded as 'king captures rook'.

string UCI::move(Move m, bool chess960) {

  Square from = from_sq(m);
  Square to = to_sq(m);

  if (m == MOVE_NONE)
      return "(none)";

  if (m == MOVE_NULL)
      return "0000";

  if (type_of(m) == CASTLING && !chess960)
      to = make_square(to > from ? FILE_G : FILE_C, rank_of(from));

  string move = UCI::square(from) + UCI::square(to);

  if (type_of(m) == PROMOTION)
      move += " pnbrqk"[promotion_type(m)];

  return move;
}


/// UCI::to_move() converts a string representing a move in coordinate notation
/// (g1f3, a7a8q) to the corresponding legal Move, if any.

Move UCI::to_move(const Position& pos, string& str) {

  if (str.length() == 5)
      str[4] = char(tolower(str[4])); // The promotion piece character must be lowercased

  for (const auto& m : MoveList<LEGAL>(pos))
      if (str == UCI::move(m, pos.is_chess960()))
          return m;

  return MOVE_NONE;
}

} // namespace Stockfish<|MERGE_RESOLUTION|>--- conflicted
+++ resolved
@@ -207,17 +207,9 @@
      // The coefficients of a third-order polynomial fit is based on the fishtest data
      // for two parameters that need to transform eval to the argument of a logistic
      // function.
-<<<<<<< HEAD
-     constexpr double as[] = {   1.04790516,   -8.58534089,   39.42615625,  316.17524816};
-     constexpr double bs[] = {  -3.57324784,   22.28816201,  -35.47480551,   85.60617701 };
-=======
      constexpr double as[] = {  -0.58270499,    2.68512549,   15.24638015,  344.49745382};
      constexpr double bs[] = {  -2.65734562,   15.96509799,  -20.69040836,   73.61029937 };
 
-     // Enforce that NormalizeToPawnValue corresponds to a 50% win rate at ply 64
-     static_assert(UCI::NormalizeToPawnValue == int(as[0] + as[1] + as[2] + as[3]));
-
->>>>>>> 7cf93f8b
      double a = (((as[0] * m + as[1]) * m + as[2]) * m) + as[3];
      double b = (((bs[0] * m + bs[1]) * m + bs[2]) * m) + bs[3];
 
