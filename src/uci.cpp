--- conflicted
+++ resolved
@@ -66,12 +66,8 @@
 
     options["Hash"] << Option(16, 1, MaxHashMB, [this](const Option& o) { engine.set_tt_size(o); });
 
-<<<<<<< HEAD
-    options["Clear Hash"] << Option([this](const Option&) { search_clear(); });
+    options["Clear Hash"] << Option([this](const Option&) { engine.search_clear(); });
     options["Clean Search"] << Option(false);
-=======
-    options["Clear Hash"] << Option([this](const Option&) { engine.search_clear(); });
->>>>>>> 14f6eab0
     options["Ponder"] << Option(false);
     options["MultiPV"] << Option(1, 1, MAX_MOVES);
     options["Contempt"] << Option(20, 0, 100);
@@ -139,16 +135,12 @@
         else if (token == "go")
             go(pos, is);
         else if (token == "position")
-<<<<<<< HEAD
         {
-            position(pos, is, states);
-
-            if (options["Clean Search"] == 1)
-              search_clear();
+            position(pos, is);
+
+            if (engine.get_options()["Clean Search"] == 1)
+              engine.search_clear();
         }
-=======
-            position(pos, is);
->>>>>>> 14f6eab0
         else if (token == "ucinewgame")
             engine.search_clear();
         else if (token == "isready")
@@ -294,19 +286,6 @@
     std::cerr << "\n==========================="
               << "\nTotal time (ms) : " << elapsed << "\nNodes searched  : " << nodes
               << "\nNodes/second    : " << 1000 * nodes / elapsed << std::endl;
-<<<<<<< HEAD
-}
-
-
-void UCI::trace_eval(Position& pos) {
-    StateListPtr states(new std::deque<StateInfo>(1));
-    Position     p;
-    p.set(pos.fen(), options["UCI_Chess960"], &states->back());
-
-    networks.big.verify(options["EvalFile"]);
-    networks.small.verify(options["EvalFileSmall"]);
-=======
->>>>>>> 14f6eab0
 
     // reset callback, to not capture a dangling reference to nodesSearched
     engine.set_on_update_full([&](const auto& i) { on_update_full(i, options["UCI_ShowWDL"]); });
@@ -381,44 +360,20 @@
 }
 }
 
-<<<<<<< HEAD
-std::string UCI::to_score(Value v, const Position& pos) {
-    assert(-VALUE_INFINITE < v && v < VALUE_INFINITE);
-
-    std::stringstream ss;
-
-
-
-    if (std::abs(v) < VALUE_MAX_EVAL)
-    {
-        ss << "cp " << to_cp(v, pos);
-    }
-    else if (std::abs(v) < VALUE_MATE_IN_MAX_PLY)
-    {
-        ss << "cp " << 100 * v / tbConversionFactor;
-    }
-    else
-        ss << "mate " << (v > 0 ? VALUE_MATE - v + 1 : -VALUE_MATE - v) / 2;
-
-    return ss.str();
-=======
 std::string UCIEngine::format_score(const Score& s) {
-    constexpr int TB_CP = 20000;
     const auto    format =
       overload{[](Score::Mate mate) -> std::string {
                    auto m = (mate.plies > 0 ? (mate.plies + 1) : mate.plies) / 2;
                    return std::string("mate ") + std::to_string(m);
                },
-               [](Score::TBWin tb) -> std::string {
-                   return std::string("cp ")
-                        + std::to_string((tb.plies > 0 ? TB_CP - tb.plies : -TB_CP - tb.plies));
+               [](Score::TBResult tb) -> std::string {
+                   return std::string("cp ") + std::to_string(tb.value);
                },
                [](Score::InternalUnits units) -> std::string {
                    return std::string("cp ") + std::to_string(units.value);
                }};
 
     return s.visit(format);
->>>>>>> 14f6eab0
 }
 
 // Turns a Value to an integer centipawn number,
@@ -434,18 +389,14 @@
     return std::round(100 * int(v) / a);
 }
 
-<<<<<<< HEAD
-int UCI::to_int(Value v, const Position& pos) {
+int UCIEngine::to_int(Value v, const Position& pos) {
 
     auto [a, b] = win_rate_params(pos);
 
     return std::round(a * int(v) / 100);
 }
 
-std::string UCI::wdl(Value v, const Position& pos) {
-=======
 std::string UCIEngine::wdl(Value v, const Position& pos) {
->>>>>>> 14f6eab0
     std::stringstream ss;
 
     int wdl_w = win_rate_model(v, pos);
