/*
  Stockfish, a UCI chess playing engine derived from Glaurung 2.1
  Copyright (C) 2004-2023 The Stockfish developers (see AUTHORS file)

  Stockfish is free software: you can redistribute it and/or modify
  it under the terms of the GNU General Public License as published by
  the Free Software Foundation, either version 3 of the License, or
  (at your option) any later version.

  Stockfish is distributed in the hope that it will be useful,
  but WITHOUT ANY WARRANTY; without even the implied warranty of
  MERCHANTABILITY or FITNESS FOR A PARTICULAR PURPOSE.  See the
  GNU General Public License for more details.

  You should have received a copy of the GNU General Public License
  along with this program.  If not, see <http://www.gnu.org/licenses/>.
*/

#include <cassert>
#include <cmath>
#include <iostream>
#include <sstream>
#include <string>

#include "benchmark.h"
#include "evaluate.h"
#include "movegen.h"
#include "position.h"
#include "search.h"
#include "thread.h"
#include "timeman.h"
#include "tt.h"
#include "uci.h"
#include "syzygy/tbprobe.h"
#include "nnue/evaluate_nnue.h"

using namespace std;

namespace Stockfish {

namespace {

  // FEN string for the initial position in standard chess
  const char* StartFEN = "rnbqkbnr/pppppppp/8/8/8/8/PPPPPPPP/RNBQKBNR w KQkq - 0 1";


  // position() is called when the engine receives the "position" UCI command.
  // It sets up the position that is described in the given FEN string ("fen") or
  // the initial position ("startpos") and then makes the moves given in the following
  // move list ("moves").

  void position(Position& pos, istringstream& is, StateListPtr& states) {

    Move m;
    string token, fen;

    is >> token;

    if (token == "startpos")
    {
        fen = StartFEN;
        is >> token; // Consume the "moves" token, if any
    }
    else if (token == "fen")
        while (is >> token && token != "moves")
            fen += token + " ";
    else
        return;

    states = StateListPtr(new std::deque<StateInfo>(1)); // Drop the old state and create a new one
    pos.set(fen, Options["UCI_Chess960"], &states->back(), Threads.main());

    // Parse the move list, if any
    while (is >> token && (m = UCI::to_move(pos, token)) != MOVE_NONE)
    {
        states->emplace_back();
        pos.do_move(m, states->back());
    }
  }

  // trace_eval() prints the evaluation of the current position, consistent with
  // the UCI options set so far.

  void trace_eval(Position& pos) {

    StateListPtr states(new std::deque<StateInfo>(1));
    Position p;
    p.set(pos.fen(), Options["UCI_Chess960"], &states->back(), Threads.main());

    Eval::NNUE::verify();

    sync_cout << "\n" << Eval::trace(p) << sync_endl;
  }


  // setoption() is called when the engine receives the "setoption" UCI command.
  // The function updates the UCI option ("name") to the given value ("value").

  void setoption(istringstream& is) {

    string token, name, value;

    is >> token; // Consume the "name" token

    // Read the option name (can contain spaces)
    while (is >> token && token != "value")
        name += (name.empty() ? "" : " ") + token;

    // Read the option value (can contain spaces)
    while (is >> token)
        value += (value.empty() ? "" : " ") + token;

    if (Options.count(name))
        Options[name] = value;
    else
        sync_cout << "No such option: " << name << sync_endl;
  }


  // go() is called when the engine receives the "go" UCI command. The function
  // sets the thinking time and other parameters from the input string, then starts
  // with a search.

  void go(Position& pos, istringstream& is, StateListPtr& states) {

    Search::LimitsType limits;
    string token;
    bool ponderMode = false;

    limits.startTime = now(); // The search starts as early as possible

    while (is >> token)
        if (token == "searchmoves") // Needs to be the last command on the line
            while (is >> token)
                limits.searchmoves.push_back(UCI::to_move(pos, token));

        else if (token == "wtime")     is >> limits.time[WHITE];
        else if (token == "btime")     is >> limits.time[BLACK];
        else if (token == "winc")      is >> limits.inc[WHITE];
        else if (token == "binc")      is >> limits.inc[BLACK];
        else if (token == "movestogo") is >> limits.movestogo;
        else if (token == "depth")     is >> limits.depth;
        else if (token == "nodes")     is >> limits.nodes;
        else if (token == "movetime")  is >> limits.movetime;
        else if (token == "mate")      is >> limits.mate;
        else if (token == "perft")     is >> limits.perft;
        else if (token == "infinite")  limits.infinite = 1;
        else if (token == "ponder")    ponderMode = true;

    Threads.start_thinking(pos, states, limits, ponderMode);
  }


  // bench() is called when the engine receives the "bench" command.
  // Firstly, a list of UCI commands is set up according to the bench
  // parameters, then it is run one by one, printing a summary at the end.

  void bench(Position& pos, istream& args, StateListPtr& states) {

    string token;
    uint64_t num, nodes = 0, cnt = 1;

    vector<string> list = setup_bench(pos, args);
    num = count_if(list.begin(), list.end(), [](const string& s) { return s.find("go ") == 0 || s.find("eval") == 0; });

    TimePoint elapsed = now();

    for (const auto& cmd : list)
    {
        istringstream is(cmd);
        is >> skipws >> token;

        if (token == "go" || token == "eval")
        {
            cerr << "\nPosition: " << cnt++ << '/' << num << " (" << pos.fen() << ")" << endl;
            if (token == "go")
            {
               go(pos, is, states);
               Threads.main()->wait_for_search_finished();
               nodes += Threads.nodes_searched();
            }
            else
               trace_eval(pos);
        }
        else if (token == "setoption")  setoption(is);
        else if (token == "position")   position(pos, is, states);
        else if (token == "ucinewgame") { Search::clear(); elapsed = now(); } // Search::clear() may take a while
    }

    elapsed = now() - elapsed + 1; // Ensure positivity to avoid a 'divide by zero'

    dbg_print();

    cerr << "\n==========================="
         << "\nTotal time (ms) : " << elapsed
         << "\nNodes searched  : " << nodes
         << "\nNodes/second    : " << 1000 * nodes / elapsed << endl;
  }

  // The win rate model returns the probability of winning (in per mille units) given an
  // eval and a game ply. It fits the LTC fishtest statistics rather accurately.
  int win_rate_model(Value v, int ply) {

     // The model only captures up to 240 plies, so limit the input and then rescale
     double m = std::min(240, ply) / 64.0;

     // The coefficients of a third-order polynomial fit is based on the fishtest data
     // for two parameters that need to transform eval to the argument of a logistic
     // function.
     constexpr double as[] = {   0.38036525,   -2.82015070,   23.17882135,  307.36768407};
     constexpr double bs[] = {  -2.29434733,   13.27689788,  -14.26828904,   63.45318330 };

     double a = (((as[0] * m + as[1]) * m + as[2]) * m) + as[3];
     double b = (((bs[0] * m + bs[1]) * m + bs[2]) * m) + bs[3];

     // Transform the eval to centipawns with limited range
     double x = std::clamp(double(v), -4000.0, 4000.0);

     // Return the win rate in per mille units rounded to the nearest value
     return int(0.5 + 1000 / (1 + std::exp((a - x) / b)));
  }

} // namespace


/// UCI::loop() waits for a command from the stdin, parses it and then calls the appropriate
/// function. It also intercepts an end-of-file (EOF) indication from the stdin to ensure a
/// graceful exit if the GUI dies unexpectedly. When called with some command-line arguments,
/// like running 'bench', the function returns immediately after the command is executed.
/// In addition to the UCI ones, some additional debug commands are also supported.

void UCI::loop(int argc, char* argv[]) {

  Position pos;
  string token, cmd;
  StateListPtr states(new std::deque<StateInfo>(1));

  pos.set(StartFEN, false, &states->back(), Threads.main());

  for (int i = 1; i < argc; ++i)
      cmd += std::string(argv[i]) + " ";

  do {
      if (argc == 1 && !getline(cin, cmd)) // Wait for an input or an end-of-file (EOF) indication
          cmd = "quit";

      istringstream is(cmd);

      token.clear(); // Avoid a stale if getline() returns nothing or a blank line
      is >> skipws >> token;

      if (    token == "quit"
          ||  token == "stop")
          Threads.stop = true;

      // The GUI sends 'ponderhit' to tell that the user has played the expected move.
      // So, 'ponderhit' is sent if pondering was done on the same move that the user
      // has played. The search should continue, but should also switch from pondering
      // to the normal search.
      else if (token == "ponderhit")
          Threads.main()->ponder = false; // Switch to the normal search

      else if (token == "uci")
          sync_cout << "id name " << engine_info(true)
                    << "\n"       << Options
                    << "\nuciok"  << sync_endl;

      else if (token == "setoption")  setoption(is);
      else if (token == "go")         go(pos, is, states);
      else if (token == "position")
      {
          position(pos, is, states);

          if (Options["Clean Search"] == 1)
              Search::clear();
      }
      else if (token == "ucinewgame") Search::clear();
      else if (token == "isready")    sync_cout << "readyok" << sync_endl;

      // Add custom non-UCI commands, mainly for debugging purposes.
      // These commands must not be used during a search!
      else if (token == "flip")     pos.flip();
      else if (token == "bench")    bench(pos, is, states);
      else if (token == "d")        sync_cout << pos << sync_endl;
      else if (token == "eval")     trace_eval(pos);
      else if (token == "compiler") sync_cout << compiler_info() << sync_endl;
      else if (token == "export_net")
      {
          std::optional<std::string> filename;
          std::string f;
          if (is >> skipws >> f)
              filename = f;
          Eval::NNUE::save_eval(filename);
      }
      else if (token == "--help" || token == "help" || token == "--license" || token == "license")
          sync_cout << "\nStockfish is a powerful chess engine for playing and analyzing."
                       "\nIt is released as free software licensed under the GNU GPLv3 License."
                       "\nStockfish is normally used with a graphical user interface (GUI) and implements"
                       "\nthe Universal Chess Interface (UCI) protocol to communicate with a GUI, an API, etc."
                       "\nFor any further information, visit https://github.com/official-stockfish/Stockfish#readme"
                       "\nor read the corresponding README.md and Copying.txt files distributed along with this program.\n" << sync_endl;
      else if (!token.empty() && token[0] != '#')
          sync_cout << "Unknown command: '" << cmd << "'. Type help for more information." << sync_endl;

  } while (token != "quit" && argc == 1); // The command-line arguments are one-shot
}


/// Turns a Value to an integer centipawn number,
/// without treatment of mate and similar special scores.
int UCI::to_cp(Value v) {

  return 100 * v / UCI::NormalizeToPawnValue;
}

/// UCI::value() converts a Value to a string by adhering to the UCI protocol specification:
///
/// cp <x>    The score from the engine's point of view in centipawns.
/// mate <y>  Mate in 'y' moves (not plies). If the engine is getting mated,
///           uses negative values for 'y'.

string UCI::value(Value v, Value v2) {

  assert(-VALUE_INFINITE < v && v < VALUE_INFINITE);

  stringstream ss;

<<<<<<< HEAD
  if (abs(v) < VALUE_MATE_IN_MAX_PLY)
=======
  if (abs(v) < VALUE_TB_WIN_IN_MAX_PLY)
      ss << "cp " << UCI::to_cp(v);
  else if (abs(v) < VALUE_MATE_IN_MAX_PLY)
>>>>>>> d70a905c
  {
      if (   abs(v) < 80 * TraditionalPawnValue
          && abs(v - v2) < TraditionalPawnValue)
          v = (v + v2) / 2;

      ss << "cp " << v * 100 / TraditionalPawnValue;
  }
  else
      ss << "mate " << (v > 0 ? VALUE_MATE - v + 1 : -VALUE_MATE - v) / 2;

  return ss.str();
}


/// UCI::wdl() reports the win-draw-loss (WDL) statistics given an evaluation
/// and a game ply based on the data gathered for fishtest LTC games.

string UCI::wdl(Value v, int ply) {

  stringstream ss;

  int wdl_w = win_rate_model( v, ply);
  int wdl_l = win_rate_model(-v, ply);
  int wdl_d = 1000 - wdl_w - wdl_l;
  ss << " wdl " << wdl_w << " " << wdl_d << " " << wdl_l;

  return ss.str();
}


/// UCI::square() converts a Square to a string in algebraic notation (g1, a7, etc.)

std::string UCI::square(Square s) {
  return std::string{ char('a' + file_of(s)), char('1' + rank_of(s)) };
}


/// UCI::move() converts a Move to a string in coordinate notation (g1f3, a7a8q).
/// The only special case is castling where the e1g1 notation is printed in
/// standard chess mode and in e1h1 notation it is printed in Chess960 mode.
/// Internally, all castling moves are always encoded as 'king captures rook'.

string UCI::move(Move m, bool chess960) {

  if (m == MOVE_NONE)
      return "(none)";

  if (m == MOVE_NULL)
      return "0000";

  Square from = from_sq(m);
  Square to = to_sq(m);

  if (type_of(m) == CASTLING && !chess960)
      to = make_square(to > from ? FILE_G : FILE_C, rank_of(from));

  string move = UCI::square(from) + UCI::square(to);

  if (type_of(m) == PROMOTION)
      move += " pnbrqk"[promotion_type(m)];

  return move;
}


/// UCI::to_move() converts a string representing a move in coordinate notation
/// (g1f3, a7a8q) to the corresponding legal Move, if any.

Move UCI::to_move(const Position& pos, string& str) {

  if (str.length() == 5)
      str[4] = char(tolower(str[4])); // The promotion piece character must be lowercased

  for (const auto& m : MoveList<LEGAL>(pos))
      if (str == UCI::move(m, pos.is_chess960()))
          return m;

  return MOVE_NONE;
}

} // namespace Stockfish<|MERGE_RESOLUTION|>--- conflicted
+++ resolved
@@ -310,7 +310,7 @@
 /// without treatment of mate and similar special scores.
 int UCI::to_cp(Value v) {
 
-  return 100 * v / UCI::NormalizeToPawnValue;
+  return 100 * v / TraditionalPawnValue;
 }
 
 /// UCI::value() converts a Value to a string by adhering to the UCI protocol specification:
@@ -325,19 +325,13 @@
 
   stringstream ss;
 
-<<<<<<< HEAD
   if (abs(v) < VALUE_MATE_IN_MAX_PLY)
-=======
-  if (abs(v) < VALUE_TB_WIN_IN_MAX_PLY)
-      ss << "cp " << UCI::to_cp(v);
-  else if (abs(v) < VALUE_MATE_IN_MAX_PLY)
->>>>>>> d70a905c
   {
       if (   abs(v) < 80 * TraditionalPawnValue
           && abs(v - v2) < TraditionalPawnValue)
           v = (v + v2) / 2;
 
-      ss << "cp " << v * 100 / TraditionalPawnValue;
+      ss << "cp " << to_cp(v);
   }
   else
       ss << "mate " << (v > 0 ? VALUE_MATE - v + 1 : -VALUE_MATE - v) / 2;
