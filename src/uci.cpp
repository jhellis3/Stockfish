/*
  Stockfish, a UCI chess playing engine derived from Glaurung 2.1
  Copyright (C) 2004-2022 The Stockfish developers (see AUTHORS file)

  Stockfish is free software: you can redistribute it and/or modify
  it under the terms of the GNU General Public License as published by
  the Free Software Foundation, either version 3 of the License, or
  (at your option) any later version.

  Stockfish is distributed in the hope that it will be useful,
  but WITHOUT ANY WARRANTY; without even the implied warranty of
  MERCHANTABILITY or FITNESS FOR A PARTICULAR PURPOSE.  See the
  GNU General Public License for more details.

  You should have received a copy of the GNU General Public License
  along with this program.  If not, see <http://www.gnu.org/licenses/>.
*/

#include <cassert>
#include <cmath>
#include <iostream>
#include <sstream>
#include <string>

#include "evaluate.h"
#include "movegen.h"
#include "position.h"
#include "search.h"
#include "thread.h"
#include "timeman.h"
#include "tt.h"
#include "uci.h"
#include "syzygy/tbprobe.h"

using namespace std;

namespace Stockfish {

extern vector<string> setup_bench(const Position&, istream&);

namespace {

  // FEN string for the initial position in standard chess
  const char* StartFEN = "rnbqkbnr/pppppppp/8/8/8/8/PPPPPPPP/RNBQKBNR w KQkq - 0 1";


  // position() is called when the engine receives the "position" UCI command.
  // It sets up the position that is described in the given FEN string ("fen") or
  // the initial position ("startpos") and then makes the moves given in the following
  // move list ("moves").

  void position(Position& pos, istringstream& is, StateListPtr& states) {

    Move m;
    string token, fen;

    is >> token;

    if (token == "startpos")
    {
        fen = StartFEN;
        is >> token; // Consume the "moves" token, if any
    }
    else if (token == "fen")
        while (is >> token && token != "moves")
            fen += token + " ";
    else
        return;

    states = StateListPtr(new std::deque<StateInfo>(1)); // Drop the old state and create a new one
    pos.set(fen, Options["UCI_Chess960"], &states->back(), Threads.main());

    // Parse the move list, if any
    while (is >> token && (m = UCI::to_move(pos, token)) != MOVE_NONE)
    {
        states->emplace_back();
        pos.do_move(m, states->back());
    }
  }

  // trace_eval() prints the evaluation of the current position, consistent with
  // the UCI options set so far.

  void trace_eval(Position& pos) {

    StateListPtr states(new std::deque<StateInfo>(1));
    Position p;
    p.set(pos.fen(), Options["UCI_Chess960"], &states->back(), Threads.main());

    Eval::NNUE::verify();

    sync_cout << "\n" << Eval::trace(p) << sync_endl;
  }


  // setoption() is called when the engine receives the "setoption" UCI command.
  // The function updates the UCI option ("name") to the given value ("value").

  void setoption(istringstream& is) {

    string token, name, value;

    is >> token; // Consume the "name" token

    // Read the option name (can contain spaces)
    while (is >> token && token != "value")
        name += (name.empty() ? "" : " ") + token;

    // Read the option value (can contain spaces)
    while (is >> token)
        value += (value.empty() ? "" : " ") + token;

    if (Options.count(name))
        Options[name] = value;
    else
        sync_cout << "No such option: " << name << sync_endl;
  }


  // go() is called when the engine receives the "go" UCI command. The function
  // sets the thinking time and other parameters from the input string, then starts
  // with a search.

  void go(Position& pos, istringstream& is, StateListPtr& states) {

    Search::LimitsType limits;
    string token;
    bool ponderMode = false;

    limits.startTime = now(); // The search starts as early as possible

    while (is >> token)
        if (token == "searchmoves") // Needs to be the last command on the line
            while (is >> token)
                limits.searchmoves.push_back(UCI::to_move(pos, token));

        else if (token == "wtime")     is >> limits.time[WHITE];
        else if (token == "btime")     is >> limits.time[BLACK];
        else if (token == "winc")      is >> limits.inc[WHITE];
        else if (token == "binc")      is >> limits.inc[BLACK];
        else if (token == "movestogo") is >> limits.movestogo;
        else if (token == "depth")     is >> limits.depth;
        else if (token == "nodes")     is >> limits.nodes;
        else if (token == "movetime")  is >> limits.movetime;
        else if (token == "mate")      is >> limits.mate;
        else if (token == "perft")     is >> limits.perft;
        else if (token == "infinite")  limits.infinite = 1;
        else if (token == "ponder")    ponderMode = true;

    Threads.start_thinking(pos, states, limits, ponderMode);
  }


  // bench() is called when the engine receives the "bench" command.
  // Firstly, a list of UCI commands is set up according to the bench
  // parameters, then it is run one by one, printing a summary at the end.

  void bench(Position& pos, istream& args, StateListPtr& states) {

    string token;
    uint64_t num, nodes = 0, cnt = 1;

    vector<string> list = setup_bench(pos, args);
    num = count_if(list.begin(), list.end(), [](string s) { return s.find("go ") == 0 || s.find("eval") == 0; });

    TimePoint elapsed = now();

    for (const auto& cmd : list)
    {
        istringstream is(cmd);
        is >> skipws >> token;

        if (token == "go" || token == "eval")
        {
            cerr << "\nPosition: " << cnt++ << '/' << num << " (" << pos.fen() << ")" << endl;
            if (token == "go")
            {
               go(pos, is, states);
               Threads.main()->wait_for_search_finished();
               nodes += Threads.nodes_searched();
            }
            else
               trace_eval(pos);
        }
        else if (token == "setoption")  setoption(is);
        else if (token == "position")   position(pos, is, states);
        else if (token == "ucinewgame") { Search::clear(); elapsed = now(); } // Search::clear() may take a while
    }

    elapsed = now() - elapsed + 1; // Ensure positivity to avoid a 'divide by zero'

    dbg_print();

    cerr << "\n==========================="
         << "\nTotal time (ms) : " << elapsed
         << "\nNodes searched  : " << nodes
         << "\nNodes/second    : " << 1000 * nodes / elapsed << endl;
  }

  // The win rate model returns the probability of winning (in per mille units) given an
  // eval and a game ply. It fits the LTC fishtest statistics rather accurately.
  int win_rate_model(Value v, int ply) {

     // The model only captures up to 240 plies, so limit the input and then rescale
     double m = std::min(240, ply) / 64.0;

     // The coefficients of a third-order polynomial fit is based on the fishtest data
     // for two parameters that need to transform eval to the argument of a logistic
     // function.
     constexpr double as[] = {   1.04790516,   -8.58534089,   39.42615625,  316.17524816};
     constexpr double bs[] = {  -3.57324784,   22.28816201,  -35.47480551,   85.60617701 };

     // Enforce that NormalizeToPawnValue corresponds to a 50% win rate at ply 64
     static_assert(UCI::NormalizeToPawnValue == int(as[0] + as[1] + as[2] + as[3]));

     double a = (((as[0] * m + as[1]) * m + as[2]) * m) + as[3];
     double b = (((bs[0] * m + bs[1]) * m + bs[2]) * m) + bs[3];

     // Transform the eval to centipawns with limited range
     double x = std::clamp(double(v), -4000.0, 4000.0);

     // Return the win rate in per mille units rounded to the nearest value
     return int(0.5 + 1000 / (1 + std::exp((a - x) / b)));
  }

} // namespace


/// UCI::loop() waits for a command from the stdin, parses it and then calls the appropriate
/// function. It also intercepts an end-of-file (EOF) indication from the stdin to ensure a
/// graceful exit if the GUI dies unexpectedly. When called with some command-line arguments,
/// like running 'bench', the function returns immediately after the command is executed.
/// In addition to the UCI ones, some additional debug commands are also supported.

void UCI::loop(int argc, char* argv[]) {

  Position pos;
  string token, cmd;
  StateListPtr states(new std::deque<StateInfo>(1));

  pos.set(StartFEN, false, &states->back(), Threads.main());

  for (int i = 1; i < argc; ++i)
      cmd += std::string(argv[i]) + " ";

  do {
      if (argc == 1 && !getline(cin, cmd)) // Wait for an input or an end-of-file (EOF) indication
          cmd = "quit";

      istringstream is(cmd);

      token.clear(); // Avoid a stale if getline() returns nothing or a blank line
      is >> skipws >> token;

      if (    token == "quit"
          ||  token == "stop")
          Threads.stop = true;

      // The GUI sends 'ponderhit' to tell that the user has played the expected move.
      // So, 'ponderhit' is sent if pondering was done on the same move that the user
      // has played. The search should continue, but should also switch from pondering
      // to the normal search.
      else if (token == "ponderhit")
          Threads.main()->ponder = false; // Switch to the normal search

      else if (token == "uci")
          sync_cout << "id name " << engine_info(true)
                    << "\n"       << Options
                    << "\nuciok"  << sync_endl;

      else if (token == "setoption")  setoption(is);
      else if (token == "go")         go(pos, is, states);
      else if (token == "position")
      {
          position(pos, is, states);

          if (Options["Clean Search"] == 1)
              Search::clear();
      }
      else if (token == "ucinewgame") Search::clear();
      else if (token == "isready")    sync_cout << "readyok" << sync_endl;

      // Add custom non-UCI commands, mainly for debugging purposes.
      // These commands must not be used during a search!
      else if (token == "flip")     pos.flip();
      else if (token == "bench")    bench(pos, is, states);
      else if (token == "d")        sync_cout << pos << sync_endl;
      else if (token == "eval")     trace_eval(pos);
      else if (token == "compiler") sync_cout << compiler_info() << sync_endl;
      else if (token == "export_net")
      {
          std::optional<std::string> filename;
          std::string f;
          if (is >> skipws >> f)
              filename = f;
          Eval::NNUE::save_eval(filename);
      }
      else if (token == "--help" || token == "help" || token == "--license" || token == "license")
          sync_cout << "\nStockfish is a powerful chess engine for playing and analyzing."
                       "\nIt is released as free software licensed under the GNU GPLv3 License."
                       "\nStockfish is normally used with a graphical user interface (GUI) and implements"
                       "\nthe Universal Chess Interface (UCI) protocol to communicate with a GUI, an API, etc."
                       "\nFor any further information, visit https://github.com/official-stockfish/Stockfish#readme"
                       "\nor read the corresponding README.md and Copying.txt files distributed along with this program.\n" << sync_endl;
      else if (!token.empty() && token[0] != '#')
          sync_cout << "Unknown command: '" << cmd << "'. Type help for more information." << sync_endl;

  } while (token != "quit" && argc == 1); // The command-line arguments are one-shot
}


/// UCI::value() converts a Value to a string by adhering to the UCI protocol specification:
///
/// cp <x>    The score from the engine's point of view in centipawns.
/// mate <y>  Mate in 'y' moves (not plies). If the engine is getting mated,
///           uses negative values for 'y'.

string UCI::value(Value v, Value v2) {

  assert(-VALUE_INFINITE < v && v < VALUE_INFINITE);

  stringstream ss;

  if (abs(v) < VALUE_MATE_IN_MAX_PLY)
<<<<<<< HEAD
  {
      if (   abs(v) < 80 * PawnValueEg
          && abs(v - v2) < PawnValueEg)
          v = (v + v2) / 2;

      ss << "cp " << v * 100 / PawnValueEg;
  }
=======
      ss << "cp " << v * 100 / NormalizeToPawnValue;
>>>>>>> ad2aa8c0
  else
      ss << "mate " << (v > 0 ? VALUE_MATE - v + 1 : -VALUE_MATE - v) / 2;

  return ss.str();
}


/// UCI::wdl() reports the win-draw-loss (WDL) statistics given an evaluation
/// and a game ply based on the data gathered for fishtest LTC games.

string UCI::wdl(Value v, int ply) {

  stringstream ss;

  int wdl_w = win_rate_model( v, ply);
  int wdl_l = win_rate_model(-v, ply);
  int wdl_d = 1000 - wdl_w - wdl_l;
  ss << " wdl " << wdl_w << " " << wdl_d << " " << wdl_l;

  return ss.str();
}


/// UCI::square() converts a Square to a string in algebraic notation (g1, a7, etc.)

std::string UCI::square(Square s) {
  return std::string{ char('a' + file_of(s)), char('1' + rank_of(s)) };
}


/// UCI::move() converts a Move to a string in coordinate notation (g1f3, a7a8q).
/// The only special case is castling where the e1g1 notation is printed in
/// standard chess mode and in e1h1 notation it is printed in Chess960 mode.
/// Internally, all castling moves are always encoded as 'king captures rook'.

string UCI::move(Move m, bool chess960) {

  Square from = from_sq(m);
  Square to = to_sq(m);

  if (m == MOVE_NONE)
      return "(none)";

  if (m == MOVE_NULL)
      return "0000";

  if (type_of(m) == CASTLING && !chess960)
      to = make_square(to > from ? FILE_G : FILE_C, rank_of(from));

  string move = UCI::square(from) + UCI::square(to);

  if (type_of(m) == PROMOTION)
      move += " pnbrqk"[promotion_type(m)];

  return move;
}


/// UCI::to_move() converts a string representing a move in coordinate notation
/// (g1f3, a7a8q) to the corresponding legal Move, if any.

Move UCI::to_move(const Position& pos, string& str) {

  if (str.length() == 5)
      str[4] = char(tolower(str[4])); // The promotion piece character must be lowercased

  for (const auto& m : MoveList<LEGAL>(pos))
      if (str == UCI::move(m, pos.is_chess960()))
          return m;

  return MOVE_NONE;
}

} // namespace Stockfish<|MERGE_RESOLUTION|>--- conflicted
+++ resolved
@@ -209,10 +209,6 @@
      // function.
      constexpr double as[] = {   1.04790516,   -8.58534089,   39.42615625,  316.17524816};
      constexpr double bs[] = {  -3.57324784,   22.28816201,  -35.47480551,   85.60617701 };
-
-     // Enforce that NormalizeToPawnValue corresponds to a 50% win rate at ply 64
-     static_assert(UCI::NormalizeToPawnValue == int(as[0] + as[1] + as[2] + as[3]));
-
      double a = (((as[0] * m + as[1]) * m + as[2]) * m) + as[3];
      double b = (((bs[0] * m + bs[1]) * m + bs[2]) * m) + bs[3];
 
@@ -322,7 +318,6 @@
   stringstream ss;
 
   if (abs(v) < VALUE_MATE_IN_MAX_PLY)
-<<<<<<< HEAD
   {
       if (   abs(v) < 80 * PawnValueEg
           && abs(v - v2) < PawnValueEg)
@@ -330,9 +325,6 @@
 
       ss << "cp " << v * 100 / PawnValueEg;
   }
-=======
-      ss << "cp " << v * 100 / NormalizeToPawnValue;
->>>>>>> ad2aa8c0
   else
       ss << "mate " << (v > 0 ? VALUE_MATE - v + 1 : -VALUE_MATE - v) / 2;
 
