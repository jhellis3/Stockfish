/*
  Stockfish, a UCI chess playing engine derived from Glaurung 2.1
  Copyright (C) 2004-2023 The Stockfish developers (see AUTHORS file)

  Stockfish is free software: you can redistribute it and/or modify
  it under the terms of the GNU General Public License as published by
  the Free Software Foundation, either version 3 of the License, or
  (at your option) any later version.

  Stockfish is distributed in the hope that it will be useful,
  but WITHOUT ANY WARRANTY; without even the implied warranty of
  MERCHANTABILITY or FITNESS FOR A PARTICULAR PURPOSE.  See the
  GNU General Public License for more details.

  You should have received a copy of the GNU General Public License
  along with this program.  If not, see <http://www.gnu.org/licenses/>.
*/

#include "uci.h"

#include <algorithm>
#include <cassert>
#include <cctype>
#include <cmath>
#include <cstdint>
#include <cstdlib>
#include <deque>
#include <iostream>
#include <memory>
#include <optional>
#include <sstream>
#include <string>
#include <vector>

#include "benchmark.h"
#include "evaluate.h"
#include "misc.h"
#include "movegen.h"
#include "nnue/evaluate_nnue.h"
#include "position.h"
#include "search.h"
#include "thread.h"

namespace Stockfish {

namespace {

  // FEN string for the initial position in standard chess
  const char* StartFEN = "rnbqkbnr/pppppppp/8/8/8/8/PPPPPPPP/RNBQKBNR w KQkq - 0 1";


  // position() is called when the engine receives the "position" UCI command.
  // It sets up the position that is described in the given FEN string ("fen") or
  // the initial position ("startpos") and then makes the moves given in the following
  // move list ("moves").

  void position(Position& pos, std::istringstream& is, StateListPtr& states) {

    Move m;
    std::string token, fen;

    is >> token;

    if (token == "startpos")
    {
        fen = StartFEN;
        is >> token; // Consume the "moves" token, if any
    }
    else if (token == "fen")
        while (is >> token && token != "moves")
            fen += token + " ";
    else
        return;

    states = StateListPtr(new std::deque<StateInfo>(1)); // Drop the old state and create a new one
    pos.set(fen, Options["UCI_Chess960"], &states->back(), Threads.main());

    // Parse the move list, if any
    while (is >> token && (m = UCI::to_move(pos, token)) != MOVE_NONE)
    {
        states->emplace_back();
        pos.do_move(m, states->back());
    }
  }

  // trace_eval() prints the evaluation of the current position, consistent with
  // the UCI options set so far.

  void trace_eval(Position& pos) {

    StateListPtr states(new std::deque<StateInfo>(1));
    Position p;
    p.set(pos.fen(), Options["UCI_Chess960"], &states->back(), Threads.main());

    Eval::NNUE::verify();

    sync_cout << "\n" << Eval::trace(p) << sync_endl;
  }


  // setoption() is called when the engine receives the "setoption" UCI command.
  // The function updates the UCI option ("name") to the given value ("value").

  void setoption(std::istringstream& is) {

    Threads.main()->wait_for_search_finished();

    std::string token, name, value;

    is >> token; // Consume the "name" token

    // Read the option name (can contain spaces)
    while (is >> token && token != "value")
        name += (name.empty() ? "" : " ") + token;

    // Read the option value (can contain spaces)
    while (is >> token)
        value += (value.empty() ? "" : " ") + token;

    if (Options.count(name))
        Options[name] = value;
    else
        sync_cout << "No such option: " << name << sync_endl;
  }


  // go() is called when the engine receives the "go" UCI command. The function
  // sets the thinking time and other parameters from the input string, then starts
  // with a search.

  void go(Position& pos, std::istringstream& is, StateListPtr& states) {

    Search::LimitsType limits;
    std::string token;
    bool ponderMode = false;

    limits.startTime = now(); // The search starts as early as possible

    while (is >> token)
        if (token == "searchmoves") // Needs to be the last command on the line
            while (is >> token)
                limits.searchmoves.push_back(UCI::to_move(pos, token));

        else if (token == "wtime")     is >> limits.time[WHITE];
        else if (token == "btime")     is >> limits.time[BLACK];
        else if (token == "winc")      is >> limits.inc[WHITE];
        else if (token == "binc")      is >> limits.inc[BLACK];
        else if (token == "movestogo") is >> limits.movestogo;
        else if (token == "depth")     is >> limits.depth;
        else if (token == "nodes")     is >> limits.nodes;
        else if (token == "movetime")  is >> limits.movetime;
        else if (token == "mate")      is >> limits.mate;
        else if (token == "perft")     is >> limits.perft;
        else if (token == "infinite")  limits.infinite = 1;
        else if (token == "ponder")    ponderMode = true;

    Threads.start_thinking(pos, states, limits, ponderMode);
  }


  // bench() is called when the engine receives the "bench" command.
  // Firstly, a list of UCI commands is set up according to the bench
  // parameters, then it is run one by one, printing a summary at the end.

  void bench(Position& pos, std::istream& args, StateListPtr& states) {

    std::string token;
    uint64_t num, nodes = 0, cnt = 1;

    std::vector<std::string> list = setup_bench(pos, args);
    num = count_if(list.begin(), list.end(), [](const std::string& s) { return s.find("go ") == 0 || s.find("eval") == 0; });

    TimePoint elapsed = now();

    for (const auto& cmd : list)
    {
        std::istringstream is(cmd);
        is >> std::skipws >> token;

        if (token == "go" || token == "eval")
        {
            std::cerr << "\nPosition: " << cnt++ << '/' << num << " (" << pos.fen() << ")" << std::endl;
            if (token == "go")
            {
               go(pos, is, states);
               Threads.main()->wait_for_search_finished();
               nodes += Threads.nodes_searched();
            }
            else
               trace_eval(pos);
        }
        else if (token == "setoption")  setoption(is);
        else if (token == "position")   position(pos, is, states);
        else if (token == "ucinewgame") { Search::clear(); elapsed = now(); } // Search::clear() may take a while
    }

    elapsed = now() - elapsed + 1; // Ensure positivity to avoid a 'divide by zero'

    dbg_print();

    std::cerr << "\n==========================="
              << "\nTotal time (ms) : " << elapsed
              << "\nNodes searched  : " << nodes
              << "\nNodes/second    : " << 1000 * nodes / elapsed << std::endl;
  }

  // The win rate model returns the probability of winning (in per mille units) given an
  // eval and a game ply. It fits the LTC fishtest statistics rather accurately.
  int win_rate_model(Value v, int ply) {

     // The model only captures up to 240 plies, so limit the input and then rescale
     double m = std::min(240, ply) / 64.0;

     // The coefficients of a third-order polynomial fit is based on the fishtest data
     // for two parameters that need to transform eval to the argument of a logistic
     // function.
     constexpr double as[] = {   0.38036525,   -2.82015070,   23.17882135,  307.36768407};
     constexpr double bs[] = {  -2.29434733,   13.27689788,  -14.26828904,   63.45318330 };

     double a = (((as[0] * m + as[1]) * m + as[2]) * m) + as[3];
     double b = (((bs[0] * m + bs[1]) * m + bs[2]) * m) + bs[3];

     // Transform the eval to centipawns with limited range
     double x = std::clamp(double(v), -4000.0, 4000.0);

     // Return the win rate in per mille units rounded to the nearest value
     return int(0.5 + 1000 / (1 + std::exp((a - x) / b)));
  }

} // namespace


/// UCI::loop() waits for a command from the stdin, parses it and then calls the appropriate
/// function. It also intercepts an end-of-file (EOF) indication from the stdin to ensure a
/// graceful exit if the GUI dies unexpectedly. When called with some command-line arguments,
/// like running 'bench', the function returns immediately after the command is executed.
/// In addition to the UCI ones, some additional debug commands are also supported.

void UCI::loop(int argc, char* argv[]) {

  Position pos;
  std::string token, cmd;
  StateListPtr states(new std::deque<StateInfo>(1));

  pos.set(StartFEN, false, &states->back(), Threads.main());

  for (int i = 1; i < argc; ++i)
      cmd += std::string(argv[i]) + " ";

  do {
      if (argc == 1 && !getline(std::cin, cmd)) // Wait for an input or an end-of-file (EOF) indication
          cmd = "quit";

      std::istringstream is(cmd);

      token.clear(); // Avoid a stale if getline() returns nothing or a blank line
      is >> std::skipws >> token;

      if (    token == "quit"
          ||  token == "stop")
          Threads.stop = true;

      // The GUI sends 'ponderhit' to tell that the user has played the expected move.
      // So, 'ponderhit' is sent if pondering was done on the same move that the user
      // has played. The search should continue, but should also switch from pondering
      // to the normal search.
      else if (token == "ponderhit")
          Threads.main()->ponder = false; // Switch to the normal search

      else if (token == "uci")
          sync_cout << "id name " << engine_info(true)
                    << "\n"       << Options
                    << "\nuciok"  << sync_endl;

      else if (token == "setoption")  setoption(is);
      else if (token == "go")         go(pos, is, states);
      else if (token == "position")
      {
          position(pos, is, states);

          if (Options["Clean Search"] == 1)
              Search::clear();
      }
      else if (token == "ucinewgame") Search::clear();
      else if (token == "isready")    sync_cout << "readyok" << sync_endl;

      // Add custom non-UCI commands, mainly for debugging purposes.
      // These commands must not be used during a search!
      else if (token == "flip")     pos.flip();
      else if (token == "bench")    bench(pos, is, states);
      else if (token == "d")        sync_cout << pos << sync_endl;
      else if (token == "eval")     trace_eval(pos);
      else if (token == "compiler") sync_cout << compiler_info() << sync_endl;
      else if (token == "export_net")
      {
          std::optional<std::string> filename;
          std::string f;
          if (is >> std::skipws >> f)
              filename = f;
          Eval::NNUE::save_eval(filename);
      }
      else if (token == "--help" || token == "help" || token == "--license" || token == "license")
          sync_cout << "\nStockfish is a powerful chess engine for playing and analyzing."
                       "\nIt is released as free software licensed under the GNU GPLv3 License."
                       "\nStockfish is normally used with a graphical user interface (GUI) and implements"
                       "\nthe Universal Chess Interface (UCI) protocol to communicate with a GUI, an API, etc."
                       "\nFor any further information, visit https://github.com/official-stockfish/Stockfish#readme"
                       "\nor read the corresponding README.md and Copying.txt files distributed along with this program.\n" << sync_endl;
      else if (!token.empty() && token[0] != '#')
          sync_cout << "Unknown command: '" << cmd << "'. Type help for more information." << sync_endl;

  } while (token != "quit" && argc == 1); // The command-line arguments are one-shot
}


/// Turns a Value to an integer centipawn number,
/// without treatment of mate and similar special scores.
int UCI::to_cp(Value v) {

  return 100 * v / TraditionalPawnValue;
}

/// UCI::value() converts a Value to a string by adhering to the UCI protocol specification:
///
/// cp <x>    The score from the engine's point of view in centipawns.
/// mate <y>  Mate in 'y' moves (not plies). If the engine is getting mated,
///           uses negative values for 'y'.

<<<<<<< HEAD
string UCI::value(Value v, Value v2) {
=======
std::string UCI::value(Value v) {
>>>>>>> 22cdb6c1

  assert(-VALUE_INFINITE < v && v < VALUE_INFINITE);

  std::stringstream ss;

  if (abs(v) < VALUE_MATE_IN_MAX_PLY)
  {
      if (   abs(v) < 80 * TraditionalPawnValue
          && abs(v - v2) < TraditionalPawnValue)
          v = (v + v2) / 2;

      ss << "cp " << to_cp(v);
  }
  else
      ss << "mate " << (v > 0 ? VALUE_MATE - v + 1 : -VALUE_MATE - v) / 2;

  return ss.str();
}


/// UCI::wdl() reports the win-draw-loss (WDL) statistics given an evaluation
/// and a game ply based on the data gathered for fishtest LTC games.

std::string UCI::wdl(Value v, int ply) {

  std::stringstream ss;

  int wdl_w = win_rate_model( v, ply);
  int wdl_l = win_rate_model(-v, ply);
  int wdl_d = 1000 - wdl_w - wdl_l;
  ss << " wdl " << wdl_w << " " << wdl_d << " " << wdl_l;

  return ss.str();
}


/// UCI::square() converts a Square to a string in algebraic notation (g1, a7, etc.)

std::string UCI::square(Square s) {
  return std::string{ char('a' + file_of(s)), char('1' + rank_of(s)) };
}


/// UCI::move() converts a Move to a string in coordinate notation (g1f3, a7a8q).
/// The only special case is castling where the e1g1 notation is printed in
/// standard chess mode and in e1h1 notation it is printed in Chess960 mode.
/// Internally, all castling moves are always encoded as 'king captures rook'.

std::string UCI::move(Move m, bool chess960) {

  if (m == MOVE_NONE)
      return "(none)";

  if (m == MOVE_NULL)
      return "0000";

  Square from = from_sq(m);
  Square to = to_sq(m);

  if (type_of(m) == CASTLING && !chess960)
      to = make_square(to > from ? FILE_G : FILE_C, rank_of(from));

  std::string move = UCI::square(from) + UCI::square(to);

  if (type_of(m) == PROMOTION)
      move += " pnbrqk"[promotion_type(m)];

  return move;
}


/// UCI::to_move() converts a string representing a move in coordinate notation
/// (g1f3, a7a8q) to the corresponding legal Move, if any.

Move UCI::to_move(const Position& pos, std::string& str) {

  if (str.length() == 5)
      str[4] = char(tolower(str[4])); // The promotion piece character must be lowercased

  for (const auto& m : MoveList<LEGAL>(pos))
      if (str == UCI::move(m, pos.is_chess960()))
          return m;

  return MOVE_NONE;
}

} // namespace Stockfish<|MERGE_RESOLUTION|>--- conflicted
+++ resolved
@@ -326,11 +326,7 @@
 /// mate <y>  Mate in 'y' moves (not plies). If the engine is getting mated,
 ///           uses negative values for 'y'.
 
-<<<<<<< HEAD
-string UCI::value(Value v, Value v2) {
-=======
-std::string UCI::value(Value v) {
->>>>>>> 22cdb6c1
+std::string UCI::value(Value v, Value v2) {
 
   assert(-VALUE_INFINITE < v && v < VALUE_INFINITE);
 
