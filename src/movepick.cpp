--- conflicted
+++ resolved
@@ -242,11 +242,7 @@
       return select<Best>([](){ return true; });
 
   case PROBCUT:
-<<<<<<< HEAD
-      return select<Best>([&](){ return pos.see_ge(*cur, std::max(PawnValueMg, threshold)); });
-=======
-      return select<Next>([&](){ return pos.see_ge(*cur, threshold); });
->>>>>>> 270a0e73
+      return select<Next>([&](){ return pos.see_ge(*cur, std::max(PawnValueMg, threshold)); });
 
   case QCAPTURE:
       if (select<Next>([&](){ return   depth > DEPTH_QS_RECAPTURES
