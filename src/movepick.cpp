--- conflicted
+++ resolved
@@ -266,11 +266,7 @@
       return select<Best>([](){ return true; });
 
   case PROBCUT:
-<<<<<<< HEAD
-      return select<Next>([&](){ return pos.see_ge(*cur, std::max(PawnValueMg, threshold)); });
-=======
-      return select<Next>([&](){ return pos.see_ge(*cur, occupied, threshold); });
->>>>>>> 587bc647
+      return select<Next>([&](){ return pos.see_ge(*cur, occupied, std::max(PawnValueMg, threshold)); });
 
   case QCAPTURE:
       if (select<Next>([&](){ return   depth > DEPTH_QS_RECAPTURES
