/*
  Stockfish, a UCI chess playing engine derived from Glaurung 2.1
  Copyright (C) 2004-2025 The Stockfish developers (see AUTHORS file)

  Stockfish is free software: you can redistribute it and/or modify
  it under the terms of the GNU General Public License as published by
  the Free Software Foundation, either version 3 of the License, or
  (at your option) any later version.

  Stockfish is distributed in the hope that it will be useful,
  but WITHOUT ANY WARRANTY; without even the implied warranty of
  MERCHANTABILITY or FITNESS FOR A PARTICULAR PURPOSE.  See the
  GNU General Public License for more details.

  You should have received a copy of the GNU General Public License
  along with this program.  If not, see <http://www.gnu.org/licenses/>.
*/

#include "movepick.h"

#include <cassert>
#include <limits>
#include <utility>

#include "bitboard.h"
#include "misc.h"
#include "position.h"

namespace Stockfish {

namespace {

enum Stages {
    // generate main search moves
    MAIN_TT,
    CAPTURE_INIT,
    GOOD_CAPTURE,
    QUIET_INIT,
    GOOD_QUIET,
    BAD_CAPTURE,
    BAD_QUIET,

    // generate evasion moves
    EVASION_TT,
    EVASION_INIT,
    EVASION,

    // generate probcut moves
    PROBCUT_TT,
    PROBCUT_INIT,
    PROBCUT,

    // generate qsearch moves
    QSEARCH_TT,
    QCAPTURE_INIT,
    QCAPTURE
};

// Sort moves in descending order up to and including a given limit.
// The order of moves smaller than the limit is left unspecified.
void partial_insertion_sort(ExtMove* begin, ExtMove* end, int limit) {

    for (ExtMove *sortedEnd = begin, *p = begin + 1; p < end; ++p)
        if (p->value >= limit)
        {
            ExtMove tmp = *p, *q;
            *p          = *++sortedEnd;
            for (q = sortedEnd; q != begin && *(q - 1) < tmp; --q)
                *q = *(q - 1);
            *q = tmp;
        }
}

}  // namespace


// Constructors of the MovePicker class. As arguments, we pass information
// to decide which class of moves to emit, to help sorting the (presumably)
// good moves first, and how important move ordering is at the current node.

// MovePicker constructor for the main search and for the quiescence search
MovePicker::MovePicker(const Position&              p,
                       Move                         ttm,
                       Depth                        d,
                       const ButterflyHistory*      mh,
                       const LowPlyHistory*         lph,
                       const CapturePieceToHistory* cph,
                       const PieceToHistory**       ch,
                       const PawnHistory*           ph,
                       int                          pl) :
    pos(p),
    mainHistory(mh),
    lowPlyHistory(lph),
    captureHistory(cph),
    continuationHistory(ch),
    pawnHistory(ph),
    ttMove(ttm),
    depth(d),
    ply(pl) {

    if (pos.checkers())
        stage = EVASION_TT + !(ttm && pos.pseudo_legal(ttm));

    else
        stage = (depth > 0 ? MAIN_TT : QSEARCH_TT) + !(ttm && pos.pseudo_legal(ttm));
}

// MovePicker constructor for ProbCut: we generate captures with Static Exchange
// Evaluation (SEE) greater than or equal to the given threshold.
MovePicker::MovePicker(const Position& p, Move ttm, int th, const CapturePieceToHistory* cph) :
    pos(p),
    captureHistory(cph),
    ttMove(ttm),
    threshold(th) {
    assert(!pos.checkers());

    stage = PROBCUT_TT
          + !(ttm && pos.capture_stage(ttm) && pos.pseudo_legal(ttm) && pos.see_ge(ttm, threshold));
}

// Assigns a numerical value to each move in a list, used for sorting.
// Captures are ordered by Most Valuable Victim (MVV), preferring captures
// with a good history. Quiets moves are ordered using the history tables.
template<GenType Type>
void MovePicker::score() {

    static_assert(Type == CAPTURES || Type == QUIETS || Type == EVASIONS, "Wrong type");

    Color us = pos.side_to_move();

    [[maybe_unused]] Bitboard threatenedPieces, threatByLesser[QUEEN + 1];
    if constexpr (Type == QUIETS)
    {
        threatByLesser[KNIGHT] = threatByLesser[BISHOP] = pos.attacks_by<PAWN>(~us);
        threatByLesser[ROOK] =
          pos.attacks_by<KNIGHT>(~us) | pos.attacks_by<BISHOP>(~us) | threatByLesser[KNIGHT];
        threatByLesser[QUEEN] = pos.attacks_by<ROOK>(~us) | threatByLesser[ROOK];

        // Pieces threatened by pieces of lesser material value
        threatenedPieces = (pos.pieces(us, QUEEN) & threatByLesser[QUEEN])
                         | (pos.pieces(us, ROOK) & threatByLesser[ROOK])
                         | (pos.pieces(us, KNIGHT, BISHOP) & threatByLesser[KNIGHT]);
    }

    for (auto& m : *this)
    {
        const Square    from          = m.from_sq();
        const Square    to            = m.to_sq();
        const Piece     pc            = pos.moved_piece(m);
        const PieceType pt            = type_of(pc);
        const Piece     capturedPiece = pos.piece_on(to);

        if constexpr (Type == CAPTURES)
            m.value = (*captureHistory)[pc][to][type_of(capturedPiece)]
                    + 7 * int(PieceValue[capturedPiece]) + 1024 * bool(pos.check_squares(pt) & to);

        else if constexpr (Type == QUIETS)
        {
            // histories
            m.value = 2 * (*mainHistory)[us][m.from_to()];
            m.value += 2 * (*pawnHistory)[pawn_structure_index(pos)][pc][to];
            m.value += (*continuationHistory[0])[pc][to];
            m.value += (*continuationHistory[1])[pc][to];
            m.value += (*continuationHistory[2])[pc][to];
            m.value += (*continuationHistory[3])[pc][to];
            m.value += (*continuationHistory[5])[pc][to];

            // bonus for checks
            m.value += (bool(pos.check_squares(pt) & to) && pos.see_ge(m, -75)) * 16384;

            // penalty for moving to a square threatened by a lesser piece
            // or bonus for escaping an attack by a lesser piece.
            if (KNIGHT <= pt && pt <= QUEEN)
            {
                static constexpr int bonus[QUEEN + 1] = {0, 0, 144, 144, 256, 517};
                int v = (threatByLesser[pt] & to ? -95 : 100 * bool(threatByLesser[pt] & from));
                m.value += bonus[pt] * v;
            }

            if (ply < LOW_PLY_HISTORY_SIZE)
                m.value += 8 * (*lowPlyHistory)[ply][m.from_to()] / (1 + ply);
        }

        else  // Type == EVASIONS
        {
            if (pos.capture_stage(m))
                m.value = PieceValue[capturedPiece] + (1 << 28);
            else
            {
                m.value = (*mainHistory)[us][m.from_to()] + (*continuationHistory[0])[pc][to];
                if (ply < LOW_PLY_HISTORY_SIZE)
                    m.value += 2 * (*lowPlyHistory)[ply][m.from_to()] / (1 + ply);
            }
        }
    }
}

// Returns the next move satisfying a predicate function.
// This never returns the TT move, as it was emitted before.
template<typename Pred>
Move MovePicker::select(Pred filter) {

    for (; cur < endMoves; ++cur)
        if (*cur != ttMove && filter() && pos.legal(*cur))
            return *cur++;

    return Move::none();
}

// This is the most important method of the MovePicker class. We emit one
// new pseudo-legal move on every call until there are no more moves left,
// picking the move with the highest score from a list of generated moves.
Move MovePicker::next_move() {

top:
    switch (stage)
    {

    case MAIN_TT :
    case EVASION_TT :
    case QSEARCH_TT :
    case PROBCUT_TT :
        ++stage;
        return ttMove;

    case CAPTURE_INIT :
    case PROBCUT_INIT :
    case QCAPTURE_INIT :
        cur = endBadCaptures = moves;
        endMoves             = generate<CAPTURES>(pos, cur);

        score<CAPTURES>();
        partial_insertion_sort(cur, endMoves, std::numeric_limits<int>::min());
        ++stage;
        goto top;

    case GOOD_CAPTURE :
        if (select([&]() {
                if (pos.see_ge(*cur, -cur->value / 18))
                    return true;
                std::swap(*endBadCaptures++, *cur);
                return false;
            }))
            return *(cur - 1);

        ++stage;
        [[fallthrough]];

    case QUIET_INIT :
        if (!skipQuiets)
        {
            cur = endBadQuiets = endBadCaptures;
            endMoves           = generate<QUIETS>(pos, cur);

            score<QUIETS>();
            partial_insertion_sort(cur, endMoves, -3560 * depth);
        }

        ++stage;
        [[fallthrough]];

    case GOOD_QUIET :
        if (!skipQuiets && select([&]() {
                return cur->value > -14000 ? true : (*endBadQuiets++ = *cur, false);
            }))
            return *(cur - 1);

        // Prepare the pointers to loop over the bad captures
        cur      = moves;
        endMoves = endBadCaptures;

        ++stage;
        [[fallthrough]];

    case BAD_CAPTURE :
        if (select([]() { return true; }))
            return *(cur - 1);

        // Prepare the pointers to loop over the bad quiets
        cur      = endBadCaptures;
        endMoves = endBadQuiets;

        ++stage;
        [[fallthrough]];

    case BAD_QUIET :
        if (!skipQuiets)
            return select([]() { return true; });

        return Move::none();

    case EVASION_INIT :
        cur      = moves;
        endMoves = generate<EVASIONS>(pos, cur);

        score<EVASIONS>();
        partial_insertion_sort(cur, endMoves, std::numeric_limits<int>::min());
        ++stage;
        [[fallthrough]];

    case EVASION :
    case QCAPTURE :
        return select([]() { return true; });

    case PROBCUT :
        return select([&]() { return pos.see_ge(*cur, threshold); });
    }

    assert(false);
    return Move::none();  // Silence warning
}

void MovePicker::skip_quiet_moves() { skipQuiets = true; }

<<<<<<< HEAD
bool MovePicker::otherPieceTypesMobile(PieceType pt, ValueList<Move, 32>& capturesSearched) {
    if (stage != GOOD_QUIET && stage != BAD_QUIET)
        return true;

    // verify good captures
    for (std::size_t i = 0; i < capturesSearched.size(); i++)
        if (type_of(pos.moved_piece(capturesSearched[i])) != pt)
            return true;

    // now verify bad captures and quiets
    for (ExtMove* c = moves; c < endBadQuiets; ++c)
        if (type_of(pos.moved_piece(*c)) != pt)
            return true;

=======
// this function must be called after all quiet moves and captures have been generated
bool MovePicker::can_move_king_or_pawn() {
    assert(stage == GOOD_QUIET || stage == BAD_QUIET || stage == EVASION);

    for (ExtMove* m = moves; m < endMoves; ++m)
    {
        PieceType movedPieceType = type_of(pos.moved_piece(*m));
        if ((movedPieceType == PAWN || movedPieceType == KING) && pos.legal(*m))
            return true;
    }
>>>>>>> 2662d6bf
    return false;
}

}  // namespace Stockfish<|MERGE_RESOLUTION|>--- conflicted
+++ resolved
@@ -312,22 +312,6 @@
 
 void MovePicker::skip_quiet_moves() { skipQuiets = true; }
 
-<<<<<<< HEAD
-bool MovePicker::otherPieceTypesMobile(PieceType pt, ValueList<Move, 32>& capturesSearched) {
-    if (stage != GOOD_QUIET && stage != BAD_QUIET)
-        return true;
-
-    // verify good captures
-    for (std::size_t i = 0; i < capturesSearched.size(); i++)
-        if (type_of(pos.moved_piece(capturesSearched[i])) != pt)
-            return true;
-
-    // now verify bad captures and quiets
-    for (ExtMove* c = moves; c < endBadQuiets; ++c)
-        if (type_of(pos.moved_piece(*c)) != pt)
-            return true;
-
-=======
 // this function must be called after all quiet moves and captures have been generated
 bool MovePicker::can_move_king_or_pawn() {
     assert(stage == GOOD_QUIET || stage == BAD_QUIET || stage == EVASION);
@@ -335,10 +319,9 @@
     for (ExtMove* m = moves; m < endMoves; ++m)
     {
         PieceType movedPieceType = type_of(pos.moved_piece(*m));
-        if ((movedPieceType == PAWN || movedPieceType == KING) && pos.legal(*m))
+        if ((movedPieceType == PAWN || movedPieceType == KING))
             return true;
     }
->>>>>>> 2662d6bf
     return false;
 }
 
