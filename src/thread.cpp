--- conflicted
+++ resolved
@@ -335,15 +335,6 @@
         const auto bestThreadMoveVote = votes[bestThreadPV[0]];
         const auto newThreadMoveVote  = votes[newThreadPV[0]];
 
-<<<<<<< HEAD
-        const bool bestThreadInProvenWin = bestThreadScore > VALUE_MAX_EVAL;
-        const bool newThreadInProvenWin  = newThreadScore > VALUE_MAX_EVAL;
-
-        const bool bestThreadInProvenLoss =
-          bestThreadScore != -VALUE_INFINITE && bestThreadScore < -VALUE_MAX_EVAL;
-        const bool newThreadInProvenLoss =
-          newThreadScore != -VALUE_INFINITE && newThreadScore < -VALUE_MAX_EVAL;
-=======
         const bool bestThreadInProvenWin = is_win(bestThreadScore);
         const bool newThreadInProvenWin  = is_win(newThreadScore);
 
@@ -351,7 +342,6 @@
           bestThreadScore != -VALUE_INFINITE && is_loss(bestThreadScore);
         const bool newThreadInProvenLoss =
           newThreadScore != -VALUE_INFINITE && is_loss(newThreadScore);
->>>>>>> a8b6bf1b
 
         // We make sure not to pick a thread with truncated principal variation
         const bool betterVotingValue =
@@ -371,11 +361,7 @@
                 bestThread = th.get();
         }
         else if (newThreadInProvenWin || newThreadInProvenLoss
-<<<<<<< HEAD
-                 || (newThreadScore > -VALUE_MAX_EVAL
-=======
                  || (!is_loss(newThreadScore)
->>>>>>> a8b6bf1b
                      && (newThreadMoveVote > bestThreadMoveVote
                          || (newThreadMoveVote == bestThreadMoveVote && betterVotingValue))))
             bestThread = th.get();
