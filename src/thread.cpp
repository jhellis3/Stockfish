--- conflicted
+++ resolved
@@ -228,13 +228,8 @@
     for (Thread* th : threads)
         votes[th->rootMoves[0].pv[0]] += thread_value(th);
 
-<<<<<<< HEAD
-    for (Thread* th : *this)
+    for (Thread* th : threads)
         if (abs(bestThread->rootMoves[0].score) >= VALUE_MATE_IN_MAX_PLY)
-=======
-    for (Thread* th : threads)
-        if (abs(bestThread->rootMoves[0].score) >= VALUE_TB_WIN_IN_MAX_PLY)
->>>>>>> d3860f8d
         {
             // Make sure we pick the shortest mate / TB conversion or stave off mate the longest
             if (th->rootMoves[0].score > bestThread->rootMoves[0].score)
