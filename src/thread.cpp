--- conflicted
+++ resolved
@@ -169,52 +169,6 @@
 
 // Wakes up main thread waiting in idle_loop() and
 // returns immediately. Main thread will wake up other threads and start the search.
-<<<<<<< HEAD
-
-void ThreadPool::start_thinking(Position& pos, StateListPtr& states,
-                                const Search::LimitsType& limits, bool ponderMode) {
-
-  main()->wait_for_search_finished();
-
-  main()->stopOnPonderhit = stop = false;
-  main()->ponder = ponderMode;
-  Search::Limits = limits;
-  Search::RootMoves rootMoves;
-
-  for (const auto& m : MoveList<LEGAL>(pos))
-      if (   limits.searchmoves.empty()
-          || std::count(limits.searchmoves.begin(), limits.searchmoves.end(), m))
-          rootMoves.emplace_back(m);
-
-  if (!rootMoves.empty())
-      Tablebases::rank_root_moves(pos, rootMoves);
-
-  // After ownership transfer 'states' becomes empty, so if we stop the search
-  // and call 'go' again without setting a new position states.get() == nullptr.
-  assert(states.get() || setupStates.get());
-
-  if (states.get())
-      setupStates = std::move(states); // Ownership transfer, states is now empty
-
-  // We use Position::set() to set root position across threads. But there are
-  // some StateInfo fields (previous, pliesFromNull, capturedPiece) that cannot
-  // be deduced from a fen string, so set() clears them and they are set from
-  // setupStates->back() later. The rootState is per thread, earlier states are shared
-  // since they are read-only.
-  for (Thread* th : threads)
-  {
-      th->nodes = th->tbHits = th->nmpGuardV = th->nmpGuard = th->bestMoveChanges = 0;
-      th->pvValue = VALUE_NONE;
-      th->rootDepth = th->completedDepth = 0;
-      th->nmpSide = 0;
-      th->rootMoves = rootMoves;
-      th->rootPos.set(pos.fen(), pos.is_chess960(), &th->rootState, th);
-      th->rootState = setupStates->back();
-      th->rootSimpleEval = Eval::simple_eval(pos, pos.side_to_move());
-  }
-
-  main()->start_searching();
-=======
 void ThreadPool::start_thinking(Position&                 pos,
                                 StateListPtr&             states,
                                 const Search::LimitsType& limits,
@@ -223,7 +177,6 @@
     main()->wait_for_search_finished();
 
     main()->stopOnPonderhit = stop = false;
-    increaseDepth                  = true;
     main()->ponder                 = ponderMode;
     Search::Limits                 = limits;
     Search::RootMoves rootMoves;
@@ -250,16 +203,17 @@
     // since they are read-only.
     for (Thread* th : threads)
     {
-        th->nodes = th->tbHits = th->nmpMinPly = th->bestMoveChanges = 0;
+        th->nodes = th->tbHits = th->nmpGuardV = th->nmpGuard = th->bestMoveChanges = 0;
+        th->pvValue = VALUE_NONE;
         th->rootDepth = th->completedDepth = 0;
-        th->rootMoves                      = rootMoves;
+        th->nmpSide = 0;
+        th->rootMoves = rootMoves;
         th->rootPos.set(pos.fen(), pos.is_chess960(), &th->rootState, th);
-        th->rootState      = setupStates->back();
+        th->rootState = setupStates->back();
         th->rootSimpleEval = Eval::simple_eval(pos, pos.side_to_move());
     }
 
     main()->start_searching();
->>>>>>> 49ece9f7
 }
 
 Thread* ThreadPool::get_best_thread() const {
@@ -287,21 +241,19 @@
             if (th->rootMoves[0].score > bestThread->rootMoves[0].score)
                 bestThread = th;
         }
-<<<<<<< HEAD
-        else if (   th->rootMoves[0].score > VALUE_MATE_IN_MAX_PLY
+        /*else if (   th->rootMoves[0].score > VALUE_MATE_IN_MAX_PLY
                  || (   th->rootMoves[0].score > VALUE_MATED_IN_MAX_PLY
                      && (   votes[th->rootMoves[0].pv[0]] > votes[bestThread->rootMoves[0].pv[0]]
                          || (   votes[th->rootMoves[0].pv[0]] == votes[bestThread->rootMoves[0].pv[0]]
-                             && thread_value(th) > thread_value(bestThread)))))
-=======
-        else if (th->rootMoves[0].score >= VALUE_TB_WIN_IN_MAX_PLY
-                 || (th->rootMoves[0].score > VALUE_TB_LOSS_IN_MAX_PLY
+                             && thread_value(th) > thread_value(bestThread)))))*/
+
+        else if (th->rootMoves[0].score >= VALUE_MATE_IN_MAX_PLY
+                 || (th->rootMoves[0].score > VALUE_MATED_IN_MAX_PLY
                      && (votes[th->rootMoves[0].pv[0]] > votes[bestThread->rootMoves[0].pv[0]]
                          || (votes[th->rootMoves[0].pv[0]] == votes[bestThread->rootMoves[0].pv[0]]
                              && thread_value(th) * int(th->rootMoves[0].pv.size() > 2)
                                   > thread_value(bestThread)
                                       * int(bestThread->rootMoves[0].pv.size() > 2)))))
->>>>>>> 49ece9f7
             bestThread = th;
 
     return bestThread;
