/*
  Stockfish, a UCI chess playing engine derived from Glaurung 2.1
  Copyright (C) 2004-2024 The Stockfish developers (see AUTHORS file)

  Stockfish is free software: you can redistribute it and/or modify
  it under the terms of the GNU General Public License as published by
  the Free Software Foundation, either version 3 of the License, or
  (at your option) any later version.

  Stockfish is distributed in the hope that it will be useful,
  but WITHOUT ANY WARRANTY; without even the implied warranty of
  MERCHANTABILITY or FITNESS FOR A PARTICULAR PURPOSE.  See the
  GNU General Public License for more details.

  You should have received a copy of the GNU General Public License
  along with this program.  If not, see <http://www.gnu.org/licenses/>.
*/

#include "thread.h"

#include <algorithm>
#include <cassert>
#include <deque>
#include <memory>
#include <unordered_map>
#include <utility>
#include <array>

#include "misc.h"
#include "movegen.h"
#include "search.h"
#include "syzygy/tbprobe.h"
#include "timeman.h"
#include "tt.h"
#include "types.h"
#include "ucioption.h"

namespace Stockfish {

// Constructor launches the thread and waits until it goes to sleep
// in idle_loop(). Note that 'searching' and 'exit' should be already set.
Thread::Thread(Search::SharedState&                    sharedState,
               std::unique_ptr<Search::ISearchManager> sm,
               size_t                                  n) :
    worker(std::make_unique<Search::Worker>(sharedState, std::move(sm), n)),
    idx(n),
    nthreads(sharedState.options["Threads"]),
    stdThread(&Thread::idle_loop, this) {

    wait_for_search_finished();
}


// Destructor wakes up the thread in idle_loop() and waits
// for its termination. Thread should be already waiting.
Thread::~Thread() {

    assert(!searching);

    exit = true;
    start_searching();
    stdThread.join();
}

// Wakes up the thread that will start the search
void Thread::start_searching() {
    mutex.lock();
    searching = true;
    mutex.unlock();   // Unlock before notifying saves a few CPU-cycles
    cv.notify_one();  // Wake up the thread in idle_loop()
}


// Blocks on the condition variable
// until the thread has finished searching.
void Thread::wait_for_search_finished() {

    std::unique_lock<std::mutex> lk(mutex);
    cv.wait(lk, [&] { return !searching; });
}


// Thread gets parked here, blocked on the
// condition variable, when it has no work to do.

void Thread::idle_loop() {

    // If OS already scheduled us on a different group than 0 then don't overwrite
    // the choice, eventually we are one of many one-threaded processes running on
    // some Windows NUMA hardware, for instance in fishtest. To make it simple,
    // just check if running threads are below a threshold, in this case, all this
    // NUMA machinery is not needed.
    if (nthreads > 8)
        WinProcGroup::bindThisThread(idx);

    while (true)
    {
        std::unique_lock<std::mutex> lk(mutex);
        searching = false;
        cv.notify_one();  // Wake up anyone waiting for search finished
        cv.wait(lk, [&] { return searching; });

        if (exit)
            return;

        lk.unlock();

        worker->start_searching();
    }
}

// Creates/destroys threads to match the requested number.
// Created and launched threads will immediately go to sleep in idle_loop.
// Upon resizing, threads are recreated to allow for binding if necessary.
void ThreadPool::set(Search::SharedState sharedState) {

    if (threads.size() > 0)  // destroy any existing thread(s)
    {
        main_thread()->wait_for_search_finished();

        while (threads.size() > 0)
            delete threads.back(), threads.pop_back();
    }

    const size_t requested = sharedState.options["Threads"];

    if (requested > 0)  // create new thread(s)
    {
        threads.push_back(new Thread(
          sharedState, std::unique_ptr<Search::ISearchManager>(new Search::SearchManager()), 0));


        while (threads.size() < requested)
            threads.push_back(new Thread(
              sharedState, std::unique_ptr<Search::ISearchManager>(new Search::NullSearchManager()),
              threads.size()));
        clear();

        main_thread()->wait_for_search_finished();

        // Reallocate the hash with the new threadpool size
        sharedState.tt.resize(sharedState.options["Hash"], requested);
    }
}


// Sets threadPool data to initial values
void ThreadPool::clear() {

    for (Thread* th : threads)
        th->worker->clear();

    main_manager()->callsCnt                 = 0;
    main_manager()->bestPreviousScore        = VALUE_INFINITE;
    main_manager()->bestPreviousAverageScore = VALUE_INFINITE;
    main_manager()->previousTimeReduction    = 1.0;
    main_manager()->tm.clear();
}


// Wakes up main thread waiting in idle_loop() and
// returns immediately. Main thread will wake up other threads and start the search.
void ThreadPool::start_thinking(const OptionsMap&  options,
                                Position&          pos,
                                StateListPtr&      states,
                                Search::LimitsType limits,
                                bool               ponderMode) {

    main_thread()->wait_for_search_finished();

    main_manager()->stopOnPonderhit = stop = abortedSearch = false;
    main_manager()->ponder                                 = ponderMode;

    increaseDepth = true;

<<<<<<< HEAD
    main()->stopOnPonderhit = stop = false;
    main()->ponder                 = ponderMode;
    Search::Limits                 = limits;
=======
>>>>>>> fc41f64d
    Search::RootMoves rootMoves;

    for (const auto& m : MoveList<LEGAL>(pos))
        if (limits.searchmoves.empty()
            || std::count(limits.searchmoves.begin(), limits.searchmoves.end(), m))
            rootMoves.emplace_back(m);

    Tablebases::Config tbConfig = Tablebases::rank_root_moves(options, pos, rootMoves);

    // After ownership transfer 'states' becomes empty, so if we stop the search
    // and call 'go' again without setting a new position states.get() == nullptr.
    assert(states.get() || setupStates.get());

    if (states.get())
        setupStates = std::move(states);  // Ownership transfer, states is now empty

    // We use Position::set() to set root position across threads. But there are
    // some StateInfo fields (previous, pliesFromNull, capturedPiece) that cannot
    // be deduced from a fen string, so set() clears them and they are set from
    // setupStates->back() later. The rootState is per thread, earlier states are shared
    // since they are read-only.
    for (Thread* th : threads)
    {
<<<<<<< HEAD
        th->nodes = th->tbHits = th->nmpGuardV = th->nmpGuard = th->bestMoveChanges = 0;
        th->pvValue = VALUE_NONE;
        th->rootDepth = th->completedDepth = 0;
        th->nmpSide = 0;
        th->rootMoves = rootMoves;
        th->rootPos.set(pos.fen(), pos.is_chess960(), &th->rootState, th);
        th->rootState = setupStates->back();
        th->rootSimpleEval = Eval::simple_eval(pos, pos.side_to_move());
=======
        th->worker->limits = limits;
        th->worker->nodes = th->worker->tbHits = th->worker->nmpMinPly =
          th->worker->bestMoveChanges          = 0;
        th->worker->rootDepth = th->worker->completedDepth = 0;
        th->worker->rootMoves                              = rootMoves;
        th->worker->rootPos.set(pos.fen(), pos.is_chess960(), &th->worker->rootState);
        th->worker->rootState = setupStates->back();
        th->worker->tbConfig  = tbConfig;
        th->worker->effort    = {};
>>>>>>> fc41f64d
    }

    main_thread()->start_searching();
}

Thread* ThreadPool::get_best_thread() const {

    Thread* bestThread = threads.front();
    Value   minScore   = VALUE_NONE;

    std::unordered_map<Move, int64_t, Move::MoveHash> votes(
      2 * std::min(size(), bestThread->worker->rootMoves.size()));

    // Find the minimum score of all threads
    for (Thread* th : threads)
        minScore = std::min(minScore, th->worker->rootMoves[0].score);

    // Vote according to score and depth, and select the best thread
    auto thread_voting_value = [minScore](Thread* th) {
        return (th->worker->rootMoves[0].score - minScore + 14) * int(th->worker->completedDepth);
    };

    for (Thread* th : threads)
        votes[th->worker->rootMoves[0].pv[0]] += thread_voting_value(th);

    for (Thread* th : threads)
<<<<<<< HEAD
        if (abs(bestThread->rootMoves[0].score) >= VALUE_MATE_IN_MAX_PLY)
=======
    {
        const auto bestThreadScore = bestThread->worker->rootMoves[0].score;
        const auto newThreadScore  = th->worker->rootMoves[0].score;

        const auto& bestThreadPV = bestThread->worker->rootMoves[0].pv;
        const auto& newThreadPV  = th->worker->rootMoves[0].pv;

        const auto bestThreadMoveVote = votes[bestThreadPV[0]];
        const auto newThreadMoveVote  = votes[newThreadPV[0]];

        const bool bestThreadInProvenWin = bestThreadScore >= VALUE_TB_WIN_IN_MAX_PLY;
        const bool newThreadInProvenWin  = newThreadScore >= VALUE_TB_WIN_IN_MAX_PLY;

        const bool bestThreadInProvenLoss =
          bestThreadScore != -VALUE_INFINITE && bestThreadScore <= VALUE_TB_LOSS_IN_MAX_PLY;
        const bool newThreadInProvenLoss =
          newThreadScore != -VALUE_INFINITE && newThreadScore <= VALUE_TB_LOSS_IN_MAX_PLY;

        // Note that we make sure not to pick a thread with truncated-PV for better viewer experience.
        const bool betterVotingValue =
          thread_voting_value(th) * int(newThreadPV.size() > 2)
          > thread_voting_value(bestThread) * int(bestThreadPV.size() > 2);

        if (bestThreadInProvenWin)
        {
            // Make sure we pick the shortest mate / TB conversion
            if (newThreadScore > bestThreadScore)
                bestThread = th;
        }
        else if (bestThreadInProvenLoss)
>>>>>>> fc41f64d
        {
            // Make sure we pick the shortest mated / TB conversion
            if (newThreadInProvenLoss && newThreadScore < bestThreadScore)
                bestThread = th;
        }
<<<<<<< HEAD
        /*else if (   th->rootMoves[0].score > VALUE_MATE_IN_MAX_PLY
                 || (   th->rootMoves[0].score > VALUE_MATED_IN_MAX_PLY
                     && (   votes[th->rootMoves[0].pv[0]] > votes[bestThread->rootMoves[0].pv[0]]
                         || (   votes[th->rootMoves[0].pv[0]] == votes[bestThread->rootMoves[0].pv[0]]
                             && thread_value(th) > thread_value(bestThread)))))*/

        else if (th->rootMoves[0].score >= VALUE_MATE_IN_MAX_PLY
                 || (th->rootMoves[0].score > VALUE_MATED_IN_MAX_PLY
                     && (votes[th->rootMoves[0].pv[0]] > votes[bestThread->rootMoves[0].pv[0]]
                         || (votes[th->rootMoves[0].pv[0]] == votes[bestThread->rootMoves[0].pv[0]]
                             && thread_value(th) * int(th->rootMoves[0].pv.size() > 2)
                                  > thread_value(bestThread)
                                      * int(bestThread->rootMoves[0].pv.size() > 2)))))
=======
        else if (newThreadInProvenWin || newThreadInProvenLoss
                 || (newThreadScore > VALUE_TB_LOSS_IN_MAX_PLY
                     && (newThreadMoveVote > bestThreadMoveVote
                         || (newThreadMoveVote == bestThreadMoveVote && betterVotingValue))))
>>>>>>> fc41f64d
            bestThread = th;
    }

    return bestThread;
}


// Start non-main threads
// Will be invoked by main thread after it has started searching
void ThreadPool::start_searching() {

    for (Thread* th : threads)
        if (th != threads.front())
            th->start_searching();
}


// Wait for non-main threads

void ThreadPool::wait_for_search_finished() const {

    for (Thread* th : threads)
        if (th != threads.front())
            th->wait_for_search_finished();
}

}  // namespace Stockfish<|MERGE_RESOLUTION|>--- conflicted
+++ resolved
@@ -173,12 +173,6 @@
 
     increaseDepth = true;
 
-<<<<<<< HEAD
-    main()->stopOnPonderhit = stop = false;
-    main()->ponder                 = ponderMode;
-    Search::Limits                 = limits;
-=======
->>>>>>> fc41f64d
     Search::RootMoves rootMoves;
 
     for (const auto& m : MoveList<LEGAL>(pos))
@@ -202,26 +196,17 @@
     // since they are read-only.
     for (Thread* th : threads)
     {
-<<<<<<< HEAD
-        th->nodes = th->tbHits = th->nmpGuardV = th->nmpGuard = th->bestMoveChanges = 0;
-        th->pvValue = VALUE_NONE;
-        th->rootDepth = th->completedDepth = 0;
-        th->nmpSide = 0;
-        th->rootMoves = rootMoves;
-        th->rootPos.set(pos.fen(), pos.is_chess960(), &th->rootState, th);
-        th->rootState = setupStates->back();
-        th->rootSimpleEval = Eval::simple_eval(pos, pos.side_to_move());
-=======
         th->worker->limits = limits;
-        th->worker->nodes = th->worker->tbHits = th->worker->nmpMinPly =
-          th->worker->bestMoveChanges          = 0;
+        th->worker->nodes = th->worker->tbHits = th->worker->nmpGuardV =
+          th->worker->nmpGuard = th->worker->bestMoveChanges = 0;
         th->worker->rootDepth = th->worker->completedDepth = 0;
+        th->worker->nmpSide = 0;
+        th->worker->pvValue = VALUE_NONE;
         th->worker->rootMoves                              = rootMoves;
         th->worker->rootPos.set(pos.fen(), pos.is_chess960(), &th->worker->rootState);
         th->worker->rootState = setupStates->back();
         th->worker->tbConfig  = tbConfig;
         th->worker->effort    = {};
->>>>>>> fc41f64d
     }
 
     main_thread()->start_searching();
@@ -248,9 +233,6 @@
         votes[th->worker->rootMoves[0].pv[0]] += thread_voting_value(th);
 
     for (Thread* th : threads)
-<<<<<<< HEAD
-        if (abs(bestThread->rootMoves[0].score) >= VALUE_MATE_IN_MAX_PLY)
-=======
     {
         const auto bestThreadScore = bestThread->worker->rootMoves[0].score;
         const auto newThreadScore  = th->worker->rootMoves[0].score;
@@ -261,13 +243,13 @@
         const auto bestThreadMoveVote = votes[bestThreadPV[0]];
         const auto newThreadMoveVote  = votes[newThreadPV[0]];
 
-        const bool bestThreadInProvenWin = bestThreadScore >= VALUE_TB_WIN_IN_MAX_PLY;
-        const bool newThreadInProvenWin  = newThreadScore >= VALUE_TB_WIN_IN_MAX_PLY;
+        const bool bestThreadInProvenWin = bestThreadScore > VALUE_MAX_EVAL;
+        const bool newThreadInProvenWin  = newThreadScore > VALUE_MAX_EVAL;
 
         const bool bestThreadInProvenLoss =
-          bestThreadScore != -VALUE_INFINITE && bestThreadScore <= VALUE_TB_LOSS_IN_MAX_PLY;
+          bestThreadScore != -VALUE_INFINITE && bestThreadScore < -VALUE_MAX_EVAL;
         const bool newThreadInProvenLoss =
-          newThreadScore != -VALUE_INFINITE && newThreadScore <= VALUE_TB_LOSS_IN_MAX_PLY;
+          newThreadScore != -VALUE_INFINITE && newThreadScore < -VALUE_MAX_EVAL;
 
         // Note that we make sure not to pick a thread with truncated-PV for better viewer experience.
         const bool betterVotingValue =
@@ -281,32 +263,15 @@
                 bestThread = th;
         }
         else if (bestThreadInProvenLoss)
->>>>>>> fc41f64d
         {
             // Make sure we pick the shortest mated / TB conversion
             if (newThreadInProvenLoss && newThreadScore < bestThreadScore)
                 bestThread = th;
         }
-<<<<<<< HEAD
-        /*else if (   th->rootMoves[0].score > VALUE_MATE_IN_MAX_PLY
-                 || (   th->rootMoves[0].score > VALUE_MATED_IN_MAX_PLY
-                     && (   votes[th->rootMoves[0].pv[0]] > votes[bestThread->rootMoves[0].pv[0]]
-                         || (   votes[th->rootMoves[0].pv[0]] == votes[bestThread->rootMoves[0].pv[0]]
-                             && thread_value(th) > thread_value(bestThread)))))*/
-
-        else if (th->rootMoves[0].score >= VALUE_MATE_IN_MAX_PLY
-                 || (th->rootMoves[0].score > VALUE_MATED_IN_MAX_PLY
-                     && (votes[th->rootMoves[0].pv[0]] > votes[bestThread->rootMoves[0].pv[0]]
-                         || (votes[th->rootMoves[0].pv[0]] == votes[bestThread->rootMoves[0].pv[0]]
-                             && thread_value(th) * int(th->rootMoves[0].pv.size() > 2)
-                                  > thread_value(bestThread)
-                                      * int(bestThread->rootMoves[0].pv.size() > 2)))))
-=======
         else if (newThreadInProvenWin || newThreadInProvenLoss
-                 || (newThreadScore > VALUE_TB_LOSS_IN_MAX_PLY
+                 || (newThreadScore > -VALUE_MAX_EVAL
                      && (newThreadMoveVote > bestThreadMoveVote
                          || (newThreadMoveVote == bestThreadMoveVote && betterVotingValue))))
->>>>>>> fc41f64d
             bestThread = th;
     }
 
