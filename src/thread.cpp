--- conflicted
+++ resolved
@@ -280,29 +280,18 @@
     // shared since they are read-only.
     for (auto&& th : threads)
     {
-<<<<<<< HEAD
-        th->worker->limits = limits;
-        th->worker->nodes = th->worker->tbHits = th->worker->nmpGuardV =
-          th->worker->nmpGuard = th->worker->bestMoveChanges = 0;
-        th->worker->rootDepth = th->worker->completedDepth = 0;
-        th->worker->nmpSide = 0;
-        th->worker->pvValue = VALUE_NONE;
-        th->worker->rootMoves                              = rootMoves;
-        th->worker->rootPos.set(pos.fen(), pos.is_chess960(), &th->worker->rootState);
-        th->worker->rootState = setupStates->back();
-        th->worker->tbConfig  = tbConfig;
-=======
         th->run_custom_job([&]() {
             th->worker->limits = limits;
-            th->worker->nodes = th->worker->tbHits = th->worker->nmpMinPly =
-              th->worker->bestMoveChanges          = 0;
+            th->worker->nodes = th->worker->tbHits = th->worker->nmpGuardV =
+              th->worker->nmpGuard = th->worker->bestMoveChanges = 0;
             th->worker->rootDepth = th->worker->completedDepth = 0;
+            th->worker->nmpSide = 0;
+            th->worker->pvValue = VALUE_NONE;
             th->worker->rootMoves                              = rootMoves;
             th->worker->rootPos.set(pos.fen(), pos.is_chess960(), &th->worker->rootState);
             th->worker->rootState = setupStates->back();
             th->worker->tbConfig  = tbConfig;
         });
->>>>>>> 81c1d310
     }
 
     for (auto&& th : threads)
