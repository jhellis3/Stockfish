--- conflicted
+++ resolved
@@ -66,13 +66,9 @@
     bool            inCheck;
     bool            ttPv;
     bool            ttHit;
-<<<<<<< HEAD
     bool            secondaryLine;
     bool            mainLine;
-    int             doubleExtensions;
-=======
     int             multipleExtensions;
->>>>>>> fc41f64d
     int             cutoffCnt;
 };
 
@@ -231,15 +227,15 @@
 
     size_t                pvIdx, pvLast;
     std::atomic<uint64_t> nodes, tbHits, bestMoveChanges;
-    int                   selDepth, nmpMinPly;
-
-    Value optimism[COLOR_NB];
+    int                   selDepth;
+    bool                  nmpGuard, nmpGuardV, nmpSide;
 
     Position  rootPos;
     StateInfo rootState;
     RootMoves rootMoves;
     Depth     rootDepth, completedDepth;
     Value     rootDelta;
+    Value     pvValue;
 
     size_t thread_idx;
 
