/*
  Stockfish, a UCI chess playing engine derived from Glaurung 2.1
  Copyright (C) 2004-2024 The Stockfish developers (see AUTHORS file)

  Stockfish is free software: you can redistribute it and/or modify
  it under the terms of the GNU General Public License as published by
  the Free Software Foundation, either version 3 of the License, or
  (at your option) any later version.

  Stockfish is distributed in the hope that it will be useful,
  but WITHOUT ANY WARRANTY; without even the implied warranty of
  MERCHANTABILITY or FITNESS FOR A PARTICULAR PURPOSE.  See the
  GNU General Public License for more details.

  You should have received a copy of the GNU General Public License
  along with this program.  If not, see <http://www.gnu.org/licenses/>.
*/

#ifndef SEARCH_H_INCLUDED
#define SEARCH_H_INCLUDED

#include <algorithm>
#include <array>
#include <atomic>
#include <cassert>
#include <cstddef>
#include <cstdint>
#include <functional>
#include <memory>
#include <string>
#include <string_view>
#include <vector>

#include "history.h"
#include "misc.h"
#include "nnue/network.h"
#include "nnue/nnue_accumulator.h"
#include "numa.h"
#include "position.h"
#include "score.h"
#include "syzygy/tbprobe.h"
#include "timeman.h"
#include "types.h"

namespace Stockfish {

// Different node types, used as a template parameter
enum NodeType {
    NonPV,
    PV,
    Root
};

class TranspositionTable;
class ThreadPool;
class OptionsMap;

namespace Search {

// Stack struct keeps track of the information we need to remember from nodes
// shallower and deeper in the tree during the search. Each search thread has
// its own array of Stack objects, indexed by the current ply.
struct Stack {
<<<<<<< HEAD
    Move*           pv;
    PieceToHistory* continuationHistory;
    PieceToCorrectionHistory* continuationCorrectionHistory;
    uint16_t        ply;
    Move            currentMove;
    Move            excludedMove;
    Value           staticEval;
    int             statScore;
    uint8_t         moveCount;
    bool            inCheck;
    bool            ttPv;
    bool            ttHit;
    bool            secondaryLine;
    bool            mainLine;
    uint16_t        cutoffCnt;
=======
    Move*                       pv;
    PieceToHistory*             continuationHistory;
    CorrectionHistory<PieceTo>* continuationCorrectionHistory;
    int                         ply;
    Move                        currentMove;
    Move                        excludedMove;
    Value                       staticEval;
    int                         statScore;
    int                         moveCount;
    bool                        inCheck;
    bool                        ttPv;
    bool                        ttHit;
    int                         cutoffCnt;
>>>>>>> 82b092ca
};


// RootMove struct is used for moves at the root of the tree. For each root move
// we store a score and a PV (really a refutation in the case of moves which
// fail low). Score is normally set at -VALUE_INFINITE for all non-pv moves.
struct RootMove {

    explicit RootMove(Move m) :
        pv(1, m) {}
    bool extract_ponder_from_tt(const TranspositionTable& tt, Position& pos);
    bool operator==(const Move& m) const { return pv[0] == m; }
    // Sort in descending order
    bool operator<(const RootMove& m) const {
        return m.score != score ? m.score < score : m.previousScore < previousScore;
    }

    uint64_t          effort           = 0;
    Value             score            = -VALUE_INFINITE;
    Value             previousScore    = -VALUE_INFINITE;
    Value             averageScore     = -VALUE_INFINITE;
    Value             uciScore         = -VALUE_INFINITE;
    bool              scoreLowerbound  = false;
    bool              scoreUpperbound  = false;
    int               selDepth         = 0;
    int               tbRank           = 0;
    Value             tbScore;
    std::vector<Move> pv;
};

using RootMoves = std::vector<RootMove>;


// LimitsType struct stores information sent by the caller about the analysis required.
struct LimitsType {

    // Init explicitly due to broken value-initialization of non POD in MSVC
    LimitsType() {
        time[WHITE] = time[BLACK] = inc[WHITE] = inc[BLACK] = npmsec = movetime = TimePoint(0);
        movestogo = depth = mate = perft = infinite = 0;
        nodes                                       = 0;
        ponderMode                                  = false;
    }

    bool use_time_management() const { return time[WHITE] || time[BLACK]; }

    std::vector<std::string> searchmoves;
    TimePoint                time[COLOR_NB], inc[COLOR_NB], npmsec, movetime, startTime;
    int                      movestogo, depth, mate, perft, infinite;
    uint64_t                 nodes;
    bool                     ponderMode;
    Square                   capSq;
};


// The UCI stores the uci options, thread pool, and transposition table.
// This struct is used to easily forward data to the Search::Worker class.
struct SharedState {
    SharedState(const OptionsMap&                               optionsMap,
                ThreadPool&                                     threadPool,
                TranspositionTable&                             transpositionTable,
                const LazyNumaReplicated<Eval::NNUE::Networks>& nets) :
        options(optionsMap),
        threads(threadPool),
        tt(transpositionTable),
        networks(nets) {}

    const OptionsMap&                               options;
    ThreadPool&                                     threads;
    TranspositionTable&                             tt;
    const LazyNumaReplicated<Eval::NNUE::Networks>& networks;
};

class Worker;

// Null Object Pattern, implement a common interface for the SearchManagers.
// A Null Object will be given to non-mainthread workers.
class ISearchManager {
   public:
    virtual ~ISearchManager() {}
    virtual void check_time(Search::Worker&) = 0;
};

struct InfoShort {
    int   depth;
    Score score;
};

struct InfoFull: InfoShort {
    int              selDepth;
    size_t           multiPV;
    std::string_view wdl;
    std::string_view bound;
    size_t           timeMs;
    size_t           nodes;
    size_t           nps;
    size_t           tbHits;
    std::string_view pv;
    int              hashfull;
};

struct InfoIteration {
    int              depth;
    std::string_view currmove;
    size_t           currmovenumber;
};

// Skill structure is used to implement strength limit. If we have a UCI_Elo,
// we convert it to an appropriate skill level, anchored to the Stash engine.
// This method is based on a fit of the Elo results for games played between
// Stockfish at various skill levels and various versions of the Stash engine.
// Skill 0 .. 19 now covers CCRL Blitz Elo from 1320 to 3190, approximately
// Reference: https://github.com/vondele/Stockfish/commit/a08b8d4e9711c2
struct Skill {
    // Lowest and highest Elo ratings used in the skill level calculation
    constexpr static int LowestElo  = 1320;
    constexpr static int HighestElo = 3190;

    Skill(int skill_level, int uci_elo) {
        if (uci_elo)
        {
            double e = double(uci_elo - LowestElo) / (HighestElo - LowestElo);
            level = std::clamp((((37.2473 * e - 40.8525) * e + 22.2943) * e - 0.311438), 0.0, 19.0);
        }
        else
            level = double(skill_level);
    }
    bool enabled() const { return level < 20.0; }
    bool time_to_pick(Depth depth) const { return depth == 1 + int(level); }
    Move pick_best(const RootMoves&, size_t multiPV);

    double level;
    Move   best = Move::none();
};

// SearchManager manages the search from the main thread. It is responsible for
// keeping track of the time, and storing data strictly related to the main thread.
class SearchManager: public ISearchManager {
   public:
    using UpdateShort    = std::function<void(const InfoShort&)>;
    using UpdateFull     = std::function<void(const InfoFull&)>;
    using UpdateIter     = std::function<void(const InfoIteration&)>;
    using UpdateBestmove = std::function<void(std::string_view, std::string_view)>;

    struct UpdateContext {
        UpdateShort    onUpdateNoMoves;
        UpdateFull     onUpdateFull;
        UpdateIter     onIter;
        UpdateBestmove onBestmove;
    };


    SearchManager(const UpdateContext& updateContext) :
        updates(updateContext) {}

    void check_time(Search::Worker& worker) override;

    void pv(Search::Worker&           worker,
            const ThreadPool&         threads,
            const TranspositionTable& tt,
            Depth                     depth);

    Stockfish::TimeManagement tm;
    double                    originalTimeAdjust;
    int                       callsCnt;
    std::atomic_bool          ponder;

    std::array<Value, 4> iterValue;
    double               previousTimeReduction;
    Value                bestPreviousScore;
    Value                bestPreviousAverageScore;
    bool                 stopOnPonderhit;

    size_t id;

    const UpdateContext& updates;
};

class NullSearchManager: public ISearchManager {
   public:
    void check_time(Search::Worker&) override {}
};


// Search::Worker is the class that does the actual search.
// It is instantiated once per thread, and it is responsible for keeping track
// of the search history, and storing data required for the search.
class Worker {
   public:
    Worker(SharedState&, std::unique_ptr<ISearchManager>, size_t, NumaReplicatedAccessToken);

    // Called at instantiation to initialize reductions tables.
    // Reset histories, usually before a new game.
    void clear();

    // Called when the program receives the UCI 'go' command.
    // It searches from the root position and outputs the "bestmove".
    void start_searching();

    bool is_mainthread() const { return threadIdx == 0; }

    void ensure_network_replicated();

    // Public because they need to be updatable by the stats
    ButterflyHistory mainHistory;
    LowPlyHistory    lowPlyHistory;

    CapturePieceToHistory captureHistory;
    ContinuationHistory   continuationHistory[2][2];
    PawnHistory           pawnHistory;

    CorrectionHistory<Pawn>         pawnCorrectionHistory;
    CorrectionHistory<Major>        majorPieceCorrectionHistory;
    CorrectionHistory<Minor>        minorPieceCorrectionHistory;
    CorrectionHistory<NonPawn>      nonPawnCorrectionHistory[COLOR_NB];
    CorrectionHistory<Continuation> continuationCorrectionHistory;

   private:
    void iterative_deepening();

    // This is the main search function, for both PV and non-PV nodes
    template<NodeType nodeType>
    Value search(Position& pos, Stack* ss, Value alpha, Value beta, Depth depth, bool cutNode);

    // Quiescence search function, which is called by the main search
    template<NodeType nodeType>
    Value qsearch(Position& pos, Stack* ss, Value alpha, Value beta);

    Depth reduction(bool i, Depth d, int mn, int delta) const;

    // Pointer to the search manager, only allowed to be called by the main thread
    SearchManager* main_manager() const {
        assert(threadIdx == 0);
        return static_cast<SearchManager*>(manager.get());
    }

    TimePoint elapsed() const;
    TimePoint elapsed_time() const;

    LimitsType limits;

    size_t                pvIdx, pvLast;
    std::atomic<uint64_t> nodes, tbHits, bestMoveChanges;
    int                   selDepth, contempt[2];
    bool                  nmpGuard, nmpGuardV, nmpSide;

    Position  rootPos;
    StateInfo rootState;
    RootMoves rootMoves;
    Depth     rootDepth, completedDepth;
    Value     rootDelta;
    Value     pvValue;

    size_t                    threadIdx;
    NumaReplicatedAccessToken numaAccessToken;

    // Reductions lookup table initialized at startup
    std::array<int, MAX_MOVES> reductions;  // [depth or moveNumber]

    // The main thread has a SearchManager, the others have a NullSearchManager
    std::unique_ptr<ISearchManager> manager;

    Tablebases::Config tbConfig;

    const OptionsMap&                               options;
    ThreadPool&                                     threads;
    TranspositionTable&                             tt;
    const LazyNumaReplicated<Eval::NNUE::Networks>& networks;

    // Used by NNUE
    Eval::NNUE::AccumulatorCaches refreshTable;

    friend class Stockfish::ThreadPool;
    friend class SearchManager;
};


}  // namespace Search

}  // namespace Stockfish

#endif  // #ifndef SEARCH_H_INCLUDED<|MERGE_RESOLUTION|>--- conflicted
+++ resolved
@@ -61,10 +61,9 @@
 // shallower and deeper in the tree during the search. Each search thread has
 // its own array of Stack objects, indexed by the current ply.
 struct Stack {
-<<<<<<< HEAD
     Move*           pv;
     PieceToHistory* continuationHistory;
-    PieceToCorrectionHistory* continuationCorrectionHistory;
+    CorrectionHistory<PieceTo>* continuationCorrectionHistory;
     uint16_t        ply;
     Move            currentMove;
     Move            excludedMove;
@@ -77,21 +76,6 @@
     bool            secondaryLine;
     bool            mainLine;
     uint16_t        cutoffCnt;
-=======
-    Move*                       pv;
-    PieceToHistory*             continuationHistory;
-    CorrectionHistory<PieceTo>* continuationCorrectionHistory;
-    int                         ply;
-    Move                        currentMove;
-    Move                        excludedMove;
-    Value                       staticEval;
-    int                         statScore;
-    int                         moveCount;
-    bool                        inCheck;
-    bool                        ttPv;
-    bool                        ttHit;
-    int                         cutoffCnt;
->>>>>>> 82b092ca
 };
 
 
