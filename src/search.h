/*
  Stockfish, a UCI chess playing engine derived from Glaurung 2.1
  Copyright (C) 2004-2024 The Stockfish developers (see AUTHORS file)

  Stockfish is free software: you can redistribute it and/or modify
  it under the terms of the GNU General Public License as published by
  the Free Software Foundation, either version 3 of the License, or
  (at your option) any later version.

  Stockfish is distributed in the hope that it will be useful,
  but WITHOUT ANY WARRANTY; without even the implied warranty of
  MERCHANTABILITY or FITNESS FOR A PARTICULAR PURPOSE.  See the
  GNU General Public License for more details.

  You should have received a copy of the GNU General Public License
  along with this program.  If not, see <http://www.gnu.org/licenses/>.
*/

#ifndef SEARCH_H_INCLUDED
#define SEARCH_H_INCLUDED

#include <algorithm>
#include <array>
#include <atomic>
#include <cassert>
#include <cstddef>
#include <cstdint>
#include <functional>
#include <memory>
#include <string>
#include <string_view>
#include <vector>

#include "misc.h"
#include "movepick.h"
#include "nnue/network.h"
#include "nnue/nnue_accumulator.h"
#include "numa.h"
#include "position.h"
#include "score.h"
#include "syzygy/tbprobe.h"
#include "timeman.h"
#include "types.h"

namespace Stockfish {

// Different node types, used as a template parameter
enum NodeType {
    NonPV,
    PV,
    Root
};

class TranspositionTable;
class ThreadPool;
class OptionsMap;

namespace Search {

// Stack struct keeps track of the information we need to remember from nodes
// shallower and deeper in the tree during the search. Each search thread has
// its own array of Stack objects, indexed by the current ply.
struct Stack {
<<<<<<< HEAD
    Move*           pv;
    PieceToHistory* continuationHistory;
    uint16_t        ply;
    Move            currentMove;
    Move            excludedMove;
    Value           staticEval;
    int             statScore;
    uint8_t         moveCount;
    bool            inCheck;
    bool            ttPv;
    bool            ttHit;
    bool            secondaryLine;
    bool            mainLine;
    uint16_t        cutoffCnt;
=======
    Move*                     pv;
    PieceToHistory*           continuationHistory;
    PieceToCorrectionHistory* continuationCorrectionHistory;
    int                       ply;
    Move                      currentMove;
    Move                      excludedMove;
    Value                     staticEval;
    int                       statScore;
    int                       moveCount;
    bool                      inCheck;
    bool                      ttPv;
    bool                      ttHit;
    int                       cutoffCnt;
>>>>>>> 9766db81
};


// RootMove struct is used for moves at the root of the tree. For each root move
// we store a score and a PV (really a refutation in the case of moves which
// fail low). Score is normally set at -VALUE_INFINITE for all non-pv moves.
struct RootMove {

    explicit RootMove(Move m) :
        pv(1, m) {}
    bool extract_ponder_from_tt(const TranspositionTable& tt, Position& pos);
    bool operator==(const Move& m) const { return pv[0] == m; }
    // Sort in descending order
    bool operator<(const RootMove& m) const {
        return m.score != score ? m.score < score : m.previousScore < previousScore;
    }

    uint64_t          effort           = 0;
    Value             score            = -VALUE_INFINITE;
    Value             previousScore    = -VALUE_INFINITE;
    Value             averageScore     = -VALUE_INFINITE;
    Value             meanSquaredScore = -VALUE_INFINITE * VALUE_INFINITE;
    Value             uciScore         = -VALUE_INFINITE;
    bool              scoreLowerbound  = false;
    bool              scoreUpperbound  = false;
    int               selDepth         = 0;
    int               tbRank           = 0;
    Value             tbScore;
    std::vector<Move> pv;
};

using RootMoves = std::vector<RootMove>;


// LimitsType struct stores information sent by the caller about the analysis required.
struct LimitsType {

    // Init explicitly due to broken value-initialization of non POD in MSVC
    LimitsType() {
        time[WHITE] = time[BLACK] = inc[WHITE] = inc[BLACK] = npmsec = movetime = TimePoint(0);
        movestogo = depth = mate = perft = infinite = 0;
        nodes                                       = 0;
        ponderMode                                  = false;
    }

    bool use_time_management() const { return time[WHITE] || time[BLACK]; }

    std::vector<std::string> searchmoves;
    TimePoint                time[COLOR_NB], inc[COLOR_NB], npmsec, movetime, startTime;
    int                      movestogo, depth, mate, perft, infinite;
    uint64_t                 nodes;
    bool                     ponderMode;
    Square                   capSq;
};


// The UCI stores the uci options, thread pool, and transposition table.
// This struct is used to easily forward data to the Search::Worker class.
struct SharedState {
    SharedState(const OptionsMap&                               optionsMap,
                ThreadPool&                                     threadPool,
                TranspositionTable&                             transpositionTable,
                const LazyNumaReplicated<Eval::NNUE::Networks>& nets) :
        options(optionsMap),
        threads(threadPool),
        tt(transpositionTable),
        networks(nets) {}

    const OptionsMap&                               options;
    ThreadPool&                                     threads;
    TranspositionTable&                             tt;
    const LazyNumaReplicated<Eval::NNUE::Networks>& networks;
};

class Worker;

// Null Object Pattern, implement a common interface for the SearchManagers.
// A Null Object will be given to non-mainthread workers.
class ISearchManager {
   public:
    virtual ~ISearchManager() {}
    virtual void check_time(Search::Worker&) = 0;
};

struct InfoShort {
    int   depth;
    Score score;
};

struct InfoFull: InfoShort {
    int              selDepth;
    size_t           multiPV;
    std::string_view wdl;
    std::string_view bound;
    size_t           timeMs;
    size_t           nodes;
    size_t           nps;
    size_t           tbHits;
    std::string_view pv;
    int              hashfull;
};

struct InfoIteration {
    int              depth;
    std::string_view currmove;
    size_t           currmovenumber;
};

// Skill structure is used to implement strength limit. If we have a UCI_Elo,
// we convert it to an appropriate skill level, anchored to the Stash engine.
// This method is based on a fit of the Elo results for games played between
// Stockfish at various skill levels and various versions of the Stash engine.
// Skill 0 .. 19 now covers CCRL Blitz Elo from 1320 to 3190, approximately
// Reference: https://github.com/vondele/Stockfish/commit/a08b8d4e9711c2
struct Skill {
    // Lowest and highest Elo ratings used in the skill level calculation
    constexpr static int LowestElo  = 1320;
    constexpr static int HighestElo = 3190;

    Skill(int skill_level, int uci_elo) {
        if (uci_elo)
        {
            double e = double(uci_elo - LowestElo) / (HighestElo - LowestElo);
            level = std::clamp((((37.2473 * e - 40.8525) * e + 22.2943) * e - 0.311438), 0.0, 19.0);
        }
        else
            level = double(skill_level);
    }
    bool enabled() const { return level < 20.0; }
    bool time_to_pick(Depth depth) const { return depth == 1 + int(level); }
    Move pick_best(const RootMoves&, size_t multiPV);

    double level;
    Move   best = Move::none();
};

// SearchManager manages the search from the main thread. It is responsible for
// keeping track of the time, and storing data strictly related to the main thread.
class SearchManager: public ISearchManager {
   public:
    using UpdateShort    = std::function<void(const InfoShort&)>;
    using UpdateFull     = std::function<void(const InfoFull&)>;
    using UpdateIter     = std::function<void(const InfoIteration&)>;
    using UpdateBestmove = std::function<void(std::string_view, std::string_view)>;

    struct UpdateContext {
        UpdateShort    onUpdateNoMoves;
        UpdateFull     onUpdateFull;
        UpdateIter     onIter;
        UpdateBestmove onBestmove;
    };


    SearchManager(const UpdateContext& updateContext) :
        updates(updateContext) {}

    void check_time(Search::Worker& worker) override;

    void pv(Search::Worker&           worker,
            const ThreadPool&         threads,
            const TranspositionTable& tt,
            Depth                     depth);

    Stockfish::TimeManagement tm;
    double                    originalTimeAdjust;
    int                       callsCnt;
    std::atomic_bool          ponder;

    std::array<Value, 4> iterValue;
    double               previousTimeReduction;
    Value                bestPreviousScore;
    Value                bestPreviousAverageScore;
    bool                 stopOnPonderhit;

    size_t id;

    const UpdateContext& updates;
};

class NullSearchManager: public ISearchManager {
   public:
    void check_time(Search::Worker&) override {}
};


// Search::Worker is the class that does the actual search.
// It is instantiated once per thread, and it is responsible for keeping track
// of the search history, and storing data required for the search.
class Worker {
   public:
    Worker(SharedState&, std::unique_ptr<ISearchManager>, size_t, NumaReplicatedAccessToken);

    // Called at instantiation to initialize reductions tables.
    // Reset histories, usually before a new game.
    void clear();

    // Called when the program receives the UCI 'go' command.
    // It searches from the root position and outputs the "bestmove".
    void start_searching();

    bool is_mainthread() const { return threadIdx == 0; }

    void ensure_network_replicated();

    // Public because they need to be updatable by the stats
    ButterflyHistory mainHistory;
    LowPlyHistory    lowPlyHistory;

    CapturePieceToHistory captureHistory;
    ContinuationHistory   continuationHistory[2][2];
    PawnHistory           pawnHistory;

    PawnCorrectionHistory         pawnCorrectionHistory;
    MaterialCorrectionHistory     materialCorrectionHistory;
    MajorPieceCorrectionHistory   majorPieceCorrectionHistory;
    MinorPieceCorrectionHistory   minorPieceCorrectionHistory;
    NonPawnCorrectionHistory      nonPawnCorrectionHistory[COLOR_NB];
    ContinuationCorrectionHistory continuationCorrectionHistory;

   private:
    void iterative_deepening();

    // This is the main search function, for both PV and non-PV nodes
    template<NodeType nodeType>
    Value search(Position& pos, Stack* ss, Value alpha, Value beta, Depth depth, bool cutNode);

    // Quiescence search function, which is called by the main search
    template<NodeType nodeType>
    Value qsearch(Position& pos, Stack* ss, Value alpha, Value beta);

    Depth reduction(bool i, Depth d, int mn, int delta) const;

    // Pointer to the search manager, only allowed to be called by the main thread
    SearchManager* main_manager() const {
        assert(threadIdx == 0);
        return static_cast<SearchManager*>(manager.get());
    }

    TimePoint elapsed() const;
    TimePoint elapsed_time() const;

    LimitsType limits;

    size_t                pvIdx, pvLast;
    std::atomic<uint64_t> nodes, tbHits, bestMoveChanges;
    int                   selDepth, contempt[2];
    bool                  nmpGuard, nmpGuardV, nmpSide;

    Position  rootPos;
    StateInfo rootState;
    RootMoves rootMoves;
    Depth     rootDepth, completedDepth;
    Value     rootDelta;
    Value     pvValue;

    size_t                    threadIdx;
    NumaReplicatedAccessToken numaAccessToken;

    // Reductions lookup table initialized at startup
    std::array<int, MAX_MOVES> reductions;  // [depth or moveNumber]

    // The main thread has a SearchManager, the others have a NullSearchManager
    std::unique_ptr<ISearchManager> manager;

    Tablebases::Config tbConfig;

    const OptionsMap&                               options;
    ThreadPool&                                     threads;
    TranspositionTable&                             tt;
    const LazyNumaReplicated<Eval::NNUE::Networks>& networks;

    // Used by NNUE
    Eval::NNUE::AccumulatorCaches refreshTable;

    friend class Stockfish::ThreadPool;
    friend class SearchManager;
};


}  // namespace Search

}  // namespace Stockfish

#endif  // #ifndef SEARCH_H_INCLUDED<|MERGE_RESOLUTION|>--- conflicted
+++ resolved
@@ -61,9 +61,9 @@
 // shallower and deeper in the tree during the search. Each search thread has
 // its own array of Stack objects, indexed by the current ply.
 struct Stack {
-<<<<<<< HEAD
     Move*           pv;
     PieceToHistory* continuationHistory;
+    PieceToCorrectionHistory* continuationCorrectionHistory;
     uint16_t        ply;
     Move            currentMove;
     Move            excludedMove;
@@ -76,21 +76,6 @@
     bool            secondaryLine;
     bool            mainLine;
     uint16_t        cutoffCnt;
-=======
-    Move*                     pv;
-    PieceToHistory*           continuationHistory;
-    PieceToCorrectionHistory* continuationCorrectionHistory;
-    int                       ply;
-    Move                      currentMove;
-    Move                      excludedMove;
-    Value                     staticEval;
-    int                       statScore;
-    int                       moveCount;
-    bool                      inCheck;
-    bool                      ttPv;
-    bool                      ttHit;
-    int                       cutoffCnt;
->>>>>>> 9766db81
 };
 
 
@@ -112,7 +97,6 @@
     Value             score            = -VALUE_INFINITE;
     Value             previousScore    = -VALUE_INFINITE;
     Value             averageScore     = -VALUE_INFINITE;
-    Value             meanSquaredScore = -VALUE_INFINITE * VALUE_INFINITE;
     Value             uciScore         = -VALUE_INFINITE;
     bool              scoreLowerbound  = false;
     bool              scoreUpperbound  = false;
