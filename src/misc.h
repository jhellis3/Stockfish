--- conflicted
+++ resolved
@@ -93,22 +93,6 @@
   std::size_t size_ = 0;
 };
 
-<<<<<<< HEAD
-/// xorshift64star Pseudo-Random Number Generator
-/// This class is based on original code written and dedicated
-/// to the public domain by Sebastiano Vigna (2014).
-/// It has the following characteristics:
-///
-///  -  Outputs 64-bit numbers
-///  -  Passes Dieharder and SmallCrush test batteries
-///  -  Does not require warm-up, no zeroland to escape
-///  -  Internal state is a single 64-bit integer
-///  -  Period is 2^64 - 1
-///  -  Speed: 1.60 ns/call (Core i7 @3.40GHz)
-///
-/// For further analysis see
-///   <http://vigna.di.unimi.it/ftp/papers/xorshift.pdf>
-=======
 
 // xorshift64star Pseudo-Random Number Generator
 // This class is based on original code written and dedicated
@@ -124,7 +108,6 @@
 //
 // For further analysis see
 //   <http://vigna.di.unimi.it/ftp/papers/xorshift.pdf>
->>>>>>> 8366ec48
 
 class PRNG {
 
