/*
  Stockfish, a UCI chess playing engine derived from Glaurung 2.1
  Copyright (C) 2004-2023 The Stockfish developers (see AUTHORS file)

  Stockfish is free software: you can redistribute it and/or modify
  it under the terms of the GNU General Public License as published by
  the Free Software Foundation, either version 3 of the License, or
  (at your option) any later version.

  Stockfish is distributed in the hope that it will be useful,
  but WITHOUT ANY WARRANTY; without even the implied warranty of
  MERCHANTABILITY or FITNESS FOR A PARTICULAR PURPOSE.  See the
  GNU General Public License for more details.

  You should have received a copy of the GNU General Public License
  along with this program.  If not, see <http://www.gnu.org/licenses/>.
*/

#ifndef MISC_H_INCLUDED
#define MISC_H_INCLUDED

#include <cassert>
#include <chrono>
#include <cstddef>
#include <cstdint>
#include <iosfwd>
#include <string>

#define stringify2(x) #x
#define stringify(x) stringify2(x)

namespace Stockfish {

std::string engine_info(bool to_uci = false);
std::string compiler_info();

// Preloads the given address in L1/L2 cache. This is a non-blocking
// function that doesn't stall the CPU waiting for data to be loaded from memory,
// which can be quite slow.
void prefetch(void* addr);

void  start_logger(const std::string& fname);
void* std_aligned_alloc(size_t alignment, size_t size);
void  std_aligned_free(void* ptr);
// memory aligned by page size, min alignment: 4096 bytes
void* aligned_large_pages_alloc(size_t size);
// nop if mem == nullptr
void aligned_large_pages_free(void* mem);

void dbg_hit_on(bool cond, int slot = 0);
void dbg_mean_of(int64_t value, int slot = 0);
void dbg_stdev_of(int64_t value, int slot = 0);
void dbg_correl_of(int64_t value1, int64_t value2, int slot = 0);
void dbg_print();

using TimePoint = std::chrono::milliseconds::rep;  // A value in milliseconds
static_assert(sizeof(TimePoint) == sizeof(int64_t), "TimePoint should be 64 bits");
inline TimePoint now() {
    return std::chrono::duration_cast<std::chrono::milliseconds>(
             std::chrono::steady_clock::now().time_since_epoch())
      .count();
}

<<<<<<< HEAD
enum SyncCout { IO_LOCK, IO_UNLOCK };
=======

enum SyncCout {
    IO_LOCK,
    IO_UNLOCK
};
>>>>>>> 49ece9f7
std::ostream& operator<<(std::ostream&, SyncCout);

#define sync_cout std::cout << IO_LOCK
#define sync_endl std::endl << IO_UNLOCK


// Get the first aligned element of an array.
// ptr must point to an array of size at least `sizeof(T) * N + alignment` bytes,
// where N is the number of elements in the array.
template<uintptr_t Alignment, typename T>
T* align_ptr_up(T* ptr) {
    static_assert(alignof(T) < Alignment);

    const uintptr_t ptrint = reinterpret_cast<uintptr_t>(reinterpret_cast<char*>(ptr));
    return reinterpret_cast<T*>(
      reinterpret_cast<char*>((ptrint + (Alignment - 1)) / Alignment * Alignment));
}


// True if and only if the binary is compiled on a little-endian machine
static inline const union {
    uint32_t i;
    char     c[4];
} Le                                    = {0x01020304};
static inline const bool IsLittleEndian = (Le.c[0] == 4);


template<typename T, std::size_t MaxSize>
class ValueList {

   public:
    std::size_t size() const { return size_; }
    void        push_back(const T& value) { values_[size_++] = value; }
    const T*    begin() const { return values_; }
    const T*    end() const { return values_ + size_; }
    const T&    operator[](int index) const { return values_[index]; }

   private:
    T           values_[MaxSize];
    std::size_t size_ = 0;
};


// xorshift64star Pseudo-Random Number Generator
// This class is based on original code written and dedicated
// to the public domain by Sebastiano Vigna (2014).
// It has the following characteristics:
//
//  -  Outputs 64-bit numbers
//  -  Passes Dieharder and SmallCrush test batteries
//  -  Does not require warm-up, no zeroland to escape
//  -  Internal state is a single 64-bit integer
//  -  Period is 2^64 - 1
//  -  Speed: 1.60 ns/call (Core i7 @3.40GHz)
//
// For further analysis see
//   <http://vigna.di.unimi.it/ftp/papers/xorshift.pdf>

class PRNG {

    uint64_t s;

    uint64_t rand64() {

        s ^= s >> 12, s ^= s << 25, s ^= s >> 27;
        return s * 2685821657736338717LL;
    }

   public:
    PRNG(uint64_t seed) :
        s(seed) {
        assert(seed);
    }

    template<typename T>
    T rand() {
        return T(rand64());
    }

    // Special generator used to fast init magic numbers.
    // Output values only have 1/8th of their bits set on average.
    template<typename T>
    T sparse_rand() {
        return T(rand64() & rand64() & rand64());
    }
};


// Under Windows it is not possible for a process to run on more than one
// logical processor group. This usually means being limited to using max 64
// cores. To overcome this, some special platform-specific API should be
// called to set group affinity for each thread. Original code from Texel by
// Peter Österlund.
namespace WinProcGroup {
void bindThisThread(size_t idx);
}

namespace CommandLine {
void init(int argc, char* argv[]);

extern std::string binaryDirectory;   // path of the executable directory
extern std::string workingDirectory;  // path of the working directory
}

}  // namespace Stockfish

#endif  // #ifndef MISC_H_INCLUDED<|MERGE_RESOLUTION|>--- conflicted
+++ resolved
@@ -61,15 +61,11 @@
       .count();
 }
 
-<<<<<<< HEAD
-enum SyncCout { IO_LOCK, IO_UNLOCK };
-=======
 
 enum SyncCout {
     IO_LOCK,
     IO_UNLOCK
 };
->>>>>>> 49ece9f7
 std::ostream& operator<<(std::ostream&, SyncCout);
 
 #define sync_cout std::cout << IO_LOCK
