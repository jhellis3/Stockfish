--- conflicted
+++ resolved
@@ -54,18 +54,6 @@
   return std::chrono::duration_cast<std::chrono::milliseconds>
         (std::chrono::steady_clock::now().time_since_epoch()).count();
 }
-
-<<<<<<< HEAD
-template<class Entry, int Size>
-struct HashTable {
-  Entry* operator[](Key key) { return &table[key & (Size - 1)]; }
-
-private:
-  std::vector<Entry> table = std::vector<Entry>(Size); // Allocate on the heap
-};
-
-=======
->>>>>>> 2667316f
 
 enum SyncCout { IO_LOCK, IO_UNLOCK };
 std::ostream& operator<<(std::ostream&, SyncCout);
