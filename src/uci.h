/*
  Stockfish, a UCI chess playing engine derived from Glaurung 2.1
  Copyright (C) 2004-2023 The Stockfish developers (see AUTHORS file)

  Stockfish is free software: you can redistribute it and/or modify
  it under the terms of the GNU General Public License as published by
  the Free Software Foundation, either version 3 of the License, or
  (at your option) any later version.

  Stockfish is distributed in the hope that it will be useful,
  but WITHOUT ANY WARRANTY; without even the implied warranty of
  MERCHANTABILITY or FITNESS FOR A PARTICULAR PURPOSE.  See the
  GNU General Public License for more details.

  You should have received a copy of the GNU General Public License
  along with this program.  If not, see <http://www.gnu.org/licenses/>.
*/

#ifndef UCI_H_INCLUDED
#define UCI_H_INCLUDED

#include <cstddef>
#include <iosfwd>
#include <map>
#include <string>

#include "types.h"

namespace Stockfish {

class Position;

namespace UCI {

class Option;

// Define a custom comparator, because the UCI options should be case-insensitive
struct CaseInsensitiveLess {
    bool operator()(const std::string&, const std::string&) const;
};

// The options container is defined as a std::map
using OptionsMap = std::map<std::string, Option, CaseInsensitiveLess>;

// The Option class implements each option as specified by the UCI protocol
class Option {

    using OnChange = void (*)(const Option&);

   public:
    Option(OnChange = nullptr);
    Option(bool v, OnChange = nullptr);
    Option(const char* v, OnChange = nullptr);
    Option(double v, int minv, int maxv, OnChange = nullptr);
    Option(const char* v, const char* cur, OnChange = nullptr);

    Option& operator=(const std::string&);
    void    operator<<(const Option&);
    operator int() const;
    operator std::string() const;
    bool operator==(const char*) const;

   private:
    friend std::ostream& operator<<(std::ostream&, const OptionsMap&);

    std::string defaultValue, currentValue, type;
    int         min, max;
    size_t      idx;
    OnChange    on_change;
};

<<<<<<< HEAD
void init(OptionsMap&);
void loop(int argc, char* argv[]);
int to_cp(Value v);
std::string value(Value v, Value v2);
=======
void        init(OptionsMap&);
void        loop(int argc, char* argv[]);
int         to_cp(Value v);
std::string value(Value v);
>>>>>>> 49ece9f7
std::string square(Square s);
std::string move(Move m, bool chess960);
std::string pv(const Position& pos, Depth depth);
std::string wdl(Value v, int ply);
Move        to_move(const Position& pos, std::string& str);

}  // namespace UCI

extern UCI::OptionsMap Options;

}  // namespace Stockfish

#endif  // #ifndef UCI_H_INCLUDED<|MERGE_RESOLUTION|>--- conflicted
+++ resolved
@@ -69,17 +69,10 @@
     OnChange    on_change;
 };
 
-<<<<<<< HEAD
-void init(OptionsMap&);
-void loop(int argc, char* argv[]);
-int to_cp(Value v);
-std::string value(Value v, Value v2);
-=======
 void        init(OptionsMap&);
 void        loop(int argc, char* argv[]);
 int         to_cp(Value v);
-std::string value(Value v);
->>>>>>> 49ece9f7
+std::string value(Value v, Value v2);
 std::string square(Square s);
 std::string move(Move m, bool chess960);
 std::string pv(const Position& pos, Depth depth);
