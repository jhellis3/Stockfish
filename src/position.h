/*
  Stockfish, a UCI chess playing engine derived from Glaurung 2.1
  Copyright (C) 2004-2025 The Stockfish developers (see AUTHORS file)

  Stockfish is free software: you can redistribute it and/or modify
  it under the terms of the GNU General Public License as published by
  the Free Software Foundation, either version 3 of the License, or
  (at your option) any later version.

  Stockfish is distributed in the hope that it will be useful,
  but WITHOUT ANY WARRANTY; without even the implied warranty of
  MERCHANTABILITY or FITNESS FOR A PARTICULAR PURPOSE.  See the
  GNU General Public License for more details.

  You should have received a copy of the GNU General Public License
  along with this program.  If not, see <http://www.gnu.org/licenses/>.
*/

#ifndef POSITION_H_INCLUDED
#define POSITION_H_INCLUDED

#include <cassert>
#include <deque>
#include <iosfwd>
#include <memory>
#include <string>

#include "bitboard.h"
#include "types.h"

namespace Stockfish {

class TranspositionTable;

// StateInfo struct stores information needed to restore a Position object to
// its previous state when we retract a move. Whenever a move is made on the
// board (by calling Position::do_move), a StateInfo object must be passed.

struct StateInfo {

    // Copied when making a move
    Key    materialKey;
    Key    pawnKey;
    Key    minorPieceKey;
    Key    nonPawnKey[COLOR_NB];
    Value  nonPawnMaterial[COLOR_NB];
    int    castlingRights;
    int    rule50;
    int    pliesFromNull;
    Square epSquare;

    // Not copied when making a move (will be recomputed anyhow)
    Key        key;
    Bitboard   checkersBB;
    StateInfo* previous;
    StateInfo* next;
    Bitboard   blockersForKing[COLOR_NB];
    Bitboard   pinners[COLOR_NB];
    Bitboard   checkSquares[PIECE_TYPE_NB];
    Piece      capturedPiece;
    int        repetition;
};


// A list to keep track of the position states along the setup moves (from the
// start position to the position just before the search starts). Needed by
// 'draw by repetition' detection. Use a std::deque because pointers to
// elements are not invalidated upon list resizing.
using StateListPtr = std::unique_ptr<std::deque<StateInfo>>;


// Position class stores information regarding the board representation as
// pieces, side to move, hash keys, castling info, etc. Important methods are
// do_move() and undo_move(), used by the search to update node info when
// traversing the search tree.
class Position {
   public:
    static void init();

    Position()                           = default;
    Position(const Position&)            = delete;
    Position& operator=(const Position&) = delete;

    // FEN string input/output
    Position&   set(const std::string& fenStr, bool isChess960, StateInfo* si);
    Position&   set(const std::string& code, Color c, StateInfo* si);
    std::string fen() const;

    // Position representation
    Bitboard pieces(PieceType pt = ALL_PIECES) const;
    template<typename... PieceTypes>
    Bitboard pieces(PieceType pt, PieceTypes... pts) const;
    Bitboard pieces(Color c) const;
    template<typename... PieceTypes>
    Bitboard pieces(Color c, PieceTypes... pts) const;
    Piece    piece_on(Square s) const;
    Square   ep_square() const;
    bool     empty(Square s) const;
    template<PieceType Pt>
    int count(Color c) const;
    template<PieceType Pt>
    int count() const;
    template<PieceType Pt>
    Square square(Color c) const;

    // Castling
    CastlingRights castling_rights(Color c) const;
    bool           can_castle(CastlingRights cr) const;
    bool           castling_impeded(CastlingRights cr) const;
    Square         castling_rook_square(CastlingRights cr) const;

    // Checking
    Bitboard checkers() const;
    Bitboard blockers_for_king(Color c) const;
    Bitboard check_squares(PieceType pt) const;
    Bitboard pinners(Color c) const;

    // Attacks to/from a given square
    Bitboard attackers_to(Square s) const;
    Bitboard attackers_to(Square s, Bitboard occupied) const;
    bool     attackers_to_exist(Square s, Bitboard occupied, Color c) const;
    void     update_slider_blockers(Color c) const;
    template<PieceType Pt>
    Bitboard attacks_by(Color c) const;

    // Properties of moves
    bool  legal(Move m) const;
    bool  pseudo_legal(const Move m) const;
    bool  capture(Move m) const;
    bool  capture_stage(Move m) const;
    bool  gives_check(Move m) const;
    Piece moved_piece(Move m) const;
    Piece captured_piece() const;

    // Doing and undoing moves
    void       do_move(Move m, StateInfo& newSt, const TranspositionTable* tt);
    DirtyPiece do_move(Move m, StateInfo& newSt, bool givesCheck, const TranspositionTable* tt);
    void       undo_move(Move m);
    void       do_null_move(StateInfo& newSt, const TranspositionTable& tt);
    void       undo_null_move();

    // Static Exchange Evaluation
    bool see_ge(Move m, int threshold = 0) const;

    // Accessing hash keys
    Key key() const;
    Key material_key() const;
    Key pawn_key() const;
    Key minor_piece_key() const;
    Key non_pawn_key(Color c) const;

    // Other properties of the position
    Color side_to_move() const;
    int   game_ply() const;
    bool  is_chess960() const;
    bool  is_draw(int ply) const;
    bool  is_repetition(int ply) const;
    bool  upcoming_repetition(int ply) const;
    bool  has_repeated() const;
    bool  king_danger(Color c) const;
    int   rule50_count() const;
    Value non_pawn_material(Color c) const;
    Value non_pawn_material() const;

    // Position consistency check, for debugging
    bool pos_is_ok() const;
    void flip();

    // Used by NNUE
    StateInfo* state() const;

    void put_piece(Piece pc, Square s);
    void remove_piece(Square s);

   private:
    // Initialization helpers (used while setting up a position)
    void set_castling_right(Color c, Square rfrom);
    void set_state() const;
    void set_check_info() const;

    // Other helpers
    void move_piece(Square from, Square to);
    template<bool Do>
<<<<<<< HEAD
    void do_castling(Color us, Square from, Square& to, Square& rfrom, Square& rto);
=======
    void do_castling(Color             us,
                     Square            from,
                     Square&           to,
                     Square&           rfrom,
                     Square&           rto,
                     DirtyPiece* const dp = nullptr);
    template<bool AfterMove>
    Key adjust_key50(Key k) const;
>>>>>>> d7c04a94

    // Data members
    Piece      board[SQUARE_NB];
    Bitboard   byTypeBB[PIECE_TYPE_NB];
    Bitboard   byColorBB[COLOR_NB];
    int        pieceCount[PIECE_NB];
    int        castlingRightsMask[SQUARE_NB];
    Square     castlingRookSquare[CASTLING_RIGHT_NB];
    Bitboard   castlingPath[CASTLING_RIGHT_NB];
    StateInfo* st;
    int        gamePly;
    Color      sideToMove;
    bool       chess960;
};

std::ostream& operator<<(std::ostream& os, const Position& pos);

inline Color Position::side_to_move() const { return sideToMove; }

inline Piece Position::piece_on(Square s) const {
    assert(is_ok(s));
    return board[s];
}

inline bool Position::empty(Square s) const { return piece_on(s) == NO_PIECE; }

inline Piece Position::moved_piece(Move m) const { return piece_on(m.from_sq()); }

inline Bitboard Position::pieces(PieceType pt) const { return byTypeBB[pt]; }

template<typename... PieceTypes>
inline Bitboard Position::pieces(PieceType pt, PieceTypes... pts) const {
    return pieces(pt) | pieces(pts...);
}

inline Bitboard Position::pieces(Color c) const { return byColorBB[c]; }

template<typename... PieceTypes>
inline Bitboard Position::pieces(Color c, PieceTypes... pts) const {
    return pieces(c) & pieces(pts...);
}

template<PieceType Pt>
inline int Position::count(Color c) const {
    return pieceCount[make_piece(c, Pt)];
}

template<PieceType Pt>
inline int Position::count() const {
    return count<Pt>(WHITE) + count<Pt>(BLACK);
}

template<PieceType Pt>
inline Square Position::square(Color c) const {
    assert(count<Pt>(c) == 1);
    return lsb(pieces(c, Pt));
}

inline Square Position::ep_square() const { return st->epSquare; }

inline bool Position::can_castle(CastlingRights cr) const { return st->castlingRights & cr; }

inline CastlingRights Position::castling_rights(Color c) const {
    return c & CastlingRights(st->castlingRights);
}

inline bool Position::castling_impeded(CastlingRights cr) const {
    assert(cr == WHITE_OO || cr == WHITE_OOO || cr == BLACK_OO || cr == BLACK_OOO);
    return pieces() & castlingPath[cr];
}

inline Square Position::castling_rook_square(CastlingRights cr) const {
    assert(cr == WHITE_OO || cr == WHITE_OOO || cr == BLACK_OO || cr == BLACK_OOO);
    return castlingRookSquare[cr];
}

inline Bitboard Position::attackers_to(Square s) const { return attackers_to(s, pieces()); }

template<PieceType Pt>
inline Bitboard Position::attacks_by(Color c) const {

    if constexpr (Pt == PAWN)
        return c == WHITE ? pawn_attacks_bb<WHITE>(pieces(WHITE, PAWN))
                          : pawn_attacks_bb<BLACK>(pieces(BLACK, PAWN));
    else
    {
        Bitboard threats   = 0;
        Bitboard attackers = pieces(c, Pt);
        while (attackers)
            threats |= attacks_bb<Pt>(pop_lsb(attackers), pieces());
        return threats;
    }
}

inline Bitboard Position::checkers() const { return st->checkersBB; }

inline Bitboard Position::blockers_for_king(Color c) const { return st->blockersForKing[c]; }

inline Bitboard Position::pinners(Color c) const { return st->pinners[c]; }

inline Bitboard Position::check_squares(PieceType pt) const { return st->checkSquares[pt]; }

inline Key Position::key() const {
  return st->rule50 < 101 ? st->key ^ make_key(st->rule50 / 9) : st->key ^ make_key(101);
}

inline Key Position::pawn_key() const { return st->pawnKey; }

inline Key Position::material_key() const { return st->materialKey; }

inline Key Position::minor_piece_key() const { return st->minorPieceKey; }

inline Key Position::non_pawn_key(Color c) const { return st->nonPawnKey[c]; }

inline Value Position::non_pawn_material(Color c) const { return st->nonPawnMaterial[c]; }

inline Value Position::non_pawn_material() const {
    return non_pawn_material(WHITE) + non_pawn_material(BLACK);
}

inline int Position::game_ply() const { return gamePly; }

inline int Position::rule50_count() const { return st->rule50; }

inline bool Position::is_chess960() const { return chess960; }

inline bool Position::capture(Move m) const {
    assert(m.is_ok());
    return (!empty(m.to_sq()) && m.type_of() != CASTLING) || m.type_of() == EN_PASSANT;
}

// Returns true if a move is generated from the capture stage, having also
// queen promotions covered, i.e. consistency with the capture stage move
// generation is needed to avoid the generation of duplicate moves.
inline bool Position::capture_stage(Move m) const {
    assert(m.is_ok());
    return capture(m) || m.promotion_type() == QUEEN;
}

inline Piece Position::captured_piece() const { return st->capturedPiece; }

inline void Position::put_piece(Piece pc, Square s) {

    board[s] = pc;
    byTypeBB[ALL_PIECES] |= byTypeBB[type_of(pc)] |= s;
    byColorBB[color_of(pc)] |= s;
    pieceCount[pc]++;
    pieceCount[make_piece(color_of(pc), ALL_PIECES)]++;
}

inline void Position::remove_piece(Square s) {

    Piece pc = board[s];
    byTypeBB[ALL_PIECES] ^= s;
    byTypeBB[type_of(pc)] ^= s;
    byColorBB[color_of(pc)] ^= s;
    board[s] = NO_PIECE;
    pieceCount[pc]--;
    pieceCount[make_piece(color_of(pc), ALL_PIECES)]--;
}

inline void Position::move_piece(Square from, Square to) {

    Piece    pc     = board[from];
    Bitboard fromTo = from | to;
    byTypeBB[ALL_PIECES] ^= fromTo;
    byTypeBB[type_of(pc)] ^= fromTo;
    byColorBB[color_of(pc)] ^= fromTo;
    board[from] = NO_PIECE;
    board[to]   = pc;
}

inline void Position::do_move(Move m, StateInfo& newSt, const TranspositionTable* tt = nullptr) {
    do_move(m, newSt, gives_check(m), tt);
}

inline StateInfo* Position::state() const { return st; }

}  // namespace Stockfish

#endif  // #ifndef POSITION_H_INCLUDED<|MERGE_RESOLUTION|>--- conflicted
+++ resolved
@@ -181,18 +181,14 @@
     // Other helpers
     void move_piece(Square from, Square to);
     template<bool Do>
-<<<<<<< HEAD
-    void do_castling(Color us, Square from, Square& to, Square& rfrom, Square& rto);
-=======
     void do_castling(Color             us,
                      Square            from,
                      Square&           to,
                      Square&           rfrom,
                      Square&           rto,
                      DirtyPiece* const dp = nullptr);
-    template<bool AfterMove>
-    Key adjust_key50(Key k) const;
->>>>>>> d7c04a94
+    template<bool AfterMove> // crystal9
+    Key adjust_key50(Key k) const; // crystal9
 
     // Data members
     Piece      board[SQUARE_NB];
