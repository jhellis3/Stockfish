--- conflicted
+++ resolved
@@ -39,40 +39,22 @@
 void TTEntry::save(Key k, Value v, bool pv, Bound b, Depth d, Move m, Value ev) {
 
   // Preserve any existing move for the same position
-<<<<<<< HEAD
   if (m || k != key)
-      move16 = (uint16_t)m;
+      move16 = uint16_t(m);
 
   // Overwrite less valuable entries (cheapest checks first)
   if (   b == BOUND_EXACT
       || k != key
       || d - DEPTH_OFFSET + 3 * pv >= depth8)
-=======
-  if (m || uint16_t(k) != key16)
-      move16 = uint16_t(m);
-
-  // Overwrite less valuable entries (cheapest checks first)
-  if (   b == BOUND_EXACT
-      || uint16_t(k) != key16
-      || d - DEPTH_OFFSET + 2 * pv > depth8 - 4)
->>>>>>> 22cdb6c1
   {
       assert(d > DEPTH_OFFSET);
       assert(d < 256 + DEPTH_OFFSET);
 
-<<<<<<< HEAD
-      key       =  k;
-      depth8    = (uint8_t)(d - DEPTH_OFFSET);
-      genBound8 = (uint8_t)(TT.generation8 | uint8_t(pv) << 2 | b);
-      value16   = (int16_t)v;
-      eval16    = (int16_t)ev;
-=======
-      key16     = uint16_t(k);
+      key       = k;
       depth8    = uint8_t(d - DEPTH_OFFSET);
       genBound8 = uint8_t(TT.generation8 | uint8_t(pv) << 2 | b);
       value16   = int16_t(v);
       eval16    = int16_t(ev);
->>>>>>> 22cdb6c1
   }
 }
 
@@ -141,11 +123,6 @@
 TTEntry* TranspositionTable::probe(const Key key, bool& found) const {
 
   TTEntry* const tte = first_entry(key);
-<<<<<<< HEAD
-=======
-  const uint16_t key16 = uint16_t(key);  // Use the low 16 bits as key inside the cluster
-
->>>>>>> 22cdb6c1
   for (int i = 0; i < ClusterSize; ++i)
       if (tte[i].key == key || !tte[i].depth8)
       {
